# Rigid Bodies

## Geometry

A rigid body system is an assembly of different parts which are joints, rigid bodies and forces. A joint connects two different bodies and gather all kinematic relations between those two bodies, allowing the creation of a relative displacement between the two bodies. This displacement is described by breaking it down into three parts, rotations, translations or the compositions of a rotation and a translation.

Rotation matrices form the so-called **Special Orthogonal** group \f$ SO(n) \f$. There are two groups within the latter which interest us as for now: \f$ SO(2) \f$ and \f$ SO(3) \f$. \f$ SO(3) \f$ is the group of all rotations in the 3-dimensionnal space. Its elements are matrices of size 3 by 3. \f$ SO(3) \f$ is useful for planar problems. It is the group of rotations in the 2-dimensionnal space. Its elements are matrices of size 2 by 2.

The set that brings together all the homogeneous transformations matrices is the **Special Euclidean** group \f$ SE(n) \f$. As with rotation matrices, there are two different groups, \f$ SE(3) \f$ for 3-dimensional transformations and \f$ SE(2) \f$ for 2-dimensional transformation, i.e. transformation in a plane.

### Using quaternions for an \\( SO(3) \\) object

<<<<<<< HEAD
To use quaternions for a \f$ SO(3) \f$ object we have several methods, we can do as in the \f$ SE(3) \f$ example in the **e-lie** chapter by removing the translation vector.
=======
To use quaternions for a \f$ SO(3) \f$ object we have several methods, we can do as in the \f$ SE(3) \f$ example in the [Dealing with Lie group geometry](@ref e-lie) section by removing the translation vector.
>>>>>>> fbc93a6a

Or we can just consider one rotation instead of two. For example, in a landmark link to the robot itself, we consider the starting position as the origin of this landmark.

So let's consider a cube in the 3-dimensional space.


![A rotation around its diagonal](cube_rotation.gif)


![Position and Landmark](cube-rotation_picture.jpg)


We want to determine the image of a vector \f$ \overrightarrow{v} \f$ by a \f$ 120° \f$ rotation (\f$ \frac{2\pi}{3}) \f$ around the big diagonal of the cube, let's call it \f$ \overrightarrow{r} \f$. We have to use a passage through quaternion. We have\f$ \overrightarrow{v} = \overrightarrow{i} + \overrightarrow{k} = \begin{pmatrix} 1 \\ 0 \\ 1 \end{pmatrix} \f$ and \f$ \overrightarrow{r} = \overrightarrow{i} + \overrightarrow{j} + \overrightarrow{k} = \begin{pmatrix} 1 \\ 1 \\ 1 \end{pmatrix} \f$

We compute the corresponding quaternion:

\f$ q = cos(\alpha/2) + sin(\alpha/2) * \frac{\overrightarrow{r}}{||\overrightarrow{r}||} \f$

Therefore we have:

\f$ q = \frac{1}{2} + \frac{1}{2} * (\overrightarrow{i} + \overrightarrow{j} + \overrightarrow{k}) \f$

And so we can compute the image of vector \f$ \overrightarrow{v} \f$ using:

\f$ \overrightarrow{v'} = q * \overrightarrow{v} *q^{-1} \f$

we have:

\f$ \overrightarrow{v'} = \overrightarrow{i} + \overrightarrow{j} = \begin{pmatrix} 1 \\ 1 \\ 0 \end{pmatrix} \f$


### Benefits of using quaternions

Determining the matrix corresponding to a rotation is not immediate, so that very often the physical problem is defined by the couple \f$ (\alpha,\overrightarrow{r} ) \f$. Another problem related to the composition of rotations is known as "blocking of Cardan" : we can see it in specific cases, for example when two successive joints have close or even aligned axes of rotation. In this case, a very large variation of the first angle does not change the position of the end of the device. A robot could then generate very strong violent movements without realizing it, due to the approximation of the calculations. To remedy these two points, we use quaternions.



### Cartesian product

Of course the cartesian product is essential for analysis and description of the movement in our Euclidean space. But here, it's specific to the lie algebra, this is different from the cartesian product which define our space.
The cartesian product can also be used to create a specific space by associating spaces related to the lie algebra as \f$ SE(n) \f$ and \f$ SO(n) \f$ groups.

For example let's consider a wheeled robot like Tiago. It can only move on the ground. It is possible to assimilate the ground as a plane. The robot can rotate around the z-axis so we have to deal with a \f$ SE(2) \f$ object. Then we attach to this \f$ SE(2) \f$ object an articulated arm with four revolute joints spread out his arm, each has one degree of freedom of rotation so they are \f$ SO(2) \f$ objects. To deal with this set we use the cartesian product related to the lie algebra and we get a new space in which we are able to represent all the possible trajectories of the robot and its arm.


### Vector space

If you want to create a tangent space to simplify calculations of a trajectory it is necessary to use vector spaces. Indeed, a tangent space is a vector space that is the whole of all velocity vectors.
Let's consider an object having a trajectory, all points of it have a velocity which is tangent to the trajectory and the space associate to one velocity and passing by one point of the trajectory is the \b tangent \b space.


Furthermore, by using vector spaces we have the possibility to use its properties as those of the Euclidean cross operator and linear combinations.
However it is important to know that "vector space" is here related to **Lie algebra** and this is different for a vector space we used to deal with.

## Kinematics

## Dynamics<|MERGE_RESOLUTION|>--- conflicted
+++ resolved
@@ -10,11 +10,7 @@
 
 ### Using quaternions for an \\( SO(3) \\) object
 
-<<<<<<< HEAD
-To use quaternions for a \f$ SO(3) \f$ object we have several methods, we can do as in the \f$ SE(3) \f$ example in the **e-lie** chapter by removing the translation vector.
-=======
 To use quaternions for a \f$ SO(3) \f$ object we have several methods, we can do as in the \f$ SE(3) \f$ example in the [Dealing with Lie group geometry](@ref e-lie) section by removing the translation vector.
->>>>>>> fbc93a6a
 
 Or we can just consider one rotation instead of two. For example, in a landmark link to the robot itself, we consider the starting position as the origin of this landmark.
 
