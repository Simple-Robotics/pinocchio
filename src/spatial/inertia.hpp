//
<<<<<<< HEAD
// Copyright (c) 2015-2020 CNRS INRIA
=======
// Copyright (c) 2015-2021 CNRS INRIA
>>>>>>> b134b25f
// Copyright (c) 2016 Wandercraft, 86 rue de Paris 91400 Orsay, France.
//

#ifndef __pinocchio_spatial_inertia_hpp__
#define __pinocchio_spatial_inertia_hpp__

#include "pinocchio/math/fwd.hpp"
#include "pinocchio/spatial/symmetric3.hpp"
#include "pinocchio/spatial/force.hpp"
#include "pinocchio/spatial/motion.hpp"
#include "pinocchio/spatial/skew.hpp"

namespace pinocchio
{

  template<class Derived>
  struct InertiaBase : NumericalBase<Derived>
  {
    SPATIAL_TYPEDEF_TEMPLATE(Derived);

    Derived & derived() { return *static_cast<Derived*>(this); }
    const Derived & derived() const { return *static_cast<const Derived*>(this); }
    
    Derived & const_cast_derived() const { return *const_cast<Derived*>(&derived()); }

    Scalar           mass()    const { return static_cast<const Derived*>(this)->mass(); }
    Scalar &         mass() { return static_cast<const Derived*>(this)->mass(); }
    const Vector3 &    lever()   const { return static_cast<const Derived*>(this)->lever(); }
    Vector3 &          lever() { return static_cast<const Derived*>(this)->lever(); }
    const Symmetric3 & inertia() const { return static_cast<const Derived*>(this)->inertia(); }
    Symmetric3 &       inertia() { return static_cast<const Derived*>(this)->inertia(); }

    Matrix6 matrix() const { return derived().matrix_impl(); }
    operator Matrix6 () const { return matrix(); }

    Derived& operator= (const Derived& clone){return derived().__equl__(clone);}
    bool operator==(const Derived & other) const {return derived().isEqual(other);}
    bool operator!=(const Derived & other) const { return !(*this == other); }
    
    Derived& operator+= (const Derived & Yb) { return derived().__pequ__(Yb); }
    Derived operator+(const Derived & Yb) const { return derived().__plus__(Yb); }
    
    template<typename MotionDerived>
    ForceTpl<typename traits<MotionDerived>::Scalar,traits<MotionDerived>::Options>
    operator*(const MotionDense<MotionDerived> & v) const
    { return derived().__mult__(v); }

    template<typename MotionDerived>
    Scalar vtiv(const MotionDense<MotionDerived> & v) const { return derived().vtiv_impl(v); }
    
    template<typename MotionDerived>
    Matrix6 variation(const MotionDense<MotionDerived> & v) const { return derived().variation_impl(v); }
    
    /// \brief Time variation operator.
    ///        It computes the time derivative of an inertia I corresponding to the formula \f$ \dot{I} = v \times^{*} I \f$.
    ///
    /// \param[in] v The spatial velocity of the frame supporting the inertia.
    /// \param[in] I The spatial inertia in motion.
    /// \param[out] Iout The time derivative of the inertia I.
    ///
    template<typename MotionDerived, typename M6>
    static void vxi(const MotionDense<MotionDerived> & v, const Derived & I, const Eigen::MatrixBase<M6> & Iout)
    {
      EIGEN_STATIC_ASSERT_SAME_MATRIX_SIZE(M6, Matrix6);
      Derived::vxi_impl(v,I,Iout);
    }
    
    template<typename MotionDerived>
    Matrix6 vxi(const MotionDense<MotionDerived> & v) const
    {
      Matrix6 Iout;
      vxi(v,derived(),Iout);
      return Iout;
    }
    
    /// \brief Time variation operator.
    ///        It computes the time derivative of an inertia I corresponding to the formula \f$ \dot{I} = v \times^{*} I \f$.
    ///
    /// \param[in] v The spatial velocity of the frame supporting the inertia.
    /// \param[in] I The spatial inertia in motion.
    /// \param[out] Iout The time derivative of the inertia I.
    ///
    template<typename MotionDerived, typename M6>
    static void ivx(const MotionDense<MotionDerived> & v, const Derived & I, const Eigen::MatrixBase<M6> & Iout)
    {
      EIGEN_STATIC_ASSERT_SAME_MATRIX_SIZE(M6, Matrix6);
      Derived::ivx_impl(v,I,Iout);
    }
    
    template<typename MotionDerived>
    Matrix6 ivx(const MotionDense<MotionDerived> & v) const
    {
      Matrix6 Iout;
      ivx(v,derived(),Iout);
      return Iout;
    }

    void setZero() { derived().setZero(); }
    void setIdentity() { derived().setIdentity(); }
    void setRandom() { derived().setRandom(); }
    
    bool isApprox(const Derived & other, const Scalar & prec = Eigen::NumTraits<Scalar>::dummy_precision()) const
    { return derived().isApprox_impl(other, prec); }
    
    bool isZero(const Scalar & prec = Eigen::NumTraits<Scalar>::dummy_precision()) const
    { return derived().isZero_impl(prec); }

    /// aI = aXb.act(bI)
    template<typename S2, int O2>
    Derived se3Action(const SE3Tpl<S2,O2> & M) const
    { return derived().se3Action_impl(M); }

    /// bI = aXb.actInv(aI)
    template<typename S2, int O2>
    Derived se3ActionInverse(const SE3Tpl<S2,O2>  & M) const
    { return derived().se3ActionInverse_impl(M); }

    void disp(std::ostream & os) const { static_cast<const Derived*>(this)->disp_impl(os); }
    friend std::ostream & operator << (std::ostream & os,const InertiaBase<Derived> & X)
    { 
      X.disp(os);
      return os;
    }

  }; // class InertiaBase


  template<typename T, int U>
  struct traits< InertiaTpl<T, U> >
  {
    typedef T Scalar;
    typedef Eigen::Matrix<T,3,1,U> Vector3;
    typedef Eigen::Matrix<T,4,1,U> Vector4;
    typedef Eigen::Matrix<T,6,1,U> Vector6;
    typedef Eigen::Matrix<T,3,3,U> Matrix3;
    typedef Eigen::Matrix<T,4,4,U> Matrix4;
    typedef Eigen::Matrix<T,6,6,U> Matrix6;
    typedef Matrix6 ActionMatrix_t;
    typedef Vector3 Angular_t;
    typedef Vector3 Linear_t;
    typedef const Vector3 ConstAngular_t;
    typedef const Vector3 ConstLinear_t;
    typedef Eigen::Quaternion<T,U> Quaternion_t;
    typedef SE3Tpl<T,U> SE3;
    typedef ForceTpl<T,U> Force;
    typedef MotionTpl<T,U> Motion;
    typedef Symmetric3Tpl<T,U> Symmetric3;
    enum {
      LINEAR = 0,
      ANGULAR = 3
    };
  }; // traits InertiaTpl

  template<typename _Scalar, int _Options>
  struct InertiaTpl : public InertiaBase< InertiaTpl< _Scalar, _Options > >
  {
    EIGEN_MAKE_ALIGNED_OPERATOR_NEW
    
    SPATIAL_TYPEDEF_TEMPLATE(InertiaTpl);
    enum { Options = _Options };
    
    typedef typename Symmetric3::AlphaSkewSquare AlphaSkewSquare;
    typedef typename Eigen::Matrix<Scalar,10,1,Options> Vector10;

    // Constructors
    InertiaTpl() {}

    InertiaTpl(const Scalar & mass, const Vector3 & com, const Matrix3 & rotational_inertia)
    : m_mass(mass), m_com(com), m_inertia(rotational_inertia)
    {}
    
    explicit InertiaTpl(const Matrix6 & I6)
    {
      assert(check_expression_if_real<Scalar>(isZero(I6 - I6.transpose())));
      mass() = I6(LINEAR, LINEAR);
      const Matrix3 & mc_cross = I6.template block <3,3>(ANGULAR,LINEAR);
      lever() = unSkew(mc_cross);
      lever() /= mass();
      
      Matrix3 I3 (mc_cross * mc_cross);
      I3 /= mass();
      I3 += I6.template block<3,3>(ANGULAR,ANGULAR);
      const Symmetric3 S3(I3);
      inertia() = S3;
    }

    InertiaTpl(const Scalar & mass, const Vector3 & com, const Symmetric3 & rotational_inertia)
    : m_mass(mass), m_com(com), m_inertia(rotational_inertia)
    {}
    
    InertiaTpl(const InertiaTpl & clone)  // Copy constructor
    : m_mass(clone.mass())
    , m_com(clone.lever())
    , m_inertia(clone.inertia())
    {}

    InertiaTpl & operator=(const InertiaTpl & clone)  // Copy assignment operator
    {
      m_mass = clone.mass();
      m_com = clone.lever();
      m_inertia = clone.inertia();
      return *this;
    }

    template<typename S2, int O2>
    explicit InertiaTpl(const InertiaTpl<S2,O2> & clone)
    {
      *this = clone.template cast<Scalar>();
    }

    // Initializers
    static InertiaTpl Zero() 
    {
      return InertiaTpl(Scalar(0),
                        Vector3::Zero(), 
                        Symmetric3::Zero());
    }
    
    void setZero() { mass() = Scalar(0); lever().setZero(); inertia().setZero(); }

    static InertiaTpl Identity() 
    {
      return InertiaTpl(Scalar(1),
                        Vector3::Zero(), 
                        Symmetric3::Identity());
    }
    
    void setIdentity()
    {
      mass() = Scalar(1); lever().setZero(); inertia().setIdentity();
    }

    static InertiaTpl Random()
    {
        // We have to shoot "I" definite positive and not only symmetric.
      return InertiaTpl(Eigen::internal::random<Scalar>()+1,
                        Vector3::Random(),
                        Symmetric3::RandomPositive());
    }
    
    ///
    /// \brief Computes the Inertia of a sphere defined by its mass and its radius.
    ///
    /// \param[in] mass of the sphere.
    /// \param[in] radius of the sphere.
    ///
    static InertiaTpl FromSphere(const Scalar mass, const Scalar radius)
    {
      return FromEllipsoid(mass,radius,radius,radius);
    }
    
    ///
    /// \brief Computes the Inertia of an ellipsoid defined by its mass and main semi-axis dimensions (x,y,z).
    ///
    /// \param[in] mass of the ellipsoid.
    /// \param[in] x semi-axis dimension along the local X axis.
    /// \param[in] y semi-axis dimension along the local Y axis.
    /// \param[in] z semi-axis dimension along the local Z axis.
    ///
    static InertiaTpl FromEllipsoid(const Scalar mass,
                                    const Scalar x,
                                    const Scalar y,
                                    const Scalar z)
    {
      const Scalar a = mass * (y*y + z*z) / Scalar(5);
      const Scalar b = mass * (x*x + z*z) / Scalar(5);
      const Scalar c = mass * (y*y + x*x) / Scalar(5);
      return InertiaTpl(mass, Vector3::Zero(), Symmetric3(a,         Scalar(0), b,
                                                          Scalar(0), Scalar(0), c));
    }

    ///
    /// \brief Computes the Inertia of a cylinder defined by its mass, radius and length along the Z axis.
    ///
    /// \param[in] mass of the cylinder.
    /// \param[in] radius of the cylinder.
    /// \param[in] length of the cylinder.
    ///
    static InertiaTpl FromCylinder(const Scalar mass,
                                   const Scalar radius,
                                   const Scalar length)
    {
      const Scalar radius_square = radius * radius;
      const Scalar a = mass * (radius_square / Scalar(4) + length*length / Scalar(12));
      const Scalar c = mass * (radius_square / Scalar(2));
      return InertiaTpl(mass, Vector3::Zero(), Symmetric3(a,         Scalar(0), a,
                                                          Scalar(0), Scalar(0), c));
    }
    
    ///
    /// \brief Computes the Inertia of a box defined by its mass and main dimensions (x,y,z).
    ///
    /// \param[in] mass of the box.
    /// \param[in] x dimension along the local X axis.
    /// \param[in] y dimension along the local Y axis.
    /// \param[in] z dimension along the local Z axis.
    ///
    static InertiaTpl FromBox(const Scalar mass,
                              const Scalar x,
                              const Scalar y,
                              const Scalar z)
    {
      const Scalar a = mass * (y*y + z*z) / Scalar(12);
      const Scalar b = mass * (x*x + z*z) / Scalar(12);
      const Scalar c = mass * (y*y + x*x) / Scalar(12);
      return InertiaTpl(mass, Vector3::Zero(), Symmetric3(a,         Scalar(0), b,
                                                          Scalar(0), Scalar(0), c));
    }

    void setRandom()
    {
      mass() = static_cast<Scalar>(std::rand())/static_cast<Scalar>(RAND_MAX);
      lever().setRandom(); inertia().setRandom();
    }

    Matrix6 matrix_impl() const
    {
      Matrix6 M;
      
      M.template block<3,3>(LINEAR, LINEAR ).setZero();
      M.template block<3,3>(LINEAR, LINEAR ).diagonal().fill (mass());
      M.template block<3,3>(ANGULAR,LINEAR ) = alphaSkew(mass(),lever());
      M.template block<3,3>(LINEAR, ANGULAR) = -M.template block<3,3>(ANGULAR, LINEAR);
      M.template block<3,3>(ANGULAR,ANGULAR) = (inertia() - AlphaSkewSquare(mass(),lever())).matrix();

      return M;
    }

    /** Returns the representation of the matrix as a vector of dynamic parameters.
    * The parameters are given as
    * \f$ v = [m, mc_x, mc_y, mc_z, I_{xx}, I_{xy}, I_{yy}, I_{xz}, I_{yz}, I_{zz}]^T \f$
    * where \f$ c \f$ is the center of mass, \f$ I = I_C + mS^T(c)S(c) \f$ and \f$ I_C \f$ has its origin at the barycenter
    * and \f$ S(c) \f$ is the the skew matrix representation of the cross product operator.
    */
    Vector10 toDynamicParameters() const
    {
      Vector10 v;

      v[0] = mass();
      v.template segment<3>(1).noalias() = mass() * lever();
      v.template segment<6>(4) = (inertia() - AlphaSkewSquare(mass(),lever())).data();

      return v;
    }

    /** Builds and inertia matrix from a vector of dynamic parameters.
    *
    * @param[in] params The dynamic parameters.
    *
    * The parameters are given as
    * \f$ v = [m, mc_x, mc_y, mc_z, I_{xx}, I_{xy}, I_{yy}, I_{xz}, I_{yz}, I_{zz}]^T \f$
    * where \f$ I = I_C + mS^T(c)S(c) \f$ and \f$ I_C \f$ has its origin at the barycenter.
    */
    template<typename Vector10Like>
    static InertiaTpl FromDynamicParameters(const Eigen::MatrixBase<Vector10Like> & params)
    {
      PINOCCHIO_ASSERT_MATRIX_SPECIFIC_SIZE(Vector10Like, params, 10, 1);

      const Scalar & mass = params[0];
      Vector3 lever = params.template segment<3>(1);
      lever /= mass;

      return InertiaTpl(mass, lever, Symmetric3(params.template segment<6>(4)) + AlphaSkewSquare(mass,lever));
    }

    // Arithmetic operators
    InertiaTpl & __equl__(const InertiaTpl & clone)
    {
      mass() = clone.mass(); lever() = clone.lever(); inertia() = clone.inertia();
      return *this;
    }

    // Required by std::vector boost::python bindings.
    bool isEqual( const InertiaTpl& Y2 ) const
    { 
      return (mass()==Y2.mass()) && (lever()==Y2.lever()) && (inertia()==Y2.inertia());
    }
    
    bool isApprox_impl(const InertiaTpl & other,
                       const Scalar & prec = Eigen::NumTraits<Scalar>::dummy_precision()) const
    {
      using math::fabs;
      return fabs(static_cast<Scalar>(mass() - other.mass())) <= prec
      && lever().isApprox(other.lever(),prec)
      && inertia().isApprox(other.inertia(),prec);
    }
    
    bool isZero_impl(const Scalar & prec = Eigen::NumTraits<Scalar>::dummy_precision()) const
    {
      using math::fabs;
      return fabs(mass()) <= prec
          && lever().isZero(prec)
          && inertia().isZero(prec);
    }
    
    InertiaTpl __plus__(const InertiaTpl & Yb) const
    {
      /* Y_{a+b} = ( m_a+m_b,
       *             (m_a*c_a + m_b*c_b ) / (m_a + m_b),
       *             I_a + I_b - (m_a*m_b)/(m_a+m_b) * AB_x * AB_x )
       */

      const Scalar eps = ::Eigen::NumTraits<Scalar>::epsilon();

      const Scalar & mab = mass()+Yb.mass();
      const Scalar mab_inv = Scalar(1)/math::max((Scalar)(mass()+Yb.mass()),eps);
      const Vector3 & AB = (lever()-Yb.lever()).eval();
      return InertiaTpl(mab,
                        (mass()*lever()+Yb.mass()*Yb.lever())*mab_inv,
                        inertia()+Yb.inertia() - (mass()*Yb.mass()*mab_inv)* typename Symmetric3::SkewSquare(AB));
    }

    InertiaTpl& __pequ__(const InertiaTpl & Yb)
    {
      const Scalar eps = ::Eigen::NumTraits<Scalar>::epsilon();
      
      const InertiaTpl& Ya = *this;
      const Scalar & mab = mass()+Yb.mass();
      const Scalar mab_inv = Scalar(1)/math::max((Scalar)(mass()+Yb.mass()),eps);
      const Vector3 & AB = (Ya.lever()-Yb.lever()).eval();
      lever() *= (mass()*mab_inv); lever() += (Yb.mass()*mab_inv)*Yb.lever(); //c *= mab_inv;
      inertia() += Yb.inertia(); inertia() -= (Ya.mass()*Yb.mass()*mab_inv)* typename Symmetric3::SkewSquare(AB);
      mass() = mab;
      return *this;
    }

    template<typename MotionDerived>
    ForceTpl<typename traits<MotionDerived>::Scalar,traits<MotionDerived>::Options>
    __mult__(const MotionDense<MotionDerived> & v) const
    {
      typedef ForceTpl<typename traits<MotionDerived>::Scalar,traits<MotionDerived>::Options> ReturnType;
      ReturnType f;
      __mult__(v,f);
      return f;
    }
    
    template<typename MotionDerived, typename ForceDerived>
    void __mult__(const MotionDense<MotionDerived> & v, ForceDense<ForceDerived> & f) const
    {
      f.linear().noalias() = mass()*(v.linear() - lever().cross(v.angular()));
      Symmetric3::rhsMult(inertia(),v.angular(),f.angular());
      f.angular() += lever().cross(f.linear());
//      f.angular().noalias() = c.cross(f.linear()) + I*v.angular();
    }
    
    template<typename MotionDerived>
    Scalar vtiv_impl(const MotionDense<MotionDerived> & v) const
    {
      const Vector3 cxw (lever().cross(v.angular()));
      Scalar res = mass() * (v.linear().squaredNorm() - Scalar(2)*v.linear().dot(cxw));
      const Vector3 mcxcxw (-mass()*lever().cross(cxw));
      res += v.angular().dot(mcxcxw);
      res += inertia().vtiv(v.angular());
      
      return res;
    }
    
    template<typename MotionDerived>
    Matrix6 variation(const MotionDense<MotionDerived> & v) const
    {
      Matrix6 res;
      const Motion mv(v*mass());
      
      res.template block<3,3>(LINEAR,ANGULAR) = -skew(mv.linear()) - skewSquare(mv.angular(),lever()) + skewSquare(lever(),mv.angular());
      res.template block<3,3>(ANGULAR,LINEAR) = res.template block<3,3>(LINEAR,ANGULAR).transpose();
      
//      res.template block<3,3>(LINEAR,LINEAR) = mv.linear()*c.transpose(); // use as temporary variable
//      res.template block<3,3>(ANGULAR,ANGULAR) = res.template block<3,3>(LINEAR,LINEAR) - res.template block<3,3>(LINEAR,LINEAR).transpose();
      res.template block<3,3>(ANGULAR,ANGULAR) = -skewSquare(mv.linear(),lever()) - skewSquare(lever(),mv.linear());
      
      res.template block<3,3>(LINEAR,LINEAR) = (inertia() - AlphaSkewSquare(mass(),lever())).matrix();
      
      res.template block<3,3>(ANGULAR,ANGULAR) -= res.template block<3,3>(LINEAR,LINEAR) * skew(v.angular());
      res.template block<3,3>(ANGULAR,ANGULAR) += cross(v.angular(),res.template block<3,3>(LINEAR,LINEAR));
      
      res.template block<3,3>(LINEAR,LINEAR).setZero();
      return res;
    }
    
    template<typename MotionDerived, typename M6>
    static void vxi_impl(const MotionDense<MotionDerived> & v,
                         const InertiaTpl & I,
                         const Eigen::MatrixBase<M6> & Iout)
    {
      EIGEN_STATIC_ASSERT_MATRIX_SPECIFIC_SIZE(M6,6,6);
      M6 & Iout_ = PINOCCHIO_EIGEN_CONST_CAST(M6,Iout);

      // Block 1,1
      alphaSkew(I.mass(),v.angular(),Iout_.template block<3,3>(LINEAR,LINEAR));
//      Iout_.template block<3,3>(LINEAR,LINEAR) = alphaSkew(I.mass(),v.angular());
      const Vector3 mc(I.mass()*I.lever());

      // Block 1,2
      skewSquare(-v.angular(),mc,Iout_.template block<3,3>(LINEAR,ANGULAR));
      

      //// Block 2,1
      alphaSkew(I.mass(),v.linear(),Iout_.template block<3,3>(ANGULAR,LINEAR));
      Iout_.template block<3,3>(ANGULAR,LINEAR) -= Iout_.template block<3,3>(LINEAR,ANGULAR);

      //// Block 2,2
      skewSquare(-v.linear(),mc,Iout_.template block<3,3>(ANGULAR,ANGULAR));

      // TODO: I do not why, but depending on the CPU, these three lines can give
      // wrong output.
      //      typename Symmetric3::AlphaSkewSquare mcxcx(I.mass(),I.lever());
      //      const Symmetric3 I_mcxcx(I.inertia() - mcxcx);
      //      Iout_.template block<3,3>(ANGULAR,ANGULAR) += I_mcxcx.vxs(v.angular());
      Symmetric3 mcxcx(typename Symmetric3::AlphaSkewSquare(I.mass(),I.lever()));
      Iout_.template block<3,3>(ANGULAR,ANGULAR) += I.inertia().vxs(v.angular());
      Iout_.template block<3,3>(ANGULAR,ANGULAR) -= mcxcx.vxs(v.angular());
      
    }
    
    template<typename MotionDerived, typename M6>
    static void ivx_impl(const MotionDense<MotionDerived> & v,
                         const InertiaTpl & I,
                         const Eigen::MatrixBase<M6> & Iout)
    {
      EIGEN_STATIC_ASSERT_MATRIX_SPECIFIC_SIZE(M6,6,6);
      M6 & Iout_ = PINOCCHIO_EIGEN_CONST_CAST(M6,Iout);
      
      // Block 1,1
      alphaSkew(I.mass(),v.angular(),Iout_.template block<3,3>(LINEAR,LINEAR));
      
      // Block 2,1
      const Vector3 mc(I.mass()*I.lever());
      skewSquare(mc,v.angular(),Iout_.template block<3,3>(ANGULAR,LINEAR));
      
      // Block 1,2
      alphaSkew(I.mass(),v.linear(),Iout_.template block<3,3>(LINEAR,ANGULAR));
      
      // Block 2,2
      cross(-I.lever(),Iout_.template block<3,3>(ANGULAR,LINEAR),Iout_.template block<3,3>(ANGULAR,ANGULAR));
      Iout_.template block<3,3>(ANGULAR,ANGULAR) += I.inertia().svx(v.angular());
      for(int k = 0; k < 3; ++k)
        Iout_.template block<3,3>(ANGULAR,ANGULAR).col(k) += I.lever().cross(Iout_.template block<3,3>(LINEAR,ANGULAR).col(k));

      // Block 1,2
      Iout_.template block<3,3>(LINEAR,ANGULAR) -= Iout_.template block<3,3>(ANGULAR,LINEAR);
      
    }

    // Getters
    Scalar           mass()    const { return m_mass; }
    const Vector3 &    lever()   const { return m_com; }
    const Symmetric3 & inertia() const { return m_inertia; }
    
    Scalar &   mass()    { return m_mass; }
    Vector3 &    lever()   { return m_com; }
    Symmetric3 & inertia() { return m_inertia; }

    /// aI = aXb.act(bI)
    template<typename S2, int O2>
    InertiaTpl se3Action_impl(const SE3Tpl<S2,O2> & M) const
    {
      /* The multiplication RIR' has a particular form that could be used, however it
       * does not seems to be more efficient, see http://stackoverflow.m_comom/questions/
       * 13215467/eigen-best-way-to-evaluate-asa-transpose-and-store-the-result-in-a-symmetric .*/
       return InertiaTpl(mass(),
                         M.translation()+M.rotation()*lever(),
                         inertia().rotate(M.rotation()));
     }

    ///bI = aXb.actInv(aI)
    template<typename S2, int O2>
    InertiaTpl se3ActionInverse_impl(const SE3Tpl<S2,O2> & M) const
    {
      return InertiaTpl(mass(),
                        M.rotation().transpose()*(lever()-M.translation()),
                        inertia().rotate(M.rotation().transpose()) );
    }

    template<typename MotionDerived>
    Force vxiv( const MotionDense<MotionDerived> & v) const
    {
      const Vector3 & mcxw = mass()*lever().cross(v.angular());
      const Vector3 & mv_mcxw = mass()*v.linear()-mcxw;
      return Force( v.angular().cross(mv_mcxw),
                    v.angular().cross(lever().cross(mv_mcxw)+inertia()*v.angular())-v.linear().cross(mcxw) );
    }

    void disp_impl(std::ostream & os) const
    {
      os
      << "  m = " << mass() << "\n"
      << "  c = " << lever().transpose() << "\n"
      << "  I = \n" << inertia().matrix() << "";
    }
    
    /// \returns An expression of *this with the Scalar type casted to NewScalar.
    template<typename NewScalar>
    InertiaTpl<NewScalar,Options> cast() const
    {
      return InertiaTpl<NewScalar,Options>(pinocchio::cast<NewScalar>(mass()),
                                           lever().template cast<NewScalar>(),
                                           inertia().template cast<NewScalar>());
    }
    
    // TODO: adjust code
//    /// \brief Check whether *this is a valid inertia, resulting from a positive mass distribution
//    bool isValid() const
//    {
//      return
//         (m_mass >  Scalar(0) && m_inertia.isValid())
//      || (m_mass == Scalar(0) && (m_inertia.data().array() == Scalar(0)).all());
//    }

  protected:
    Scalar m_mass;
    Vector3 m_com;
    Symmetric3 m_inertia;
    
  }; // class InertiaTpl
    
} // namespace pinocchio

#endif // ifndef __pinocchio_spatial_inertia_hpp__<|MERGE_RESOLUTION|>--- conflicted
+++ resolved
@@ -1,9 +1,5 @@
 //
-<<<<<<< HEAD
-// Copyright (c) 2015-2020 CNRS INRIA
-=======
 // Copyright (c) 2015-2021 CNRS INRIA
->>>>>>> b134b25f
 // Copyright (c) 2016 Wandercraft, 86 rue de Paris 91400 Orsay, France.
 //
 
