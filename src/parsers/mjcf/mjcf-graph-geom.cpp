--- conflicted
+++ resolved
@@ -51,10 +51,7 @@
         {
         case ::pinocchio::COLLISION:
           return geom.geomKind != MjcfGeom::VISUAL;
-<<<<<<< HEAD
-=======
         default:
->>>>>>> fbc93a6a
         case ::pinocchio::VISUAL:
           return geom.geomKind != MjcfGeom::COLLISION;
         }
@@ -410,12 +407,8 @@
         if (name_s)
           geomName = *name_s;
         else
-<<<<<<< HEAD
-          geomName = currentBody.bodyName + "Geom";
-=======
           geomName =
             currentBody.bodyName + "Geom_" + std::to_string(currentBody.geomChildren.size());
->>>>>>> fbc93a6a
 
         // ChildClass < Class < Real Joint
         //  childClass
@@ -449,8 +442,6 @@
         computeInertia();
       }
 
-<<<<<<< HEAD
-=======
       void MjcfSite::goThroughElement(const ptree & el, const MjcfGraph & currentGraph)
       {
         if (el.get_child_optional("<xmlattr>.pos") && el.get_child_optional("<xmlattr>.fromto"))
@@ -506,7 +497,6 @@
         goThroughElement(el, currentGraph);
       }
 
->>>>>>> fbc93a6a
       void MjcfGraph::parseGeomTree(
         const GeometryType & type,
         GeometryModel & geomModel,
