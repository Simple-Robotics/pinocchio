//
// Copyright (c) 2016-2024 CNRS INRIA
//

#include "pinocchio/parsers/mjcf/mjcf-graph.hpp"
#include "pinocchio/multibody/model.hpp"
#include "pinocchio/multibody/data.hpp"
#include "pinocchio/algorithm/kinematics.hpp"

namespace pinocchio
{
  namespace mjcf
  {
    namespace details
    {
      typedef boost::property_tree::ptree ptree;
      typedef pinocchio::urdf::details::
        UrdfVisitor<double, 0, ::pinocchio::JointCollectionDefaultTpl>
          UrdfVisitor;

      // supported elements from mjcf
      static const std::array<std::string, 3> ELEMENTS = {"joint", "geom", "site"};

      /// @brief Copy the value of ptree src into dst
      /// @param src ptree to copy
      /// @param dst ptree where copy is made
      static void copyPtree(const ptree & src, ptree & dst)
      {
        for (const ptree::value_type & v : src)
          dst.put(ptree::path_type(v.first), v.second.data());
      }

      /// @brief Update class Element in order to have all info of parent classes
      /// @param current current class
      /// @param dst parent class
      static void updateClassElement(ptree & current, const ptree & parent)
      {
        for (const std::string & el : ELEMENTS)
        {
          std::string path = el + ".<xmlattr>";
          if (parent.get_child_optional(path))
          {
            const ptree default_value = ptree();
            ptree attr_parent = parent.get_child(path, default_value);
            const ptree & attr_current = current.get_child(path, default_value);
            // To only copy non existing attribute in current, we copy all current
            // attribute (replacing) into a parent copy then we replace current with the new
            // ptree
            copyPtree(attr_current, attr_parent);
            current.put_child(path, attr_parent);
          }
        }
      }

      static std::string getName(const ptree & el, const boost::filesystem::path & filePath)
      {
        auto n = el.get_optional<std::string>("<xmlattr>.name");
        if (n)
          return *n;
        else
        {
          if (filePath.extension().empty())
            throw std::invalid_argument("Cannot find extension for one of the mesh/texture");

          auto st = filePath.stem();
          if (!st.empty())
            return st.string();
          else
            throw std::invalid_argument("Cannot find a name for one of the mesh.texture");
        }
      }

      static boost::filesystem::path updatePath(
        bool strippath,
        const std::string & dir,
        const std::string & modelPath,
        const boost::filesystem::path & filePath)
      {
        namespace fs = boost::filesystem;

        // Check if filename still has Absolute path, like said in mujoco doc
        if (filePath.is_absolute() && !strippath)
          return filePath;
        else
        {
          auto filename = filePath;
          if (strippath)
            filename = filePath.filename();

          fs::path meshPath(dir);
          if (meshPath.is_absolute())
            return (meshPath / filename);
          else
          {
            fs::path mainPath(modelPath);
            return (mainPath.parent_path() / meshPath / filename);
          }
        }
      }

      double MjcfCompiler::convertAngle(const double & angle_) const
      {
        return angle_ * angle_converter;
      }

      Eigen::Matrix3d MjcfCompiler::convertEuler(const Eigen::Vector3d & angles) const
      {
        Eigen::Matrix3d aa1 =
          Eigen::AngleAxisd(convertAngle(angles(0)), mapEulerAngles.col(0)).toRotationMatrix();
        Eigen::Matrix3d aa2 =
          Eigen::AngleAxisd(convertAngle(angles(1)), mapEulerAngles.col(1)).toRotationMatrix();
        Eigen::Matrix3d aa3 =
          Eigen::AngleAxisd(convertAngle(angles(2)), mapEulerAngles.col(2)).toRotationMatrix();

        return aa1 * aa2 * aa3;
      }

      template<int Nq, int Nv>
      RangeJoint RangeJoint::setDimension() const
      {
        typedef UrdfVisitor::Vector Vector;
        const double infty = std::numeric_limits<double>::infinity();

        RangeJoint ret;
        ret.minEffort = Vector::Constant(Nv, -infty);
        ret.maxEffort = Vector::Constant(Nv, infty);
        ret.minVel = Vector::Constant(Nv, -infty);
        ret.maxVel = Vector::Constant(Nv, infty);
        ret.maxConfig = Vector::Constant(Nq, 1.01);
        ret.minConfig = Vector::Constant(Nq, -1.01);
        ret.maxDryFriction = Vector::Constant(Nv, 0.);
        ret.minDryFriction = Vector::Constant(Nv, 0.);
        // ret.friction = Vector::Constant(Nv, 0.);
        ret.damping = Vector::Constant(Nv, 0.);
<<<<<<< HEAD
        ret.armature = armature;
        // ret.frictionLoss = frictionLoss;
=======
        ret.armature = Vector::Constant(Nv, armature[0]);
        ret.frictionLoss = frictionLoss;
>>>>>>> 760851f1
        ret.springStiffness = springStiffness;
        ret.springReference = springReference;
        return ret;
      }

      template<int Nq, int Nv>
      RangeJoint RangeJoint::concatenate(const RangeJoint & range) const
      {
        assert(range.maxEffort.size() == Nv);
        assert(range.minConfig.size() == Nq);

        RangeJoint ret(*this);
        ret.minEffort.conservativeResize(minEffort.size() + Nv);
        ret.minEffort.tail(Nv) = range.minEffort;
        ret.maxEffort.conservativeResize(maxEffort.size() + Nv);
        ret.maxEffort.tail(Nv) = range.maxEffort;
        ret.minVel.conservativeResize(minVel.size() + Nv);
        ret.minVel.tail(Nv) = range.minVel;
        ret.maxVel.conservativeResize(maxVel.size() + Nv);
        ret.maxVel.tail(Nv) = range.maxVel;

        ret.minConfig.conservativeResize(minConfig.size() + Nq);
        ret.minConfig.tail(Nq) = range.minConfig;
        ret.maxConfig.conservativeResize(maxConfig.size() + Nq);
        ret.maxConfig.tail(Nq) = range.maxConfig;

        ret.damping.conservativeResize(damping.size() + Nv);
        ret.damping.tail(Nv) = range.damping;
        ret.minDryFriction.conservativeResize(minDryFriction.size() + Nv);
        ret.minDryFriction.tail(Nv) = range.minDryFriction;
        ret.maxDryFriction.conservativeResize(maxDryFriction.size() + Nv);
        ret.maxDryFriction.tail(Nv) = range.maxDryFriction;
        // ret.friction.conservativeResize(friction.size() + Nv);
        // ret.friction.tail(Nv) = range.friction;

        ret.springReference.conservativeResize(springReference.size() + 1);
        ret.springReference.tail(1) = range.springReference;
        ret.springStiffness.conservativeResize(springStiffness.size() + 1);
        ret.springStiffness.tail(1) = range.springStiffness;

        ret.armature.conservativeResize(armature.size() + Nv);
        ret.armature.tail(Nv) = range.armature;

        return ret;
      }

      void MjcfJoint::goThroughElement(
        const ptree & el, bool use_limits, const MjcfCompiler & currentCompiler)
      {

        if (!use_limits && el.get_optional<std::string>("<xmlattr>.range"))
          throw std::invalid_argument("Range limit is specified but it was not specify to use it.");

        // Type
        auto type_s = el.get_optional<std::string>("<xmlattr>.type");
        if (type_s)
          jointType = *type_s;

        // Axis
        auto ax = el.get_optional<std::string>("<xmlattr>.axis");
        if (ax)
          axis = internal::getVectorFromStream<3>(*ax);

        // Range
        auto range_ = el.get_optional<std::string>("<xmlattr>.range");
        if (range_)
        {
          Eigen::Vector2d rangeT = internal::getVectorFromStream<2>(*range_);
          range.minConfig[0] = currentCompiler.convertAngle(rangeT(0));
          range.maxConfig[0] = currentCompiler.convertAngle(rangeT(1));
        }
        // Effort limit
        range_ = el.get_optional<std::string>("<xmlattr>.actuatorfrcrange");
        if (range_)
        {
          Eigen::Vector2d rangeT = internal::getVectorFromStream<2>(*range_);
          range.minEffort[0] = rangeT(0);
          range.maxEffort[0] = rangeT(1);
        }

        // Spring
        auto value = el.get_optional<double>("<xmlattr>.springref");
        if (value)
          range.springReference[0] = *value;

        // damping
        value = el.get_optional<double>("<xmlattr>.damping");
        if (value)
          range.damping[0] = *value;

        value = el.get_optional<double>("<xmlattr>.armature");
        if (value)
          range.armature[0] = *value;

        // friction loss
        value = el.get_optional<double>("<xmlattr>.frictionloss");
        if (value)
        {
          range.maxDryFriction.array() = *value;
          range.minDryFriction = -range.maxDryFriction;
        }
        value = el.get_optional<double>("<xmlattr>.ref");
        if (value)
        {
          if (jointType == "slide")
            posRef = *value;
          else if (jointType == "hinge")
            posRef = currentCompiler.convertAngle(*value);
          else
            throw std::invalid_argument(
              "Reference position can only be used with hinge or slide joints.");
        }
      }

      void MjcfJoint::fill(
        const ptree & el, const MjcfBody & currentBody, const MjcfGraph & currentGraph)
      {
        bool use_limit = true;
        // Name
        auto name_s = el.get_optional<std::string>("<xmlattr>.name");
        if (name_s)
          jointName = *name_s;
        else
          jointName =
            currentBody.bodyName + "Joint_" + std::to_string(currentBody.jointChildren.size());

        // Check if we need to check for limited argument
        if (!currentGraph.compilerInfo.autolimits)
        {
          use_limit = false;
          auto use_ls = el.get_optional<std::string>("<xmlattr>.limited");
          use_limit = *use_ls == "true";
        }

        // Placement
        jointPlacement = currentGraph.convertPosition(el);

        // default < ChildClass < Class < Real Joint
        if (currentGraph.mapOfClasses.find("mujoco_default") != currentGraph.mapOfClasses.end())
        {
          const MjcfClass & classD = currentGraph.mapOfClasses.at("mujoco_default");
          if (auto joint_p = classD.classElement.get_child_optional("joint"))
            goThroughElement(*joint_p, use_limit, currentGraph.compilerInfo);
        }
        //  childClass
        if (currentBody.childClass != "")
        {
          const MjcfClass & classE = currentGraph.mapOfClasses.at(currentBody.childClass);
          if (auto joint_p = classE.classElement.get_child_optional("joint"))
            goThroughElement(*joint_p, use_limit, currentGraph.compilerInfo);
        }
        // Class
        auto cl_s = el.get_optional<std::string>("<xmlattr>.class");
        if (cl_s)
        {
          std::string className = *cl_s;
          const MjcfClass & classE = currentGraph.mapOfClasses.at(className);
          if (auto joint_p = classE.classElement.get_child_optional("joint"))
            goThroughElement(*joint_p, use_limit, currentGraph.compilerInfo);
        }
        // Joint
        goThroughElement(el, use_limit, currentGraph.compilerInfo);
      }

      SE3 MjcfGraph::convertPosition(const ptree & el) const
      {
        SE3 placement;
        placement.setIdentity();

        // position
        auto pos = el.get_optional<std::string>("<xmlattr>.pos");
        if (pos)
          placement.translation() = internal::getVectorFromStream<3>(*pos);

        /////////// Rotation
        // Quaternion (w, x, y, z)
        auto rot_s = el.get_optional<std::string>("<xmlattr>.quat");
        if (rot_s)
        {
          Eigen::Vector4d quat = internal::getVectorFromStream<4>(*rot_s);

          Eigen::Quaterniond quaternion(quat(0), quat(1), quat(2), quat(3));
          quaternion.normalize();
          placement.rotation() = quaternion.toRotationMatrix();
        }
        // Axis Angle
        else if ((rot_s = el.get_optional<std::string>("<xmlattr>.axisangle")))
        {
          Eigen::Vector4d axis_angle = internal::getVectorFromStream<4>(*rot_s);

          double angle = axis_angle(3);

          Eigen::AngleAxisd angleAxis(compilerInfo.convertAngle(angle), axis_angle.head(3));
          placement.rotation() = angleAxis.toRotationMatrix();
        }
        // Euler Angles
        else if ((rot_s = el.get_optional<std::string>("<xmlattr>.euler")))
        {
          Eigen::Vector3d angles = internal::getVectorFromStream<3>(*rot_s);

          placement.rotation() = compilerInfo.convertEuler(angles);
        }
        else if ((rot_s = el.get_optional<std::string>("<xmlattr>.xyaxes")))
        {
          Eigen::Matrix<double, 6, 1> xyaxes = internal::getVectorFromStream<6>(*rot_s);

          Eigen::Vector3d xAxis = xyaxes.head(3);
          xAxis.normalize();
          Eigen::Vector3d yAxis = xyaxes.tail(3);

          // make y axis orthogonal to x axis, normalize
          double d = xAxis.dot(yAxis);
          yAxis -= xAxis * d;
          yAxis.normalize();

          Eigen::Vector3d zAxis = xAxis.cross(yAxis);
          zAxis.normalize();

          Eigen::Matrix3d rotation;
          rotation.col(0) = xAxis;
          rotation.col(1) = yAxis;
          rotation.col(2) = zAxis;

          placement.rotation() = rotation;
        }
        else if ((rot_s = el.get_optional<std::string>("<xmlattr>.zaxis")))
        {
          Eigen::Vector3d zaxis = internal::getVectorFromStream<3>(*rot_s);
          // Compute the rotation matrix that maps z_axis to unit z
          placement.rotation() =
            Eigen::Quaterniond::FromTwoVectors(Eigen::Vector3d::UnitZ(), zaxis).toRotationMatrix();
        }
        return placement;
      }

      Inertia MjcfGraph::convertInertiaFromMjcf(const ptree & el) const
      {
        double mass = std::max(el.get<double>("<xmlattr>.mass"), compilerInfo.boundMass);
        ;
        if (mass < 0)
          throw std::invalid_argument("Mass of body is not supposed to be negative");

        Inertia::Vector3 com;
        auto com_s = el.get_optional<std::string>("<xmlattr>.pos");
        if (com_s)
          com = internal::getVectorFromStream<3>(*com_s);
        else
          com = Inertia::Vector3::Zero();

        const Inertia::Matrix3 R = convertPosition(el).rotation();

        Inertia::Matrix3 I = Eigen::Matrix3d::Identity();

        auto inertia_s = el.get_optional<std::string>("<xmlattr>.diaginertia");
        if (inertia_s)
        {
          Eigen::Vector3d inertiaDiag = internal::getVectorFromStream<3>(*inertia_s);
          I = inertiaDiag.asDiagonal();
        }

        else if ((inertia_s = el.get_optional<std::string>("<xmlattr>.fullinertia")))
        {
          // M(1,1), M(2,2), M(3,3), M(1,2), M(1,3), M(2,3)
          std::istringstream inertiaStream = internal::getConfiguredStringStream(*inertia_s);
          inertiaStream >> I(0, 0);
          inertiaStream >> I(1, 1);
          inertiaStream >> I(2, 2);
          inertiaStream >> I(0, 1);
          inertiaStream >> I(0, 2);
          inertiaStream >> I(1, 2);

          I(1, 0) = I(0, 1);
          I(2, 0) = I(0, 2);
          I(2, 1) = I(1, 2);
        }

        // Extract the diagonal elements as a vector
        for (int i = 0; i < 3; i++)
          I(i, i) = std::max(I(i, i), compilerInfo.boundInertia);

        return Inertia(mass, com, R * I * R.transpose());
      }

      void MjcfGraph::parseJointAndBody(
        const ptree & el,
        const boost::optional<std::string> & childClass,
        const std::string & parentName)
      {
        MjcfBody currentBody;
        auto chcl_s = childClass;
        // if inertiafromgeom is false and inertia does not exist - throw
        if (!compilerInfo.inertiafromgeom && !el.get_child_optional("inertial"))
          throw std::invalid_argument("Cannot get inertia from geom and no inertia was found");

        bool usegeominertia = false;
        if (compilerInfo.inertiafromgeom)
          usegeominertia = true;
        else if (
          boost::indeterminate(compilerInfo.inertiafromgeom) && !el.get_child_optional("inertial"))
          usegeominertia = true;

        for (const ptree::value_type & v : el)
        {
          // Current body node
          if (v.first == "<xmlattr>")
          {
            // Name
            auto name_s = v.second.get_optional<std::string>("name");
            if (name_s)
              currentBody.bodyName = *name_s;
            else
              currentBody.bodyName = parentName + "Bis";

            currentBody.bodyParent = parentName;
            currentBody.bodyPlacement = convertPosition(el);

            bodiesList.push_back(currentBody.bodyName);

            if (auto chcl_st = v.second.get_optional<std::string>("childclass"))
            {
              chcl_s = chcl_st;
              currentBody.childClass = *chcl_s;
            }
            else if (childClass)
              currentBody.childClass = *chcl_s;

            // Class
            auto cl_s = v.second.get_optional<std::string>("class");
            if (cl_s)
              currentBody.bodyClassName = *cl_s;

            // Still need to deal with gravcomp and figure out if we need mocap, and user param...
          }
          // Inertia
          if (v.first == "inertial" && !usegeominertia)
            currentBody.bodyInertia = convertInertiaFromMjcf(v.second);

          // Geom
          if (v.first == "geom")
          {
            MjcfGeom currentGeom;
            currentGeom.fill(v.second, currentBody, *this);
            currentBody.geomChildren.push_back(currentGeom);
          }

          // Joint
          if (v.first == "joint")
          {
            MjcfJoint currentJoint;
            currentJoint.fill(v.second, currentBody, *this);
            currentBody.jointChildren.push_back(currentJoint);
          }
          if (v.first == "freejoint")
          {
            MjcfJoint currentJoint;
            currentJoint.jointType = "free";
            auto jointName = v.second.get_optional<std::string>("<xmlattr>.name");
            if (jointName)
              currentJoint.jointName = *jointName;
            else
              currentJoint.jointName = currentBody.bodyName + "_free";

            currentBody.jointChildren.push_back(currentJoint);
          }
          if (v.first == "site")
          {
            MjcfSite currentSite;
            currentSite.fill(v.second, currentBody, *this);
            currentBody.siteChildren.push_back(currentSite);
          }
          if (v.first == "body")
          {
            parseJointAndBody(v.second, chcl_s, currentBody.bodyName);
          }
        }
        // Add all geom inertias if needed
        if (usegeominertia)
        {
          Inertia inert_temp(Inertia::Zero());
          for (const auto & geom : currentBody.geomChildren)
          {
            if (geom.geomKind != MjcfGeom::VISUAL)
              inert_temp += geom.geomPlacement.act(geom.geomInertia);
          }
          currentBody.bodyInertia = inert_temp;
        }
        mapOfBodies.insert(std::make_pair(currentBody.bodyName, currentBody));
      }

      void MjcfGraph::parseTexture(const ptree & el)
      {
        namespace fs = boost::filesystem;
        MjcfTexture text;
        auto file = el.get_optional<std::string>("<xmlattr>.file");
        auto name_ = el.get_optional<std::string>("<xmlattr>.name");
        auto type = el.get_optional<std::string>("<xmlattr>.type");

        std::string name;
        if (name_)
          name = *name_;
        else if (type && *type == "skybox")
          name = *type;
        if (!file)
        {
          std::cout << "Warning - Only texture with files are supported" << std::endl;
          if (name.empty())
            throw std::invalid_argument("Textures need a name.");
        }
        else
        {
          fs::path filePath(*file);
          name = getName(el, filePath);

          text.filePath =
            updatePath(compilerInfo.strippath, compilerInfo.texturedir, modelPath, filePath)
              .string();
        }
        auto str_v = el.get_optional<std::string>("<xmlattr>.type");
        if (str_v)
          text.textType = *str_v;

        if ((str_v = el.get_optional<std::string>("<xmlattr>.gridsize")))
          text.gridsize = internal::getVectorFromStream<2>(*str_v);

        mapOfTextures.insert(std::make_pair(name, text));
      }

      void MjcfGraph::parseMaterial(const ptree & el)
      {
        std::string name;
        MjcfMaterial mat;
        auto n = el.get_optional<std::string>("<xmlattr>.name");
        if (n)
          name = *n;
        else
          throw std::invalid_argument("Material was given without a name");

        // default < Class < Attributes
        if (mapOfClasses.find("mujoco_default") != mapOfClasses.end())
        {
          const MjcfClass & classD = mapOfClasses.at("mujoco_default");
          if (auto mat_p = classD.classElement.get_child_optional("material"))
            mat.goThroughElement(*mat_p);
        }
        auto cl_s = el.get_optional<std::string>("<xmlattr>.class");
        if (cl_s)
        {
          std::string className = *cl_s;
          const MjcfClass & classE = mapOfClasses.at(className);
          if (auto mat_p = classE.classElement.get_child_optional("material"))
            mat.goThroughElement(*mat_p);
        }

        mat.goThroughElement(el);

        mapOfMaterials.insert(std::make_pair(name, mat));
      }

      void MjcfGraph::parseMesh(const ptree & el)
      {
        namespace fs = boost::filesystem;

        MjcfMesh mesh;
        auto file = el.get_optional<std::string>("<xmlattr>.file");
        if (!file)
          throw std::invalid_argument("Only meshes with files are supported");

        fs::path filePath(*file);
        std::string name = getName(el, filePath);

        mesh.filePath =
          updatePath(compilerInfo.strippath, compilerInfo.meshdir, modelPath, filePath).string();

        auto scale = el.get_optional<std::string>("<xmlattr>.scale");
        if (scale)
          mesh.scale = internal::getVectorFromStream<3>(*scale);

        mapOfMeshes.insert(std::make_pair(name, mesh));
      }

      void MjcfGraph::parseAsset(const ptree & el)
      {
        for (const ptree::value_type & v : el)
        {
          if (v.first == "mesh")
            parseMesh(v.second);

          if (v.first == "material")
            parseMaterial(v.second);

          if (v.first == "texture")
            parseTexture(v.second);

          if (v.first == "hfield")
            throw std::invalid_argument("hfields are not supported yet");
        }
      }

      void MjcfGraph::parseDefault(ptree & el, const ptree & parent, const std::string & parentTag)
      {
        boost::optional<std::string> nameClass;
        // Classes
        for (ptree::value_type & v : el)
        {
          if (v.first == "<xmlattr>")
          {
            nameClass = v.second.get_optional<std::string>("class");
            if (nameClass)
            {
              MjcfClass classDefault;
              classDefault.className = *nameClass;
              updateClassElement(el, parent);
              classDefault.classElement = el;
              mapOfClasses.insert(std::make_pair(*nameClass, classDefault));
            }
            else
              throw std::invalid_argument("Class does not have a name. Cannot parse model.");
          }
          else if (v.first == "default")
            parseDefault(v.second, el, v.first);
          else if (parentTag == "mujoco" && v.first != "<xmlattr>")
          {
            MjcfClass classDefault;
            classDefault.className = "mujoco_default";
            classDefault.classElement = el;
            mapOfClasses.insert(std::make_pair("mujoco_default", classDefault));
          }
        }
      }

      void MjcfGraph::parseCompiler(const ptree & el)
      {
        // get autolimits
        auto auto_s = el.get_optional<std::string>("<xmlattr>.autolimits");
        if (auto_s)
          if (*auto_s == "true")
            compilerInfo.autolimits = true;

        // strip path
        auto strip_s = el.get_optional<std::string>("<xmlattr>.strippath");
        if (strip_s)
          if (*strip_s == "true")
            compilerInfo.strippath = true;

        // get dir to mesh and texture
        auto dir = el.get_optional<std::string>("<xmlattr>.assetdir");
        if (dir)
        {
          compilerInfo.meshdir = *dir;
          compilerInfo.texturedir = *dir;
        }

        if ((dir = el.get_optional<std::string>("<xmlattr>.meshdir")))
          compilerInfo.meshdir = *dir;

        if ((dir = el.get_optional<std::string>("<xmlattr>.texturedir")))
          compilerInfo.texturedir = *dir;

        auto value_v = el.get_optional<double>("<xmlattr>.boundmass");
        if (value_v)
          compilerInfo.boundMass = *value_v;

        if ((value_v = el.get_optional<double>("<xmlattr>.boundinertia")))
          compilerInfo.boundInertia = *value_v;

        auto in_g = el.get_optional<std::string>("<xmlattr>.inertiafromgeom");
        if (in_g)
        {
          if (*in_g == "true")
            compilerInfo.inertiafromgeom = true;
          else if (*in_g == "false")
            compilerInfo.inertiafromgeom = false;
        }

        // angle radian or degree
        auto angle_s = el.get_optional<std::string>("<xmlattr>.angle");
        if (angle_s)
          if (*angle_s == "radian")
            compilerInfo.angle_converter = 1;

        auto eulerS = el.get_optional<std::string>("<xmlattr>.eulerseq");
        if (eulerS)
        {
          std::string eulerseq = *eulerS;
          if (eulerseq.find_first_not_of("xyzXYZ") != std::string::npos || eulerseq.size() != 3)
            throw std::invalid_argument(
              "Model tried to use euler angles but euler sequence is wrong");
          else
          {
            // get index combination
            for (std::size_t i = 0; i < eulerseq.size(); i++)
            {
              auto ci = static_cast<Eigen::Index>(i);
              switch (eulerseq[i])
              {
              case 'x':
                compilerInfo.mapEulerAngles.col(ci) = Eigen::Vector3d::UnitX();
                break;
              case 'X':
                compilerInfo.mapEulerAngles.col(ci) = Eigen::Vector3d::UnitX();
                break;
              case 'y':
                compilerInfo.mapEulerAngles.col(ci) = Eigen::Vector3d::UnitY();
                break;
              case 'Y':
                compilerInfo.mapEulerAngles.col(ci) = Eigen::Vector3d::UnitY();
                break;
              case 'z':
                compilerInfo.mapEulerAngles.col(ci) = Eigen::Vector3d::UnitZ();
                break;
              case 'Z':
                compilerInfo.mapEulerAngles.col(ci) = Eigen::Vector3d::UnitZ();
                break;
              default:
                throw std::invalid_argument("Euler Axis does not exist");
                break;
              }
            }
          }
        }
      }

      void MjcfGraph::parseKeyFrame(const ptree & el)
      {
        for (const ptree::value_type & v : el)
        {
          if (v.first == "key")
          {
            auto nameKey = v.second.get_optional<std::string>("<xmlattr>.name");
            if (nameKey)
            {
              auto configVectorS = v.second.get_optional<std::string>("<xmlattr>.qpos");
              if (configVectorS)
              {
                Eigen::VectorXd configVector =
                  internal::getUnknownSizeVectorFromStream(*configVectorS);
                mapOfConfigs.insert(std::make_pair(*nameKey, configVector));
              }
            }
          }
        }
      }

      void MjcfGraph::parseEquality(const ptree & el)
      {
        for (const ptree::value_type & v : el)
        {
          std::string type = v.first;
          // List of supported constraints from mjcf description
          // equality -> connect

          // The constraints below are not supported and will be ignored with the following
          // warning: joint, flex, distance, weld
          if (type != "connect")
          {
            // TODO(jcarpent): support extra constraint types such as joint, flex, distance, weld.
            continue;
          }

          MjcfEquality eq;
          eq.type = type;

          // get the name of first body
          auto body1 = v.second.get_optional<std::string>("<xmlattr>.body1");
          if (body1)
            eq.body1 = *body1;
          else
            throw std::invalid_argument("Equality constraint needs a first body");

          // get the name of second body
          auto body2 = v.second.get_optional<std::string>("<xmlattr>.body2");
          if (body2)
            eq.body2 = *body2;

          // get the name of the constraint (if it exists)
          auto name = v.second.get_optional<std::string>("<xmlattr>.name");
          if (name)
            eq.name = *name;
          else
            eq.name = eq.body1 + "_" + eq.body2 + "_constraint";

          // get the anchor position
          auto anchor = v.second.get_optional<std::string>("<xmlattr>.anchor");
          if (anchor)
            eq.anchor = internal::getVectorFromStream<3>(*anchor);

          mapOfEqualities.insert(std::make_pair(eq.name, eq));
        }
      }

      void MjcfGraph::parseGraph()
      {
        boost::property_tree::ptree el;
        if (pt.get_child_optional("mujoco"))
          el = pt.get_child("mujoco");
        else
          throw std::invalid_argument("This is not a standard mujoco model. Cannot parse it.");

        for (const ptree::value_type & v : el)
        {
          // get model name
          if (v.first == "<xmlattr>")
          {
            auto n_s = v.second.get_optional<std::string>("model");
            if (n_s)
              modelName = *n_s;
            else
              throw std::invalid_argument("Model is missing a name. Cannot parse it");
          }

          if (v.first == "compiler")
            parseCompiler(el.get_child("compiler"));

          if (v.first == "default")
            parseDefault(el.get_child("default"), el, "mujoco");

          if (v.first == "asset")
            parseAsset(el.get_child("asset"));

          if (v.first == "keyframe")
            parseKeyFrame(el.get_child("keyframe"));

          if (v.first == "worldbody")
          {
            boost::optional<std::string> childClass;
            parseJointAndBody(el.get_child("worldbody").get_child("body"), childClass);
          }

          if (v.first == "equality")
          {
            parseEquality(el.get_child("equality"));
          }
        }
      }

      void MjcfGraph::parseGraphFromXML(const std::string & xmlStr)
      {
        boost::property_tree::read_xml(xmlStr, pt);
        parseGraph();
      }

      template<typename TypeX, typename TypeY, typename TypeZ, typename TypeUnaligned>
      JointModel MjcfGraph::createJoint(const Eigen::Vector3d & axis)
      {
        if (axis.isApprox(Eigen::Vector3d::UnitX()))
          return TypeX();
        else if (axis.isApprox(Eigen::Vector3d::UnitY()))
          return TypeY();
        else if (axis.isApprox(Eigen::Vector3d::UnitZ()))
          return TypeZ();
        else
          return TypeUnaligned(axis.normalized());
      }

      void MjcfGraph::addSoloJoint(
        const MjcfJoint & joint, const MjcfBody & currentBody, SE3 & bodyInJoint)
      {

        FrameIndex parentFrameId = 0;
        if (!currentBody.bodyParent.empty())
          parentFrameId = urdfVisitor.getBodyId(currentBody.bodyParent);

        // get body pose in body parent
        const SE3 bodyPose = currentBody.bodyPlacement;
        Inertia inert = currentBody.bodyInertia;
        SE3 jointInParent = bodyPose * joint.jointPlacement;
        bodyInJoint = joint.jointPlacement.inverse();
        UrdfVisitor::JointType jType;

        RangeJoint range;
        if (joint.jointType == "free")
        {
          urdfVisitor << "Free Joint " << '\n';
          range = joint.range.setDimension<7, 6>();
          jType = UrdfVisitor::FLOATING;
        }
        else if (joint.jointType == "slide")
        {
          urdfVisitor << "joint prismatic with axis " << joint.axis << '\n';
          range = joint.range;
          jType = UrdfVisitor::PRISMATIC;
        }
        else if (joint.jointType == "ball")
        {
          urdfVisitor << "Sphere Joint " << '\n';
          range = joint.range.setDimension<4, 3>();
          jType = UrdfVisitor::SPHERICAL;
        }
        else if (joint.jointType == "hinge")
        {
          urdfVisitor << "joint revolute with axis " << joint.axis << '\n';
          range = joint.range;
          jType = UrdfVisitor::REVOLUTE;
        }
        else
          throw std::invalid_argument("Unknown joint type");

        urdfVisitor.addJointAndBody(
          jType, joint.axis, parentFrameId, jointInParent, joint.jointName, inert, bodyInJoint,
          currentBody.bodyName, range.minEffort, range.maxEffort, range.minVel, range.maxVel,
          range.minConfig, range.maxConfig, range.minDryFriction, range.maxDryFriction,
          range.damping);

        // Add armature info
        JointIndex j_id = urdfVisitor.getJointId(joint.jointName);
        urdfVisitor.model.armature.segment(
          urdfVisitor.model.joints[j_id].idx_v(), urdfVisitor.model.joints[j_id].nv()) =
          range.armature;
      }

      void MjcfGraph::fillModel(const std::string & nameOfBody)
      {
        typedef UrdfVisitor::SE3 SE3;

        MjcfBody currentBody = mapOfBodies.at(nameOfBody);

        // get parent body frame
        FrameIndex parentFrameId = 0;
        if (!currentBody.bodyParent.empty())
          parentFrameId = urdfVisitor.getBodyId(currentBody.bodyParent);

        Frame frame = urdfVisitor.model.frames[parentFrameId];
        // get body pose in body parent
        const SE3 bodyPose = currentBody.bodyPlacement;
        Inertia inert = currentBody.bodyInertia;

        // Fixed Joint
        if (currentBody.jointChildren.size() == 0)
        {
          if (currentBody.bodyParent.empty())
            return;

          std::string jointName = nameOfBody + "_fixed";
          urdfVisitor << jointName << " being parsed." << '\n';

          urdfVisitor.addFixedJointAndBody(parentFrameId, bodyPose, jointName, inert, nameOfBody);
          return;
        }

        bool composite = false;
        SE3 jointPlacement, firstJointPlacement, prevJointPlacement = SE3::Identity();

        RangeJoint rangeCompo;
        JointModelComposite jointM;
        std::string jointName;

        if (currentBody.jointChildren.size() > 1)
        {
          composite = true;

          MjcfJoint firstOne = currentBody.jointChildren.at(0);
          jointName = "Composite_" + firstOne.jointName;
        }

        fillReferenceConfig(currentBody);

        bool isFirst = true;
        SE3 bodyInJoint;

        if (!composite)
        {
          addSoloJoint(currentBody.jointChildren.at(0), currentBody, bodyInJoint);
        }
        else
        {
          for (const auto & joint : currentBody.jointChildren)
          {
            if (joint.jointType == "free")
              throw std::invalid_argument("Joint Composite trying to be created with a freeFlyer");

            SE3 jointInParent = bodyPose * joint.jointPlacement;
            bodyInJoint = joint.jointPlacement.inverse();
            if (isFirst)
            {
              firstJointPlacement = jointInParent;
              jointPlacement = SE3::Identity();
              isFirst = false;
            }
            else
              jointPlacement = prevJointPlacement.inverse() * jointInParent;
            if (joint.jointType == "slide")
            {
              jointM.addJoint(
                createJoint<JointModelPX, JointModelPY, JointModelPZ, JointModelPrismaticUnaligned>(
                  joint.axis),
                jointPlacement);

              rangeCompo = rangeCompo.concatenate<1, 1>(joint.range);
            }
            else if (joint.jointType == "ball")
            {
              jointM.addJoint(JointModelSpherical(), jointPlacement);
              rangeCompo = rangeCompo.concatenate<4, 3>(joint.range.setDimension<4, 3>());
            }
            else if (joint.jointType == "hinge")
            {
              jointM.addJoint(
                createJoint<JointModelRX, JointModelRY, JointModelRZ, JointModelRevoluteUnaligned>(
                  joint.axis),
                jointPlacement);
              rangeCompo = rangeCompo.concatenate<1, 1>(joint.range);
            }
            else
              throw std::invalid_argument("Unknown joint type trying to be parsed.");

            prevJointPlacement = jointInParent;
          }
          JointIndex joint_id;

          joint_id = urdfVisitor.model.addJoint(
            frame.parentJoint, jointM, frame.placement * firstJointPlacement, jointName,
            rangeCompo.minEffort, rangeCompo.maxEffort, rangeCompo.minVel, rangeCompo.maxVel,
            rangeCompo.minConfig, rangeCompo.maxConfig, rangeCompo.minDryFriction,
            rangeCompo.maxDryFriction, rangeCompo.damping);
          FrameIndex jointFrameId = urdfVisitor.model.addJointFrame(joint_id, (int)parentFrameId);
          urdfVisitor.appendBodyToJoint(jointFrameId, inert, bodyInJoint, nameOfBody);

          urdfVisitor.model.armature.segment(
            urdfVisitor.model.joints[joint_id].idx_v(), urdfVisitor.model.joints[joint_id].nv()) =
            rangeCompo.armature;
        }

        FrameIndex previousFrameId = urdfVisitor.model.frames.size();
        for (const auto & site : currentBody.siteChildren)
        {
          SE3 placement = bodyInJoint * site.sitePlacement;
          previousFrameId = urdfVisitor.model.addFrame(
            Frame(site.siteName, frame.parentJoint, previousFrameId, placement, OP_FRAME));
        }
      }

      void MjcfGraph::fillReferenceConfig(const MjcfBody & currentBody)
      {
        for (const auto & joint : currentBody.jointChildren)
        {
          if (joint.jointType == "free")
          {
            referenceConfig.conservativeResize(referenceConfig.size() + 7);
            referenceConfig.tail(7) << Eigen::Matrix<double, 7, 1>::Zero();
          }
          else if (joint.jointType == "ball")
          {
            referenceConfig.conservativeResize(referenceConfig.size() + 4);
            referenceConfig.tail(4) << Eigen::Vector4d::Zero();
          }
          else if (joint.jointType == "slide" || joint.jointType == "hinge")
          {
            referenceConfig.conservativeResize(referenceConfig.size() + 1);
            referenceConfig.tail(1) << joint.posRef;
          }
        }
      }

      void MjcfGraph::addKeyFrame(const Eigen::VectorXd & keyframe, const std::string & keyName)
      {
        // Check config vectors and add them if size is right
        const int model_nq = urdfVisitor.model.nq;
        if (keyframe.size() == model_nq)
        {
          Eigen::VectorXd qpos(model_nq);
          for (std::size_t i = 1; i < urdfVisitor.model.joints.size(); i++)
          {
            const auto & joint = urdfVisitor.model.joints[i];
            int idx_q = joint.idx_q();
            int nq = joint.nq();

            Eigen::VectorXd qpos_j = keyframe.segment(idx_q, nq);
            Eigen::VectorXd q_ref = referenceConfig.segment(idx_q, nq);
            if (joint.shortname() == "JointModelFreeFlyer")
            {
              Eigen::Vector4d new_quat(qpos_j(4), qpos_j(5), qpos_j(6), qpos_j(3));
              qpos_j.tail(4) = new_quat;
            }
            else if (joint.shortname() == "JointModelSpherical")
            {
              Eigen::Vector4d new_quat(qpos_j(1), qpos_j(2), qpos_j(3), qpos_j(0));
              qpos_j = new_quat;
            }
            else if (joint.shortname() == "JointModelComposite")
            {
              for (const auto & joint_ : boost::get<JointModelComposite>(joint.toVariant()).joints)
              {
                int idx_q_ = joint_.idx_q() - idx_q;
                int nq_ = joint_.nq();
                if (joint_.shortname() == "JointModelSpherical")
                {
                  Eigen::Vector4d new_quat(
                    qpos_j(idx_q_ + 1), qpos_j(idx_q_ + 2), qpos_j(idx_q_ + 3), qpos_j(idx_q_));
                  qpos_j.segment(idx_q_, nq_) = new_quat;
                }
                else
                  qpos_j.segment(idx_q_, nq_) -= q_ref.segment(idx_q_, nq_);
              }
            }
            else
              qpos_j -= q_ref;

            qpos.segment(idx_q, nq) = qpos_j;
          }

          urdfVisitor.model.referenceConfigurations.insert(std::make_pair(keyName, qpos));
        }
        else
          throw std::invalid_argument("Keyframe size does not match model size");
      }

      void MjcfGraph::parseContactInformation(
        const Model & model,
        PINOCCHIO_STD_VECTOR_WITH_EIGEN_ALLOCATOR(BilateralPointConstraintModel)
          & constraint_models)
      {
        Data data(model);
        Eigen::VectorXd qref;
        if (!model.referenceConfigurations.empty())
        {
          qref = model.referenceConfigurations.begin()->second;
        }
        else
        {
          qref = ::pinocchio::neutral(model);
        }
        ::pinocchio::forwardKinematics(model, data, qref);
        for (const auto & entry : mapOfEqualities)
        {
          const MjcfEquality & eq = entry.second;

          SE3 jointPlacement;
          jointPlacement.setIdentity();
          jointPlacement.translation() = eq.anchor;

          // Get Joint Indices from the model
          const JointIndex body1 = urdfVisitor.getParentId(eq.body1);

          // when body2 is not specified, we link to the world
          if (eq.body2 == "")
          {
            BilateralPointConstraintModel bpcm(model, body1, jointPlacement);
            constraint_models.push_back(bpcm);
          }
          else
          {
            // We compute the placement of the point constraint with respect to the 2nd joint
            // This is similar to what is done in
            // https://mujoco.readthedocs.io/en/stable/XMLreference.html#equality-connect
            const JointIndex body2 = urdfVisitor.getParentId(eq.body2);
            const SE3 & oMi1 = data.oMi[body1];
            const SE3 & oMi2 = data.oMi[body2];
            const SE3 c1Mo = jointPlacement * oMi1.inverse();
            const SE3 c2Mi2 = c1Mo * oMi2;
            BilateralPointConstraintModel bpcm(model, body1, jointPlacement, body2, c2Mi2);
            constraint_models.push_back(bpcm);
          }
        }
      }

      void MjcfGraph::parseRootTree()
      {
        urdfVisitor.setName(modelName);

        // get name and inertia of first root link
        std::string rootLinkName = bodiesList.at(0);
        MjcfBody rootBody = mapOfBodies.find(rootLinkName)->second;
        if (rootBody.jointChildren.size() == 0)
          urdfVisitor.addRootJoint(rootBody.bodyInertia, rootLinkName);

        fillReferenceConfig(rootBody);
        for (const auto & entry : bodiesList)
        {
          fillModel(entry);
        }

        for (const auto & entry : mapOfConfigs)
        {
          addKeyFrame(entry.second, entry.first);
        }
      }
    } // namespace details
  } // namespace mjcf
} // namespace pinocchio<|MERGE_RESOLUTION|>--- conflicted
+++ resolved
@@ -132,13 +132,8 @@
         ret.minDryFriction = Vector::Constant(Nv, 0.);
         // ret.friction = Vector::Constant(Nv, 0.);
         ret.damping = Vector::Constant(Nv, 0.);
-<<<<<<< HEAD
-        ret.armature = armature;
-        // ret.frictionLoss = frictionLoss;
-=======
         ret.armature = Vector::Constant(Nv, armature[0]);
         ret.frictionLoss = frictionLoss;
->>>>>>> 760851f1
         ret.springStiffness = springStiffness;
         ret.springReference = springReference;
         return ret;
