--- conflicted
+++ resolved
@@ -64,11 +64,7 @@
       /// \param[in] link The current URDF link.
       /// \param[in] model The model where the link must be added.
       ///
-<<<<<<< HEAD
-      void parseTree(::urdf::LinkConstSharedPtr link, UrdfVisitor & model)
-=======
-      void parseTree(::urdf::LinkConstSharedPtr link, UrdfVisitorBase & model, const bool mimic)
->>>>>>> 73389165
+      void parseTree(::urdf::LinkConstSharedPtr link, UrdfVisitor & model, const bool mimic)
       {
         typedef UrdfVisitor::Scalar Scalar;
         typedef UrdfVisitor::SE3 SE3;
@@ -141,12 +137,6 @@
               friction << joint->dynamics->friction;
               damping << joint->dynamics->damping;
             }
-<<<<<<< HEAD
-
-            model.addJointAndBody(
-              UrdfVisitor::REVOLUTE, axis, parentFrameId, jointPlacement, joint->name, Y,
-              link->name, max_effort, max_velocity, min_config, max_config, friction, damping);
-=======
             if (joint->mimic && mimic)
             {
               max_effort = Vector::Constant(0, infty);
@@ -157,20 +147,18 @@
               friction = Vector::Constant(0, 0.);
               damping = Vector::Constant(0, 0.);
 
-              MimicInfo_ mimic_info(
+              MimicInfo mimic_info(
                 joint->mimic->joint_name, joint->mimic->multiplier, joint->mimic->offset, axis,
-                UrdfVisitorBase::REVOLUTE);
+                UrdfVisitor::REVOLUTE);
 
               model.addJointAndBody(
-                UrdfVisitorBase::MIMIC, axis, parentFrameId, jointPlacement, joint->name, Y,
-                link->name, max_effort, max_velocity, min_config, max_config, friction, damping,
-                mimic_info);
+                UrdfVisitor::MIMIC, axis, parentFrameId, jointPlacement, joint->name, Y, link->name,
+                max_effort, max_velocity, min_config, max_config, friction, damping, mimic_info);
             }
             else
               model.addJointAndBody(
-                UrdfVisitorBase::REVOLUTE, axis, parentFrameId, jointPlacement, joint->name, Y,
+                UrdfVisitor::REVOLUTE, axis, parentFrameId, jointPlacement, joint->name, Y,
                 link->name, max_effort, max_velocity, min_config, max_config, friction, damping);
->>>>>>> 73389165
             break;
 
           case ::urdf::Joint::CONTINUOUS: // Revolute joint with no joint limits
@@ -221,12 +209,6 @@
               friction << joint->dynamics->friction;
               damping << joint->dynamics->damping;
             }
-<<<<<<< HEAD
-
-            model.addJointAndBody(
-              UrdfVisitor::PRISMATIC, axis, parentFrameId, jointPlacement, joint->name, Y,
-              link->name, max_effort, max_velocity, min_config, max_config, friction, damping);
-=======
             if (joint->mimic && mimic)
             {
               max_effort = Vector::Constant(0, infty);
@@ -237,20 +219,18 @@
               friction = Vector::Constant(0, 0.);
               damping = Vector::Constant(0, 0.);
 
-              MimicInfo_ mimic_info(
+              MimicInfo mimic_info(
                 joint->mimic->joint_name, joint->mimic->multiplier, joint->mimic->offset, axis,
-                UrdfVisitorBase::PRISMATIC);
+                UrdfVisitor::PRISMATIC);
 
               model.addJointAndBody(
-                UrdfVisitorBase::MIMIC, axis, parentFrameId, jointPlacement, joint->name, Y,
-                link->name, max_effort, max_velocity, min_config, max_config, friction, damping,
-                mimic_info);
+                UrdfVisitor::MIMIC, axis, parentFrameId, jointPlacement, joint->name, Y, link->name,
+                max_effort, max_velocity, min_config, max_config, friction, damping, mimic_info);
             }
             else
               model.addJointAndBody(
-                UrdfVisitorBase::PRISMATIC, axis, parentFrameId, jointPlacement, joint->name, Y,
+                UrdfVisitor::PRISMATIC, axis, parentFrameId, jointPlacement, joint->name, Y,
                 link->name, max_effort, max_velocity, min_config, max_config, friction, damping);
->>>>>>> 73389165
             break;
 
           case ::urdf::Joint::PLANAR:
@@ -322,14 +302,11 @@
       /// \param[in] model Name for the optional root joint
       ///
       void parseRootTree(
-<<<<<<< HEAD
         const ::urdf::ModelInterface * urdfTree,
         UrdfVisitor & model,
         const boost::optional<const ::pinocchio::parsers::JointModel &> rootJoint,
-        const boost::optional<const std::string &> rootJointName)
-=======
-        const ::urdf::ModelInterface * urdfTree, UrdfVisitorBase & model, const bool mimic)
->>>>>>> 73389165
+        const boost::optional<const std::string &> rootJointName,
+        const bool mimic)
       {
         model.setName(urdfTree->getName());
 
@@ -344,23 +321,16 @@
         }
       }
 
-<<<<<<< HEAD
       void parseRootTree(
         const std::string & filename,
         UrdfVisitor & model,
         const boost::optional<const ::pinocchio::parsers::JointModel &> rootJoint,
-        const boost::optional<const std::string &> rootJointName)
+        const boost::optional<const std::string &> rootJointName,
+        const bool mimic)
       {
         ::urdf::ModelInterfaceSharedPtr urdfTree = ::urdf::parseURDFFile(filename);
         if (urdfTree)
-          return parseRootTree(urdfTree.get(), model, rootJoint, rootJointName);
-=======
-      void parseRootTree(const std::string & filename, UrdfVisitorBase & model, const bool mimic)
-      {
-        ::urdf::ModelInterfaceSharedPtr urdfTree = ::urdf::parseURDFFile(filename);
-        if (urdfTree)
-          return parseRootTree(urdfTree.get(), model, mimic);
->>>>>>> 73389165
+          return parseRootTree(urdfTree.get(), model, rootJoint, rootJointName, mimic);
         else
           throw std::invalid_argument(
             "The file " + filename
@@ -368,24 +338,16 @@
               "contain a valid URDF model.");
       }
 
-<<<<<<< HEAD
       void parseRootTreeFromXML(
         const std::string & xmlString,
         UrdfVisitor & model,
         const boost::optional<const ::pinocchio::parsers::JointModel &> rootJoint,
-        const boost::optional<const std::string &> rootJointName)
+        const boost::optional<const std::string &> rootJointName,
+        const bool mimic)
       {
         ::urdf::ModelInterfaceSharedPtr urdfTree = ::urdf::parseURDF(xmlString);
         if (urdfTree)
-          return parseRootTree(urdfTree.get(), model, rootJoint, rootJointName);
-=======
-      void
-      parseRootTreeFromXML(const std::string & xmlString, UrdfVisitorBase & model, const bool mimic)
-      {
-        ::urdf::ModelInterfaceSharedPtr urdfTree = ::urdf::parseURDF(xmlString);
-        if (urdfTree)
-          return parseRootTree(urdfTree.get(), model, mimic);
->>>>>>> 73389165
+          return parseRootTree(urdfTree.get(), model, rootJoint, rootJointName, mimic);
         else
           throw std::invalid_argument("The XML stream does not contain a valid "
                                       "URDF model.");
