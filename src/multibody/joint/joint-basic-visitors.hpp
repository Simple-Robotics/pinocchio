--- conflicted
+++ resolved
@@ -313,7 +313,6 @@
   udinv_inertia(const JointDataTpl<Scalar,Options,JointCollectionTpl> & jdata);
 
   /**
-<<<<<<< HEAD
    * @brief      Visit a JointDataTpl through JointStUInertiaVisitor to get St*I*S matrix of the inertia matrix
    *             decomposition.
    *
@@ -324,7 +323,8 @@
   template<typename Scalar, int Options, template<typename S, int O> class JointCollectionTpl>
   inline Eigen::Matrix<Scalar,Eigen::Dynamic,Eigen::Dynamic,Options>
   stu_inertia(const JointDataTpl<Scalar,Options,JointCollectionTpl> & jdata);
-=======
+
+  /**
    * @brief      Visit a JointDataTpl<Scalar,...> to compare it to another JointData
    *
    * @param[in]  jdata_generic  The generic joint data containing a variant.
@@ -335,7 +335,6 @@
   template<typename Scalar, int Options, template<typename S, int O> class JointCollectionTpl, typename JointDataDerived>
   bool isEqual(const JointDataTpl<Scalar,Options,JointCollectionTpl> & jmodel_generic,
                const JointDataBase<JointDataDerived> & jmodel);
->>>>>>> b134b25f
   
 } // namespace pinocchio
 
