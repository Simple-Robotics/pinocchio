--- conflicted
+++ resolved
@@ -8,11 +8,7 @@
 {
   namespace impl
   {
-<<<<<<< HEAD
-    template void computeAllTerms<
-=======
     template PINOCCHIO_EXPLICIT_INSTANTIATION_DEFINITION_DLLAPI void computeAllTerms<
->>>>>>> fbc93a6a
       context::Scalar,
       context::Options,
       JointCollectionDefaultTpl,
