//
// Copyright (c) 2022 INRIA
//

#include "pinocchio/spatial/fwd.hpp"

#ifndef PINOCCHIO_SKIP_ALGORITHM_CHOLESKY

  #include "pinocchio/algorithm/cholesky.hpp"

namespace pinocchio
{
  namespace cholesky
  {

<<<<<<< HEAD
    template const context::MatrixXs &
    decompose<context::Scalar, context::Options, JointCollectionDefaultTpl>(
      const context::Model &, context::Data &);

    template context::MatrixXs &
    solve<context::Scalar, context::Options, JointCollectionDefaultTpl, context::MatrixXs>(
      const context::Model &, const context::Data &, const Eigen::MatrixBase<context::MatrixXs> &);

    template context::MatrixXs
    Mv<context::Scalar, context::Options, JointCollectionDefaultTpl, context::MatrixXs>(
      const context::Model &, const context::Data &, const Eigen::MatrixBase<context::MatrixXs> &);

    template context::MatrixXs & Mv<
=======
    template PINOCCHIO_EXPLICIT_INSTANTIATION_DEFINITION_DLLAPI const context::MatrixXs &
    decompose<context::Scalar, context::Options, JointCollectionDefaultTpl>(
      const context::Model &, context::Data &);

    template PINOCCHIO_EXPLICIT_INSTANTIATION_DEFINITION_DLLAPI context::MatrixXs &
    solve<context::Scalar, context::Options, JointCollectionDefaultTpl, context::MatrixXs>(
      const context::Model &, const context::Data &, const Eigen::MatrixBase<context::MatrixXs> &);

    template PINOCCHIO_EXPLICIT_INSTANTIATION_DEFINITION_DLLAPI context::MatrixXs
    Mv<context::Scalar, context::Options, JointCollectionDefaultTpl, context::MatrixXs>(
      const context::Model &, const context::Data &, const Eigen::MatrixBase<context::MatrixXs> &);

    template PINOCCHIO_EXPLICIT_INSTANTIATION_DEFINITION_DLLAPI context::MatrixXs & Mv<
>>>>>>> fbc93a6a
      context::Scalar,
      context::Options,
      JointCollectionDefaultTpl,
      context::MatrixXs,
      context::MatrixXs>(
      const context::Model &,
      const context::Data &,
      const Eigen::MatrixBase<context::MatrixXs> &,
      const Eigen::MatrixBase<context::MatrixXs> &);

<<<<<<< HEAD
    template context::MatrixXs &
    UDUtv<context::Scalar, context::Options, JointCollectionDefaultTpl, context::MatrixXs>(
      const context::Model &, const context::Data &, const Eigen::MatrixBase<context::MatrixXs> &);

    template context::MatrixXs &
    Uv<context::Scalar, context::Options, JointCollectionDefaultTpl, context::MatrixXs>(
      const context::Model &, const context::Data &, const Eigen::MatrixBase<context::MatrixXs> &);

    template context::MatrixXs &
    Utv<context::Scalar, context::Options, JointCollectionDefaultTpl, context::MatrixXs>(
      const context::Model &, const context::Data &, const Eigen::MatrixBase<context::MatrixXs> &);

    template context::MatrixXs &
    Uiv<context::Scalar, context::Options, JointCollectionDefaultTpl, context::MatrixXs>(
      const context::Model &, const context::Data &, const Eigen::MatrixBase<context::MatrixXs> &);

    template context::MatrixXs &
    Utiv<context::Scalar, context::Options, JointCollectionDefaultTpl, context::MatrixXs>(
      const context::Model &, const context::Data &, const Eigen::MatrixBase<context::MatrixXs> &);

    template context::MatrixXs &
=======
    template PINOCCHIO_EXPLICIT_INSTANTIATION_DEFINITION_DLLAPI context::MatrixXs &
    UDUtv<context::Scalar, context::Options, JointCollectionDefaultTpl, context::MatrixXs>(
      const context::Model &, const context::Data &, const Eigen::MatrixBase<context::MatrixXs> &);

    template PINOCCHIO_EXPLICIT_INSTANTIATION_DEFINITION_DLLAPI context::MatrixXs &
    Uv<context::Scalar, context::Options, JointCollectionDefaultTpl, context::MatrixXs>(
      const context::Model &, const context::Data &, const Eigen::MatrixBase<context::MatrixXs> &);

    template PINOCCHIO_EXPLICIT_INSTANTIATION_DEFINITION_DLLAPI context::MatrixXs &
    Utv<context::Scalar, context::Options, JointCollectionDefaultTpl, context::MatrixXs>(
      const context::Model &, const context::Data &, const Eigen::MatrixBase<context::MatrixXs> &);

    template PINOCCHIO_EXPLICIT_INSTANTIATION_DEFINITION_DLLAPI context::MatrixXs &
    Uiv<context::Scalar, context::Options, JointCollectionDefaultTpl, context::MatrixXs>(
      const context::Model &, const context::Data &, const Eigen::MatrixBase<context::MatrixXs> &);

    template PINOCCHIO_EXPLICIT_INSTANTIATION_DEFINITION_DLLAPI context::MatrixXs &
    Utiv<context::Scalar, context::Options, JointCollectionDefaultTpl, context::MatrixXs>(
      const context::Model &, const context::Data &, const Eigen::MatrixBase<context::MatrixXs> &);

    template PINOCCHIO_EXPLICIT_INSTANTIATION_DEFINITION_DLLAPI context::MatrixXs &
>>>>>>> fbc93a6a
    computeMinv<context::Scalar, context::Options, JointCollectionDefaultTpl, context::MatrixXs>(
      const context::Model &, const context::Data &, const Eigen::MatrixBase<context::MatrixXs> &);
  } // namespace cholesky
} // namespace pinocchio

#endif // PINOCCHIO_SKIP_ALGORITHM_CHOLESKY<|MERGE_RESOLUTION|>--- conflicted
+++ resolved
@@ -13,21 +13,6 @@
   namespace cholesky
   {
 
-<<<<<<< HEAD
-    template const context::MatrixXs &
-    decompose<context::Scalar, context::Options, JointCollectionDefaultTpl>(
-      const context::Model &, context::Data &);
-
-    template context::MatrixXs &
-    solve<context::Scalar, context::Options, JointCollectionDefaultTpl, context::MatrixXs>(
-      const context::Model &, const context::Data &, const Eigen::MatrixBase<context::MatrixXs> &);
-
-    template context::MatrixXs
-    Mv<context::Scalar, context::Options, JointCollectionDefaultTpl, context::MatrixXs>(
-      const context::Model &, const context::Data &, const Eigen::MatrixBase<context::MatrixXs> &);
-
-    template context::MatrixXs & Mv<
-=======
     template PINOCCHIO_EXPLICIT_INSTANTIATION_DEFINITION_DLLAPI const context::MatrixXs &
     decompose<context::Scalar, context::Options, JointCollectionDefaultTpl>(
       const context::Model &, context::Data &);
@@ -41,7 +26,6 @@
       const context::Model &, const context::Data &, const Eigen::MatrixBase<context::MatrixXs> &);
 
     template PINOCCHIO_EXPLICIT_INSTANTIATION_DEFINITION_DLLAPI context::MatrixXs & Mv<
->>>>>>> fbc93a6a
       context::Scalar,
       context::Options,
       JointCollectionDefaultTpl,
@@ -52,29 +36,6 @@
       const Eigen::MatrixBase<context::MatrixXs> &,
       const Eigen::MatrixBase<context::MatrixXs> &);
 
-<<<<<<< HEAD
-    template context::MatrixXs &
-    UDUtv<context::Scalar, context::Options, JointCollectionDefaultTpl, context::MatrixXs>(
-      const context::Model &, const context::Data &, const Eigen::MatrixBase<context::MatrixXs> &);
-
-    template context::MatrixXs &
-    Uv<context::Scalar, context::Options, JointCollectionDefaultTpl, context::MatrixXs>(
-      const context::Model &, const context::Data &, const Eigen::MatrixBase<context::MatrixXs> &);
-
-    template context::MatrixXs &
-    Utv<context::Scalar, context::Options, JointCollectionDefaultTpl, context::MatrixXs>(
-      const context::Model &, const context::Data &, const Eigen::MatrixBase<context::MatrixXs> &);
-
-    template context::MatrixXs &
-    Uiv<context::Scalar, context::Options, JointCollectionDefaultTpl, context::MatrixXs>(
-      const context::Model &, const context::Data &, const Eigen::MatrixBase<context::MatrixXs> &);
-
-    template context::MatrixXs &
-    Utiv<context::Scalar, context::Options, JointCollectionDefaultTpl, context::MatrixXs>(
-      const context::Model &, const context::Data &, const Eigen::MatrixBase<context::MatrixXs> &);
-
-    template context::MatrixXs &
-=======
     template PINOCCHIO_EXPLICIT_INSTANTIATION_DEFINITION_DLLAPI context::MatrixXs &
     UDUtv<context::Scalar, context::Options, JointCollectionDefaultTpl, context::MatrixXs>(
       const context::Model &, const context::Data &, const Eigen::MatrixBase<context::MatrixXs> &);
@@ -96,7 +57,6 @@
       const context::Model &, const context::Data &, const Eigen::MatrixBase<context::MatrixXs> &);
 
     template PINOCCHIO_EXPLICIT_INSTANTIATION_DEFINITION_DLLAPI context::MatrixXs &
->>>>>>> fbc93a6a
     computeMinv<context::Scalar, context::Options, JointCollectionDefaultTpl, context::MatrixXs>(
       const context::Model &, const context::Data &, const Eigen::MatrixBase<context::MatrixXs> &);
   } // namespace cholesky
