//
// Copyright (c) 2022 INRIA
//

#include "pinocchio/algorithm/aba-derivatives.hpp"

namespace pinocchio
{
  namespace impl
  {

<<<<<<< HEAD
    template void computeABADerivatives<
=======
    template PINOCCHIO_EXPLICIT_INSTANTIATION_DEFINITION_DLLAPI void computeABADerivatives<
>>>>>>> fbc93a6a
      context::Scalar,
      context::Options,
      JointCollectionDefaultTpl,
      Eigen::Ref<const context::VectorXs>,
      Eigen::Ref<const context::VectorXs>,
      Eigen::Ref<const context::VectorXs>,
      Eigen::Ref<context::MatrixXs>,
      Eigen::Ref<context::MatrixXs>,
      Eigen::Ref<context::MatrixXs>>(
      const context::Model &,
      context::Data &,
      const Eigen::MatrixBase<Eigen::Ref<const context::VectorXs>> &,
      const Eigen::MatrixBase<Eigen::Ref<const context::VectorXs>> &,
      const Eigen::MatrixBase<Eigen::Ref<const context::VectorXs>> &,
      const Eigen::MatrixBase<Eigen::Ref<context::MatrixXs>> &,
      const Eigen::MatrixBase<Eigen::Ref<context::MatrixXs>> &,
      const Eigen::MatrixBase<Eigen::Ref<context::MatrixXs>> &);

<<<<<<< HEAD
    template void computeABADerivatives<
=======
    template PINOCCHIO_EXPLICIT_INSTANTIATION_DEFINITION_DLLAPI void computeABADerivatives<
>>>>>>> fbc93a6a
      context::Scalar,
      context::Options,
      JointCollectionDefaultTpl,
      Eigen::Ref<const context::VectorXs>,
      Eigen::Ref<const context::VectorXs>,
      Eigen::Ref<const context::VectorXs>,
      Eigen::Ref<context::MatrixXs>,
      Eigen::Ref<context::MatrixXs>,
      Eigen::Ref<context::RowMatrixXs>>(
      const context::Model &,
      context::Data &,
      const Eigen::MatrixBase<Eigen::Ref<const context::VectorXs>> &,
      const Eigen::MatrixBase<Eigen::Ref<const context::VectorXs>> &,
      const Eigen::MatrixBase<Eigen::Ref<const context::VectorXs>> &,
      const Eigen::MatrixBase<Eigen::Ref<context::MatrixXs>> &,
      const Eigen::MatrixBase<Eigen::Ref<context::MatrixXs>> &,
      const Eigen::MatrixBase<Eigen::Ref<context::RowMatrixXs>> &);

<<<<<<< HEAD
    template void computeABADerivatives<
=======
    template PINOCCHIO_EXPLICIT_INSTANTIATION_DEFINITION_DLLAPI void computeABADerivatives<
>>>>>>> fbc93a6a
      context::Scalar,
      context::Options,
      JointCollectionDefaultTpl,
      Eigen::Ref<const context::VectorXs>,
      Eigen::Ref<const context::VectorXs>,
      Eigen::Ref<const context::VectorXs>,
      Eigen::Ref<context::MatrixXs>,
      Eigen::Ref<context::MatrixXs>,
      Eigen::Ref<context::MatrixXs>>(
      const context::Model &,
      context::Data &,
      const Eigen::MatrixBase<Eigen::Ref<const context::VectorXs>> &,
      const Eigen::MatrixBase<Eigen::Ref<const context::VectorXs>> &,
      const Eigen::MatrixBase<Eigen::Ref<const context::VectorXs>> &,
      const container::aligned_vector<ForceTpl<context::Scalar, context::Options>> &,
      const Eigen::MatrixBase<Eigen::Ref<context::MatrixXs>> &,
      const Eigen::MatrixBase<Eigen::Ref<context::MatrixXs>> &,
      const Eigen::MatrixBase<Eigen::Ref<context::MatrixXs>> &);

<<<<<<< HEAD
    template void computeABADerivatives<
=======
    template PINOCCHIO_EXPLICIT_INSTANTIATION_DEFINITION_DLLAPI void computeABADerivatives<
>>>>>>> fbc93a6a
      context::Scalar,
      context::Options,
      JointCollectionDefaultTpl,
      Eigen::Ref<const context::VectorXs>,
      Eigen::Ref<const context::VectorXs>,
      Eigen::Ref<const context::VectorXs>,
      Eigen::Ref<context::MatrixXs>,
      Eigen::Ref<context::MatrixXs>,
      Eigen::Ref<context::RowMatrixXs>>(
      const context::Model &,
      context::Data &,
      const Eigen::MatrixBase<Eigen::Ref<const context::VectorXs>> &,
      const Eigen::MatrixBase<Eigen::Ref<const context::VectorXs>> &,
      const Eigen::MatrixBase<Eigen::Ref<const context::VectorXs>> &,
      const container::aligned_vector<ForceTpl<context::Scalar, context::Options>> &,
      const Eigen::MatrixBase<Eigen::Ref<context::MatrixXs>> &,
      const Eigen::MatrixBase<Eigen::Ref<context::MatrixXs>> &,
      const Eigen::MatrixBase<Eigen::Ref<context::RowMatrixXs>> &);

<<<<<<< HEAD
    template void computeABADerivatives<
=======
    template PINOCCHIO_EXPLICIT_INSTANTIATION_DEFINITION_DLLAPI void computeABADerivatives<
>>>>>>> fbc93a6a
      context::Scalar,
      context::Options,
      JointCollectionDefaultTpl,
      Eigen::Ref<const context::VectorXs>,
      Eigen::Ref<const context::VectorXs>,
      Eigen::Ref<const context::VectorXs>>(
      const context::Model &,
      context::Data &,
      const Eigen::MatrixBase<Eigen::Ref<const context::VectorXs>> &,
      const Eigen::MatrixBase<Eigen::Ref<const context::VectorXs>> &,
      const Eigen::MatrixBase<Eigen::Ref<const context::VectorXs>> &);

<<<<<<< HEAD
    template void computeABADerivatives<
=======
    template PINOCCHIO_EXPLICIT_INSTANTIATION_DEFINITION_DLLAPI void computeABADerivatives<
>>>>>>> fbc93a6a
      context::Scalar,
      context::Options,
      JointCollectionDefaultTpl,
      Eigen::Ref<const context::VectorXs>,
      Eigen::Ref<const context::VectorXs>,
      Eigen::Ref<const context::VectorXs>>(
      const context::Model &,
      context::Data &,
      const Eigen::MatrixBase<Eigen::Ref<const context::VectorXs>> &,
      const Eigen::MatrixBase<Eigen::Ref<const context::VectorXs>> &,
      const Eigen::MatrixBase<Eigen::Ref<const context::VectorXs>> &,
      const container::aligned_vector<ForceTpl<context::Scalar, context::Options>> &);

<<<<<<< HEAD
    template void computeABADerivatives<
=======
    template PINOCCHIO_EXPLICIT_INSTANTIATION_DEFINITION_DLLAPI void computeABADerivatives<
>>>>>>> fbc93a6a
      context::Scalar,
      context::Options,
      JointCollectionDefaultTpl,
      Eigen::Ref<context::MatrixXs>,
      Eigen::Ref<context::MatrixXs>,
      Eigen::Ref<context::MatrixXs>>(
      const context::Model &,
      context::Data &,
      const Eigen::MatrixBase<Eigen::Ref<context::MatrixXs>> &,
      const Eigen::MatrixBase<Eigen::Ref<context::MatrixXs>> &,
      const Eigen::MatrixBase<Eigen::Ref<context::MatrixXs>> &);
  } // namespace impl

<<<<<<< HEAD
  template void computeABADerivatives<context::Scalar, context::Options, JointCollectionDefaultTpl>(
=======
  template PINOCCHIO_EXPLICIT_INSTANTIATION_DEFINITION_DLLAPI void
  computeABADerivatives<context::Scalar, context::Options, JointCollectionDefaultTpl>(
>>>>>>> fbc93a6a
    const context::Model &, context::Data &);

  namespace impl
  {
<<<<<<< HEAD
    template void computeABADerivatives<
=======
    template PINOCCHIO_EXPLICIT_INSTANTIATION_DEFINITION_DLLAPI void computeABADerivatives<
>>>>>>> fbc93a6a
      context::Scalar,
      context::Options,
      JointCollectionDefaultTpl,
      Eigen::Ref<context::MatrixXs>,
      Eigen::Ref<context::MatrixXs>,
      Eigen::Ref<context::MatrixXs>>(
      const context::Model &,
      context::Data &,
      const container::aligned_vector<ForceTpl<context::Scalar, context::Options>> &,
      const Eigen::MatrixBase<Eigen::Ref<context::MatrixXs>> &,
      const Eigen::MatrixBase<Eigen::Ref<context::MatrixXs>> &,
      const Eigen::MatrixBase<Eigen::Ref<context::MatrixXs>> &);
  } // namespace impl

<<<<<<< HEAD
  template void computeABADerivatives<context::Scalar, context::Options, JointCollectionDefaultTpl>(
=======
  template PINOCCHIO_EXPLICIT_INSTANTIATION_DEFINITION_DLLAPI void
  computeABADerivatives<context::Scalar, context::Options, JointCollectionDefaultTpl>(
>>>>>>> fbc93a6a
    const context::Model &,
    context::Data &,
    const container::aligned_vector<ForceTpl<context::Scalar, context::Options>> &);
} // namespace pinocchio<|MERGE_RESOLUTION|>--- conflicted
+++ resolved
@@ -9,11 +9,7 @@
   namespace impl
   {
 
-<<<<<<< HEAD
-    template void computeABADerivatives<
-=======
     template PINOCCHIO_EXPLICIT_INSTANTIATION_DEFINITION_DLLAPI void computeABADerivatives<
->>>>>>> fbc93a6a
       context::Scalar,
       context::Options,
       JointCollectionDefaultTpl,
@@ -32,11 +28,7 @@
       const Eigen::MatrixBase<Eigen::Ref<context::MatrixXs>> &,
       const Eigen::MatrixBase<Eigen::Ref<context::MatrixXs>> &);
 
-<<<<<<< HEAD
-    template void computeABADerivatives<
-=======
     template PINOCCHIO_EXPLICIT_INSTANTIATION_DEFINITION_DLLAPI void computeABADerivatives<
->>>>>>> fbc93a6a
       context::Scalar,
       context::Options,
       JointCollectionDefaultTpl,
@@ -55,11 +47,7 @@
       const Eigen::MatrixBase<Eigen::Ref<context::MatrixXs>> &,
       const Eigen::MatrixBase<Eigen::Ref<context::RowMatrixXs>> &);
 
-<<<<<<< HEAD
-    template void computeABADerivatives<
-=======
     template PINOCCHIO_EXPLICIT_INSTANTIATION_DEFINITION_DLLAPI void computeABADerivatives<
->>>>>>> fbc93a6a
       context::Scalar,
       context::Options,
       JointCollectionDefaultTpl,
@@ -79,11 +67,7 @@
       const Eigen::MatrixBase<Eigen::Ref<context::MatrixXs>> &,
       const Eigen::MatrixBase<Eigen::Ref<context::MatrixXs>> &);
 
-<<<<<<< HEAD
-    template void computeABADerivatives<
-=======
     template PINOCCHIO_EXPLICIT_INSTANTIATION_DEFINITION_DLLAPI void computeABADerivatives<
->>>>>>> fbc93a6a
       context::Scalar,
       context::Options,
       JointCollectionDefaultTpl,
@@ -103,11 +87,7 @@
       const Eigen::MatrixBase<Eigen::Ref<context::MatrixXs>> &,
       const Eigen::MatrixBase<Eigen::Ref<context::RowMatrixXs>> &);
 
-<<<<<<< HEAD
-    template void computeABADerivatives<
-=======
     template PINOCCHIO_EXPLICIT_INSTANTIATION_DEFINITION_DLLAPI void computeABADerivatives<
->>>>>>> fbc93a6a
       context::Scalar,
       context::Options,
       JointCollectionDefaultTpl,
@@ -120,11 +100,7 @@
       const Eigen::MatrixBase<Eigen::Ref<const context::VectorXs>> &,
       const Eigen::MatrixBase<Eigen::Ref<const context::VectorXs>> &);
 
-<<<<<<< HEAD
-    template void computeABADerivatives<
-=======
     template PINOCCHIO_EXPLICIT_INSTANTIATION_DEFINITION_DLLAPI void computeABADerivatives<
->>>>>>> fbc93a6a
       context::Scalar,
       context::Options,
       JointCollectionDefaultTpl,
@@ -138,11 +114,7 @@
       const Eigen::MatrixBase<Eigen::Ref<const context::VectorXs>> &,
       const container::aligned_vector<ForceTpl<context::Scalar, context::Options>> &);
 
-<<<<<<< HEAD
-    template void computeABADerivatives<
-=======
     template PINOCCHIO_EXPLICIT_INSTANTIATION_DEFINITION_DLLAPI void computeABADerivatives<
->>>>>>> fbc93a6a
       context::Scalar,
       context::Options,
       JointCollectionDefaultTpl,
@@ -156,21 +128,13 @@
       const Eigen::MatrixBase<Eigen::Ref<context::MatrixXs>> &);
   } // namespace impl
 
-<<<<<<< HEAD
-  template void computeABADerivatives<context::Scalar, context::Options, JointCollectionDefaultTpl>(
-=======
   template PINOCCHIO_EXPLICIT_INSTANTIATION_DEFINITION_DLLAPI void
   computeABADerivatives<context::Scalar, context::Options, JointCollectionDefaultTpl>(
->>>>>>> fbc93a6a
     const context::Model &, context::Data &);
 
   namespace impl
   {
-<<<<<<< HEAD
-    template void computeABADerivatives<
-=======
     template PINOCCHIO_EXPLICIT_INSTANTIATION_DEFINITION_DLLAPI void computeABADerivatives<
->>>>>>> fbc93a6a
       context::Scalar,
       context::Options,
       JointCollectionDefaultTpl,
@@ -185,12 +149,8 @@
       const Eigen::MatrixBase<Eigen::Ref<context::MatrixXs>> &);
   } // namespace impl
 
-<<<<<<< HEAD
-  template void computeABADerivatives<context::Scalar, context::Options, JointCollectionDefaultTpl>(
-=======
   template PINOCCHIO_EXPLICIT_INSTANTIATION_DEFINITION_DLLAPI void
   computeABADerivatives<context::Scalar, context::Options, JointCollectionDefaultTpl>(
->>>>>>> fbc93a6a
     const context::Model &,
     context::Data &,
     const container::aligned_vector<ForceTpl<context::Scalar, context::Options>> &);
