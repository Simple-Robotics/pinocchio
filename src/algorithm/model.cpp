--- conflicted
+++ resolved
@@ -11,35 +11,23 @@
 namespace pinocchio
 {
 
-<<<<<<< HEAD
-  template void appendModel<context::Scalar, context::Options, JointCollectionDefaultTpl>(
-=======
   template PINOCCHIO_EXPLICIT_INSTANTIATION_DEFINITION_DLLAPI void
   appendModel<context::Scalar, context::Options, JointCollectionDefaultTpl>(
->>>>>>> fbc93a6a
     const context::Model &,
     const context::Model &,
     const FrameIndex,
     const SE3Tpl<context::Scalar, context::Options> &,
     context::Model &);
 
-<<<<<<< HEAD
-  template context::Model appendModel<context::Scalar, context::Options, JointCollectionDefaultTpl>(
-=======
   template PINOCCHIO_EXPLICIT_INSTANTIATION_DEFINITION_DLLAPI context::Model
   appendModel<context::Scalar, context::Options, JointCollectionDefaultTpl>(
->>>>>>> fbc93a6a
     const context::Model &,
     const context::Model &,
     const FrameIndex,
     const SE3Tpl<context::Scalar, context::Options> &);
 
-<<<<<<< HEAD
-  template void appendModel<context::Scalar, context::Options, JointCollectionDefaultTpl>(
-=======
   template PINOCCHIO_EXPLICIT_INSTANTIATION_DEFINITION_DLLAPI void
   appendModel<context::Scalar, context::Options, JointCollectionDefaultTpl>(
->>>>>>> fbc93a6a
     const context::Model &,
     const context::Model &,
     const GeometryModel &,
@@ -49,11 +37,7 @@
     context::Model &,
     GeometryModel &);
 
-<<<<<<< HEAD
-  template void buildReducedModel<
-=======
   template PINOCCHIO_EXPLICIT_INSTANTIATION_DEFINITION_DLLAPI void buildReducedModel<
->>>>>>> fbc93a6a
     context::Scalar,
     context::Options,
     JointCollectionDefaultTpl,
@@ -63,11 +47,7 @@
     const Eigen::MatrixBase<context::VectorXs> &,
     context::Model &);
 
-<<<<<<< HEAD
-  template context::Model buildReducedModel<
-=======
   template PINOCCHIO_EXPLICIT_INSTANTIATION_DEFINITION_DLLAPI context::Model buildReducedModel<
->>>>>>> fbc93a6a
     context::Scalar,
     context::Options,
     JointCollectionDefaultTpl,
@@ -76,11 +56,7 @@
     const std::vector<JointIndex> &,
     const Eigen::MatrixBase<context::VectorXs> &);
 
-<<<<<<< HEAD
-  template void buildReducedModel<
-=======
   template PINOCCHIO_EXPLICIT_INSTANTIATION_DEFINITION_DLLAPI void buildReducedModel<
->>>>>>> fbc93a6a
     context::Scalar,
     context::Options,
     JointCollectionDefaultTpl,
@@ -92,11 +68,7 @@
     context::Model &,
     GeometryModel &);
 
-<<<<<<< HEAD
-  template void buildReducedModel<
-=======
   template PINOCCHIO_EXPLICIT_INSTANTIATION_DEFINITION_DLLAPI void buildReducedModel<
->>>>>>> fbc93a6a
     context::Scalar,
     context::Options,
     JointCollectionDefaultTpl,
@@ -109,11 +81,7 @@
     context::Model &,
     std::vector<GeometryModel, Eigen::aligned_allocator<GeometryModel>> &);
 
-<<<<<<< HEAD
-  template JointIndex
-=======
   template PINOCCHIO_EXPLICIT_INSTANTIATION_DEFINITION_DLLAPI JointIndex
->>>>>>> fbc93a6a
   findCommonAncestor<context::Scalar, context::Options, JointCollectionDefaultTpl>(
     const context::Model &, JointIndex, JointIndex, size_t &, size_t &);
 } // namespace pinocchio
