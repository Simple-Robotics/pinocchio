//
// Copyright (c) 2022 INRIA
//

#include "pinocchio/spatial/fwd.hpp"

#ifndef PINOCCHIO_SKIP_ALGORITHM_CONTACT_JACOBIAN

  #include "pinocchio/algorithm/contact-jacobian.hpp"

namespace pinocchio
{
<<<<<<< HEAD
  template void getConstraintJacobian<
=======
  template PINOCCHIO_EXPLICIT_INSTANTIATION_DEFINITION_DLLAPI void getConstraintJacobian<
>>>>>>> fbc93a6a
    context::Scalar,
    context::Options,
    JointCollectionDefaultTpl,
    context::MatrixXs>(
    const context::Model &,
    const context::Data &,
    const context::RigidConstraintModel &,
    context::RigidConstraintData &,
    const Eigen::MatrixBase<context::MatrixXs> &);

<<<<<<< HEAD
  template void getConstraintsJacobian<
=======
  template PINOCCHIO_EXPLICIT_INSTANTIATION_DEFINITION_DLLAPI void getConstraintsJacobian<
>>>>>>> fbc93a6a
    context::Scalar,
    context::Options,
    JointCollectionDefaultTpl,
    context::MatrixXs,
    typename context::RigidConstraintModelVector::allocator_type,
    typename context::RigidConstraintDataVector::allocator_type>(
    const context::Model &,
    const context::Data &,
    const context::RigidConstraintModelVector &,
    context::RigidConstraintDataVector &,
    const Eigen::MatrixBase<context::MatrixXs> &);

} // namespace pinocchio

#endif // PINOCCHIO_SKIP_ALGORITHM_CONTACT_JACOBIAN<|MERGE_RESOLUTION|>--- conflicted
+++ resolved
@@ -10,11 +10,7 @@
 
 namespace pinocchio
 {
-<<<<<<< HEAD
-  template void getConstraintJacobian<
-=======
   template PINOCCHIO_EXPLICIT_INSTANTIATION_DEFINITION_DLLAPI void getConstraintJacobian<
->>>>>>> fbc93a6a
     context::Scalar,
     context::Options,
     JointCollectionDefaultTpl,
@@ -25,11 +21,7 @@
     context::RigidConstraintData &,
     const Eigen::MatrixBase<context::MatrixXs> &);
 
-<<<<<<< HEAD
-  template void getConstraintsJacobian<
-=======
   template PINOCCHIO_EXPLICIT_INSTANTIATION_DEFINITION_DLLAPI void getConstraintsJacobian<
->>>>>>> fbc93a6a
     context::Scalar,
     context::Options,
     JointCollectionDefaultTpl,
