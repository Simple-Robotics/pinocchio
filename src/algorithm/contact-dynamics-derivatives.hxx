//
// Copyright (c) 2020 CNRS INRIA
//

#ifndef __pinocchio_algorithm_contact_dynamics_derivatives_hxx__
#define __pinocchio_algorithm_contact_dynamics_derivatives_hxx__

#include "pinocchio/algorithm/check.hpp"
#include "pinocchio/algorithm/rnea-derivatives.hpp"
#include "pinocchio/algorithm/kinematics-derivatives.hpp"
#include "pinocchio/algorithm/contact-cholesky.hpp"

namespace pinocchio
{

<<<<<<< HEAD
  template<typename Scalar, int Options, template<typename,int> class JointCollectionTpl>
=======

  template<typename Scalar, int Options, template<typename,int> class JointCollectionTpl, bool ContactMode>
>>>>>>> a0dc52d6
  struct ComputeContactDynamicsDerivativesForwardStep
    : public fusion::JointUnaryVisitorBase< ComputeContactDynamicsDerivativesForwardStep<Scalar,Options,JointCollectionTpl,ContactMode> >
  {
    typedef ModelTpl<Scalar,Options,JointCollectionTpl> Model;
    typedef DataTpl<Scalar,Options,JointCollectionTpl> Data;
    
    typedef boost::fusion::vector<const Model &,
                                  Data &
                                  > ArgsType;
    
    template<typename JointModel>
    static void algo(const JointModelBase<JointModel> & jmodel,
                     JointDataBase<typename JointModel::JointDataDerived> & jdata,
                     const Model & model,
                     Data & data)
    {
      typedef typename Model::JointIndex JointIndex;
      typedef typename Data::Motion Motion;

<<<<<<< HEAD
      const JointIndex i = jmodel.id();
      const JointIndex parent = model.parents[i];
      const Motion & ov = data.ov[i];
      Motion & oa = data.oa[i];
      Motion & oa_gf = data.oa_gf[i];
      const typename Data::TangentVectorType& a = data.ddq;
      
      // TODO: make more efficient
      data.v[i] = data.oMi[i].actInv(data.ov[i]);
      data.a[i] = jdata.S() * jmodel.jointVelocitySelector(a) + jdata.c() + (data.v[i] ^ jdata.v());
      if(parent > 0)
        data.a[i] += data.liMi[i].actInv(data.a[parent]);

      oa = data.oMi[i].act(data.a[i]);
      oa_gf = oa - model.gravity; // add gravity contribution
      
      data.of[i] = data.oinertias[i] * oa_gf + ov.cross(data.oh[i]);
      
=======
      const JointIndex & i = jmodel.id();
      const JointIndex & parent = model.parents[i];
>>>>>>> a0dc52d6
      typedef typename SizeDepType<JointModel::NV>::template ColsReturn<typename Data::Matrix6x>::Type ColsBlock;
      ColsBlock J_cols = jmodel.jointCols(data.J);
      ColsBlock dAdq_cols = jmodel.jointCols(data.dAdq);
      
      if(ContactMode)
      {
        const Motion & ov = data.ov[i];
        ColsBlock dJ_cols = jmodel.jointCols(data.dJ);
        ColsBlock dVdq_cols = jmodel.jointCols(data.dVdq);

        motionSet::motionAction(ov,J_cols,dJ_cols);
        // TODO: make more efficient
        data.v[i] = data.oMi[i].actInv(data.ov[i]);
        if(parent > 0)
        {
          motionSet::motionAction(data.ov[parent],J_cols,dVdq_cols);
        }
        else
          dVdq_cols.setZero();
          
        // computes variation of inertias
        data.doYcrb[i] = data.oinertias[i].variation(ov);
        typedef ComputeRNEADerivativesForwardStep<Scalar,Options,JointCollectionTpl,typename Data::ConfigVectorType,typename Data::TangentVectorType,typename Data::TangentVectorType> RNEAForwardStepType;
        RNEAForwardStepType::addForceCrossMatrix(data.oh[i],data.doYcrb[i]);
        Motion & oa = data.oa[i];
        Motion & oa_gf = data.oa_gf[i];
        ColsBlock dAdv_cols = jmodel.jointCols(data.dAdv);
        const typename Data::TangentVectorType& a = data.ddq;
        data.a[i] = jdata.S() * jmodel.jointVelocitySelector(a) + jdata.c() + (data.v[i] ^ jdata.v());
        if(parent > 0)
          data.a[i] += data.liMi[i].actInv(data.a[parent]);
        oa = data.oMi[i].act(data.a[i]);
        oa_gf = oa - model.gravity; // add gravity contribution
        data.of[i] = data.oinertias[i] * oa_gf + ov.cross(data.oh[i]);
        motionSet::motionAction(data.oa_gf[parent],J_cols,dAdq_cols);
        dAdv_cols = dJ_cols;
        if(parent > 0)
        {
          motionSet::motionAction<ADDTO>(data.ov[parent],dVdq_cols,dAdq_cols);
          dAdv_cols.noalias() += dVdq_cols;
        }
      }
      else
      {
        Motion & odv = data.oa[i];
        Motion & odvparent = data.oa[parent];
        const typename Data::TangentVectorType& dimpulse = data.ddq;
        //Temporary calculation of J(dq_after)
        odv = J_cols * jmodel.jointVelocitySelector(dimpulse);
        if(parent > 0)
          odv += odvparent;
        motionSet::motionAction(odvparent,J_cols,dAdq_cols);
        data.of[i] = data.oinertias[i] * odv;
      }
    }
  };

  template<typename Scalar, int Options, template<typename,int> class JointCollectionTpl, bool ContactMode>
  struct ComputeContactDynamicDerivativesBackwardStep
    : public fusion::JointUnaryVisitorBase<ComputeContactDynamicDerivativesBackwardStep<Scalar,Options,JointCollectionTpl,ContactMode> >
  {
    typedef ModelTpl<Scalar,Options,JointCollectionTpl> Model;
    typedef DataTpl<Scalar,Options,JointCollectionTpl> Data;
    
    typedef boost::fusion::vector<const Model &,
                                  Data &
                                  > ArgsType;
    
    template<typename JointModel>
    static void algo(const JointModelBase<JointModel> & jmodel,
                     const Model & model,
                     Data & data)
    {
      typedef typename Model::JointIndex JointIndex;
      typedef Eigen::Matrix<Scalar,JointModel::NV,6,Options,JointModel::NV==Eigen::Dynamic?6:JointModel::NV,6> MatrixNV6;
      typedef typename SizeDepType<JointModel::NV>::template ColsReturn<typename Data::Matrix6x>::Type ColsBlock;
      typedef ComputeRNEADerivativesBackwardStep<Scalar,Options,JointCollectionTpl,
                                                 typename Data::RowMatrixXs,
                                                 typename Data::RowMatrixXs,
                                                 typename Data::RowMatrixXs> RNEABackwardStep;
      
      const JointIndex & i = jmodel.id();
      const JointIndex & parent = model.parents[i];
      ColsBlock J_cols = jmodel.jointCols(data.J);
      ColsBlock dVdq_cols = jmodel.jointCols(data.dVdq);
      ColsBlock dAdq_cols = jmodel.jointCols(data.dAdq);
      ColsBlock dFdq_cols = jmodel.jointCols(data.dFdq);
      typename Data::RowMatrixXs & rnea_partial_dq_ = data.dtau_dq;
      
      // Temporary variables
      typename PINOCCHIO_EIGEN_PLAIN_ROW_MAJOR_TYPE(MatrixNV6) YS (jmodel.nv(),6);
      typename PINOCCHIO_EIGEN_PLAIN_ROW_MAJOR_TYPE(MatrixNV6) StY(jmodel.nv(),6);

      motionSet::inertiaAction(data.oYcrb[i],dAdq_cols,dFdq_cols);
      // dtau/dq
      if(parent>0)
      {
        RNEABackwardStep::lhsInertiaMult(data.oYcrb[i],J_cols.transpose(),YS);
        if(ContactMode)
        {
          dFdq_cols.noalias() += data.doYcrb[i] * dVdq_cols;
          StY.noalias() = J_cols.transpose() * data.doYcrb[i];
          for(int j = data.parents_fromRow[(typename Model::Index)jmodel.idx_v()];j >= 0; j = data.parents_fromRow[(typename Model::Index)j])
            {
              rnea_partial_dq_.middleRows(jmodel.idx_v(),jmodel.nv()).col(j).noalias()
                = YS  * data.dAdq.col(j)
                + StY * data.dVdq.col(j);
            }
        }
        else
        {
          for(int j = data.parents_fromRow[(typename Model::Index)jmodel.idx_v()];j >= 0; j = data.parents_fromRow[(typename Model::Index)j])
            {
              rnea_partial_dq_.middleRows(jmodel.idx_v(),jmodel.nv()).col(j).noalias()
                = YS  * data.dAdq.col(j);
            }
        }
      }

      rnea_partial_dq_.block(jmodel.idx_v(),jmodel.idx_v(),jmodel.nv(),data.nvSubtree[i]).noalias()
      = J_cols.transpose()*data.dFdq.middleCols(jmodel.idx_v(),data.nvSubtree[i]);
      motionSet::act<ADDTO>(J_cols,data.of[i],dFdq_cols);

      if(ContactMode)
      {
        
        ColsBlock dAdv_cols = jmodel.jointCols(data.dAdv);
        ColsBlock dFdv_cols = jmodel.jointCols(data.dFdv); 
        typename Data::RowMatrixXs & rnea_partial_dv_ = data.dtau_dv;       
        dFdv_cols.noalias() = data.doYcrb[i] * J_cols;
        motionSet::inertiaAction<ADDTO>(data.oYcrb[i],dAdv_cols,dFdv_cols);
        //motionSet::act<ADDTO>(J_cols,data.of[i],dFdq_cols);
        
        rnea_partial_dv_.block(jmodel.idx_v(),jmodel.idx_v(),jmodel.nv(),data.nvSubtree[i]).noalias()
          = J_cols.transpose()*data.dFdv.middleCols(jmodel.idx_v(),data.nvSubtree[i]);
        if(parent > 0)
        {
          for(int j = data.parents_fromRow[(typename Model::Index)jmodel.idx_v()];j >= 0; j = data.parents_fromRow[(typename Model::Index)j])
          {
            rnea_partial_dv_.middleRows(jmodel.idx_v(),jmodel.nv()).col(j).noalias()
              = YS  * data.dAdv.col(j)
              + StY * data.J.col(j);
          }
          data.doYcrb[parent] += data.doYcrb[i];
        }
        // Restore the status of dAdq_cols (remove gravity)
        for(Eigen::DenseIndex k =0; k < jmodel.nv(); ++k)
        {
          typedef typename ColsBlock::ColXpr ColType;
          MotionRef<ColType> min(J_cols.col(k));
          MotionRef<ColType> mout(dAdq_cols.col(k));
          mout.linear() += model.gravity.linear().cross(min.angular());
        }
      }
      if (parent > 0)
      {
        data.of[parent] += data.of[i];
      }
    }
  };
  
  template<typename Scalar, int Options, template<typename,int> class JointCollectionTpl, class ContactModelAllocator, class ContactDataAllocator, typename MatrixType1, typename MatrixType2, typename MatrixType3, typename MatrixType4,
           typename MatrixType5, typename MatrixType6>
  inline void computeContactDynamicsDerivatives(const ModelTpl<Scalar,Options,JointCollectionTpl> & model,
                                                DataTpl<Scalar,Options,JointCollectionTpl> & data,
                                                const std::vector<RigidContactModelTpl<Scalar,Options>,ContactModelAllocator> & contact_models,
                                                std::vector<RigidContactDataTpl<Scalar,Options>,ContactDataAllocator> & contact_data,
                                                const Scalar mu,
                                                const Eigen::MatrixBase<MatrixType1> & ddq_partial_dq,
                                                const Eigen::MatrixBase<MatrixType2> & ddq_partial_dv,
                                                const Eigen::MatrixBase<MatrixType3> & ddq_partial_dtau,
                                                const Eigen::MatrixBase<MatrixType4> & lambda_partial_dq,
                                                const Eigen::MatrixBase<MatrixType5> & lambda_partial_dv,
                                                const Eigen::MatrixBase<MatrixType6> & lambda_partial_dtau)
  {
    const Eigen::DenseIndex & nc = data.contact_chol.constraintDim();
    
    PINOCCHIO_CHECK_INPUT_ARGUMENT(contact_data.size() == contact_models.size(),
                                   "contact_data and contact_models do not have the same size");
    
    PINOCCHIO_CHECK_INPUT_ARGUMENT(ddq_partial_dq.cols() == model.nv);
    PINOCCHIO_CHECK_INPUT_ARGUMENT(ddq_partial_dq.rows() == model.nv);
    
    PINOCCHIO_CHECK_INPUT_ARGUMENT(ddq_partial_dv.cols() == model.nv);
    PINOCCHIO_CHECK_INPUT_ARGUMENT(ddq_partial_dv.rows() == model.nv);
    
    PINOCCHIO_CHECK_INPUT_ARGUMENT(ddq_partial_dtau.cols() == model.nv);
    PINOCCHIO_CHECK_INPUT_ARGUMENT(ddq_partial_dtau.rows() == model.nv);
    
    PINOCCHIO_CHECK_INPUT_ARGUMENT(lambda_partial_dq.cols() == model.nv);
    PINOCCHIO_CHECK_INPUT_ARGUMENT(lambda_partial_dq.rows() == nc);
    
    PINOCCHIO_CHECK_INPUT_ARGUMENT(lambda_partial_dv.cols() == model.nv);
    PINOCCHIO_CHECK_INPUT_ARGUMENT(lambda_partial_dv.rows() == nc);
    
    PINOCCHIO_CHECK_INPUT_ARGUMENT(lambda_partial_dtau.cols() == model.nv);
    PINOCCHIO_CHECK_INPUT_ARGUMENT(lambda_partial_dtau.rows() == nc);
    
    PINOCCHIO_CHECK_INPUT_ARGUMENT(mu >= (Scalar)0 && "mu must be positive.");
    PINOCCHIO_CHECK_INPUT_ARGUMENT(model.gravity.angular().isZero(),
                                   "The gravity must be a pure force vector, no angular part");
    
    assert(model.check(data) && "data is not consistent with model.");
    data.dtau_dq.setZero();
    data.dtau_dv.setZero();
    data.dac_dq.setZero();
    data.dac_dv.setZero();
    
    typedef ModelTpl<Scalar,Options,JointCollectionTpl> Model;
    typedef DataTpl<Scalar,Options,JointCollectionTpl> Data;
    
    typedef RigidContactModelTpl<Scalar,Options> RigidContactModel;
    typedef RigidContactDataTpl<Scalar,Options> RigidContactData;
    
    typedef typename ModelTpl<Scalar,Options,JointCollectionTpl>::JointIndex JointIndex;
    typedef typename Data::SE3 SE3;
    typedef typename Data::Force Force;
    typedef typename Data::Motion Motion;
    
    data.oa_gf[0] = -model.gravity;
    
    typedef ComputeContactDynamicsDerivativesForwardStep<Scalar,Options,JointCollectionTpl,true> Pass1;
    for(JointIndex i=1; i<(JointIndex) model.njoints; ++i)
    {
      Pass1::run(model.joints[i],data.joints[i],
                 typename Pass1::ArgsType(model,data));
    }

    // Add the contribution of the external forces.
    for(size_t k = 0; k < contact_models.size(); ++k)
    {
      const RigidContactModel & cmodel = contact_models[k];
      const RigidContactData & cdata = contact_data[k];
      const SE3& oMContact = data.oMf[cmodel.frame_id];
      Force & of = data.of[model.frames[cmodel.frame_id].parent];
      switch(cmodel.reference_frame) {
      case LOCAL:
      {        
        of -= oMContact.act(cdata.contact_force);
        break;
      }
      case WORLD:
      {
        of -= cdata.contact_force;
        break;
      }
      case LOCAL_WORLD_ALIGNED:
      {

<<<<<<< HEAD
      data.of[cmodel.joint1_id] -= cdata.contact_placement.act(cdata.contact_force);
=======
        of -= cdata.contact_force;
        of.angular().noalias() -= oMContact.translation().cross(cdata.contact_force.linear());
        break;
      }
      }
>>>>>>> a0dc52d6
    }

    typedef ComputeContactDynamicDerivativesBackwardStep<Scalar,Options,JointCollectionTpl,true> Pass2;
    for(JointIndex i=(JointIndex)(model.njoints-1); i>0; --i)
    {
      Pass2::run(model.joints[i],
                 typename Pass2::ArgsType(model,data));
    }    

    Eigen::DenseIndex current_row_sol_id = 0;
    for(size_t k = 0; k < contact_models.size(); ++k)
    {
      const RigidContactModel & cmodel = contact_models[k];
      const RigidContactData & cdata = contact_data[k];

<<<<<<< HEAD
      const typename Model::JointIndex joint1_id = cmodel.joint1_id;
=======
      const typename Model::FrameIndex & frame_id = cmodel.frame_id;
      const typename Model::Frame & frame = model.frames[frame_id];
      const typename Model::JointIndex joint_id = frame.parent;
      const Eigen::DenseIndex colRef = nv(model.joints[joint_id])+idx_v(model.joints[joint_id])-1;
>>>>>>> a0dc52d6
      
      Motion & v_tmp = data.ov[0];          
      switch(cmodel.reference_frame) {
      case WORLD:
      {
        v_tmp = data.ov[joint_id];
        break;
      }
      case LOCAL:
      {
        v_tmp = data.v[joint_id];
        break;
      }
      case LOCAL_WORLD_ALIGNED:
      {            
        //TODO: replace with contact_model::nc
        v_tmp.linear().noalias() = data.oMf[frame_id].rotation() * data.v[joint_id].linear();
        v_tmp.angular().noalias() = data.ov[joint_id].angular();
        break;
      }
      default:
        assert(false && "must never happen");
        break;
      }

      //TODO: This is only for size 6. replace with contact_model::NC
      switch(cmodel.type)
      {
        case CONTACT_6D:
        {
          typedef typename SizeDepType<6>::template RowsReturn<typename Data::MatrixXs>::Type RowsBlock;
          RowsBlock contact_dvc_dq = SizeDepType<6>::middleRows(data.dvc_dq,
                                                                current_row_sol_id);
          RowsBlock contact_dac_dq = SizeDepType<6>::middleRows(data.dac_dq,
                                                                current_row_sol_id);
          RowsBlock contact_dac_dv = SizeDepType<6>::middleRows(data.dac_dv,
                                                                current_row_sol_id);
          RowsBlock contact_dac_da = SizeDepType<6>::middleRows(data.dac_da,
                                                                current_row_sol_id);
          getJointAccelerationDerivatives(model, data,
<<<<<<< HEAD
                                          joint1_id,
                                          LOCAL,
                                          contact_dvc_dq_tmp,
                                          contact_dac_dq,
                                          contact_dac_dv,
                                          contact_dac_da);
          
          //TODO: replace with contact_model::nc
          int colRef = nv(model.joints[joint1_id])+idx_v(model.joints[joint1_id])-1;
          for(Eigen::DenseIndex j=colRef;j>=0;j=data.parents_fromRow[(size_t)j])
          {
            contact_dac_dq.template topRows<3>().col(j) +=
              data.v[joint1_id].angular().cross(contact_dvc_dq_tmp.template topRows<3>().col(j))
            - data.v[joint1_id].linear().cross(contact_dvc_dq_tmp.template bottomRows<3>().col(j));
            contact_dac_dv.template topRows<3>().col(j) +=
            data.v[joint1_id].angular().cross(contact_dac_da.template topRows<3>().col(j))
            - data.v[joint1_id].linear().cross(contact_dac_da.template bottomRows<3>().col(j));
=======
                                          joint_id,
                                          cmodel.reference_frame,
                                          contact_dvc_dq,
                                          contact_dac_dq,
                                          contact_dac_dv,
                                          contact_dac_da);
          //TODO: remplacer par contact_model::NC
          for(Eigen::DenseIndex j=colRef;j>=0;j=data.parents_fromRow[(size_t)j])
          {
            contact_dac_dq.template topRows<3>().col(j) +=
              v_tmp.angular().cross(contact_dvc_dq.template topRows<3>().col(j))
              - v_tmp.linear().cross(contact_dvc_dq.template bottomRows<3>().col(j)); 
            contact_dac_dv.template topRows<3>().col(j) +=
              v_tmp.angular().cross(contact_dac_da.template topRows<3>().col(j))
              - v_tmp.linear().cross(contact_dac_da.template bottomRows<3>().col(j));
>>>>>>> a0dc52d6
          }
          
          current_row_sol_id += 6;
          break;
        }
        case CONTACT_3D:
        {
          typedef typename SizeDepType<3>::template RowsReturn<typename Data::MatrixXs>::Type RowsBlock;
          //TODO: Specialize for the 3d case.
          //TODO: We don't need all these quantities. Remove those not needed.
          typename Data::Matrix6x & v_partial_dq_tmp = data.dFda;
          typename Data::Matrix6x & a_partial_dq_tmp = data.SDinv;
          typename Data::Matrix6x & a_partial_dv_tmp = data.UDinv;
          typename Data::Matrix6x & a_partial_da_tmp = data.IS;
          getJointAccelerationDerivatives(model, data,
<<<<<<< HEAD
                                          joint1_id,
                                          LOCAL,
=======
                                          joint_id,
                                          cmodel.reference_frame,
>>>>>>> a0dc52d6
                                          v_partial_dq_tmp,
                                          a_partial_dq_tmp,
                                          a_partial_dv_tmp,
                                          a_partial_da_tmp);
          //TODO: replace with contact_model::nc
          RowsBlock contact_dvc_dq = SizeDepType<3>::middleRows(data.dvc_dq,
                                                                current_row_sol_id);
          RowsBlock contact_dac_dq = SizeDepType<3>::middleRows(data.dac_dq,
                                                                current_row_sol_id);
          RowsBlock contact_dac_dv = SizeDepType<3>::middleRows(data.dac_dv,
                                                                current_row_sol_id);
          RowsBlock contact_dac_da = SizeDepType<3>::middleRows(data.dac_da,
                                                                current_row_sol_id);
<<<<<<< HEAD
          
          contact_dac_da = a_partial_da_tmp.template topRows<3>();
          contact_dac_dq = a_partial_dq_tmp.template topRows<3>();
          contact_dac_dv = a_partial_dv_tmp.template topRows<3>();
          
          int colRef = nv(model.joints[joint1_id])+idx_v(model.joints[joint1_id])-1;
=======

>>>>>>> a0dc52d6
          for(Eigen::DenseIndex j=colRef;j>=0;j=data.parents_fromRow[(size_t)j]) {
            contact_dvc_dq.col(j) = v_partial_dq_tmp.template topRows<3>().col(j);
            contact_dac_da.col(j) = a_partial_da_tmp.template topRows<3>().col(j);
            contact_dac_dq.col(j) = a_partial_dq_tmp.template topRows<3>().col(j);
            contact_dac_dv.col(j) = a_partial_dv_tmp.template topRows<3>().col(j);
            contact_dac_dq.template topRows<3>().col(j) +=
<<<<<<< HEAD
            data.v[joint1_id].angular().cross(v_partial_dq_tmp.template topRows<3>().col(j))
            - data.v[joint1_id].linear().cross(v_partial_dq_tmp.template bottomRows<3>().col(j));
            contact_dac_dv.template topRows<3>().col(j) +=
            data.v[joint1_id].angular().cross(a_partial_da_tmp.template topRows<3>().col(j))
            - data.v[joint1_id].linear().cross(a_partial_da_tmp.template bottomRows<3>().col(j));
=======
              v_tmp.angular().cross(v_partial_dq_tmp.template topRows<3>().col(j))
              - v_tmp.linear().cross(v_partial_dq_tmp.template bottomRows<3>().col(j));
            contact_dac_dv.template topRows<3>().col(j) +=
              v_tmp.angular().cross(a_partial_da_tmp.template topRows<3>().col(j))
              - v_tmp.linear().cross(a_partial_da_tmp.template bottomRows<3>().col(j));
>>>>>>> a0dc52d6
          }
          current_row_sol_id += 3;
          break;
        }
        default:
          assert(false && "must never happen");
          break;
      }
    }
    data.contact_chol.getOperationalSpaceInertiaMatrix(data.osim);
    data.contact_chol.getInverseMassMatrix(data.Minv);

    //Temporary: dlambda_dv stores J*Minv
    typename Data::MatrixXs & JMinv = data.dlambda_dv;

    JMinv.noalias() = data.dac_da * data.Minv;
    PINOCCHIO_EIGEN_CONST_CAST(MatrixType6,lambda_partial_dtau).noalias() = -data.osim * JMinv; //OUTPUT

    MatrixType3 & ddq_partial_dtau_ = PINOCCHIO_EIGEN_CONST_CAST(MatrixType3,ddq_partial_dtau);
    ddq_partial_dtau_.noalias() = JMinv.transpose() * lambda_partial_dtau;
    ddq_partial_dtau_ += data.Minv; //OUTPUT

    data.dac_dq.noalias() -= JMinv * data.dtau_dq;
    data.dac_dv.noalias() -= JMinv * data.dtau_dv;

    PINOCCHIO_EIGEN_CONST_CAST(MatrixType4,lambda_partial_dq).noalias() = -data.osim * data.dac_dq; //OUTPUT
    PINOCCHIO_EIGEN_CONST_CAST(MatrixType5,lambda_partial_dv).noalias() = -data.osim * data.dac_dv; //OUTPUT

    current_row_sol_id = 0;
    for(size_t k = 0; k < contact_models.size(); ++k)
    {
      const RigidContactModel & cmodel = contact_models[k];
<<<<<<< HEAD

      const typename Model::JointIndex joint1_id = cmodel.joint1_id;
      
      //TODO: This is only for size 6. replace with contact_model::NC
=======
      const RigidContactData & cdata = contact_data[k];
      
      const typename Model::FrameIndex & frame_id = cmodel.frame_id;
      const typename Model::Frame & frame = model.frames[frame_id];
      const typename Model::JointIndex joint_id = frame.parent;
      const Eigen::DenseIndex colRef = nv(model.joints[joint_id])+idx_v(model.joints[joint_id])-1;

>>>>>>> a0dc52d6
      switch(cmodel.type)
      {
        case CONTACT_6D:
        {
          typedef typename SizeDepType<6>::template RowsReturn<typename Data::MatrixXs>::Type RowsBlock;
          typedef typename SizeDepType<6>::template RowsReturn<typename Data::MatrixXs>::ConstType ConstRowsBlock;

          //TODO: replace with contact_model::nc
          RowsBlock contact_dac_da = SizeDepType<6>::middleRows(data.dac_da,
                                                                current_row_sol_id);

          ConstRowsBlock contact_dlambda_dq = SizeDepType<6>::middleRows(lambda_partial_dq,
                                                                         current_row_sol_id);
          ConstRowsBlock contact_dlambda_dv = SizeDepType<6>::middleRows(lambda_partial_dv,
                                                                         current_row_sol_id);
<<<<<<< HEAD
          
          int colRef = nv(model.joints[joint1_id])+idx_v(model.joints[joint1_id])-1;
=======

>>>>>>> a0dc52d6
          for(Eigen::DenseIndex j=colRef;j>=0;j=data.parents_fromRow[(size_t)j])
          {
            data.dtau_dq.row(j).noalias() -= contact_dac_da.col(j).transpose() * contact_dlambda_dq;
            data.dtau_dv.row(j).noalias() -= contact_dac_da.col(j).transpose() * contact_dlambda_dv;
          }
          current_row_sol_id += 6;
          break;
        }
        case CONTACT_3D:
        {
          typedef typename SizeDepType<3>::template RowsReturn<typename Data::MatrixXs>::Type RowsBlock;
          typedef typename SizeDepType<3>::template RowsReturn<typename Data::MatrixXs>::ConstType ConstRowsBlock;
          
          RowsBlock contact_dac_da = SizeDepType<3>::middleRows(data.dac_da,
                                                                current_row_sol_id);
          
          ConstRowsBlock contact_dlambda_dq = SizeDepType<3>::middleRows(lambda_partial_dq,
                                                                         current_row_sol_id);
          ConstRowsBlock contact_dlambda_dv = SizeDepType<3>::middleRows(lambda_partial_dv,
                                                                         current_row_sol_id);
<<<<<<< HEAD
          
          int colRef = nv(model.joints[joint1_id])+idx_v(model.joints[joint1_id])-1;
=======

>>>>>>> a0dc52d6
          for(Eigen::DenseIndex j=colRef;j>=0;j=data.parents_fromRow[(size_t)j])
          {
            data.dtau_dq.row(j).noalias() -= contact_dac_da.col(j).transpose() * contact_dlambda_dq;
            data.dtau_dv.row(j).noalias() -= contact_dac_da.col(j).transpose() * contact_dlambda_dv;
          }
          current_row_sol_id += 3;
          break;
        }

        default:
          assert(false && "must never happen");
          break;
      }
    }

    PINOCCHIO_EIGEN_CONST_CAST(MatrixType1,ddq_partial_dq).noalias() = -data.Minv*data.dtau_dq; //OUTPUT
    PINOCCHIO_EIGEN_CONST_CAST(MatrixType2,ddq_partial_dv).noalias() = -data.Minv*data.dtau_dv; //OUTPUT

    MatrixType4& dfc_dq = PINOCCHIO_EIGEN_CONST_CAST(MatrixType4,lambda_partial_dq);
    typedef typename SizeDepType<6>::template RowsReturn<typename Data::MatrixXs>::Type Rows6Block;
    typedef typename SizeDepType<3>::template RowsReturn<typename Data::MatrixXs>::Type Rows3Block;

    current_row_sol_id = 0;
    for(size_t k = 0; k < contact_models.size(); ++k)
    {
      const RigidContactModel & cmodel = contact_models[k];
      const RigidContactData & cdata = contact_data[k];
      const typename Model::FrameIndex & frame_id = cmodel.frame_id;
      const typename Model::Frame & frame = model.frames[frame_id];
      const typename Model::JointIndex joint_id = frame.parent;
      const int colRef = nv(model.joints[joint_id])+idx_v(model.joints[joint_id])-1;
      
      switch(cmodel.reference_frame) {
      case LOCAL:
      {
        break;
      }
      case WORLD:
      {
        const Force& of = cdata.contact_force;
        switch(cmodel.type) {
        case CONTACT_6D:
        {
          Rows6Block contact_dfc_dq = SizeDepType<6>::middleRows(dfc_dq, current_row_sol_id);
          for(Eigen::DenseIndex j=colRef;j>=0;j=data.parents_fromRow[(size_t)j])
          {
            typedef typename Data::Matrix6x::ColXpr ColType;
            typedef typename Rows6Block::ColXpr ColTypeOut;
            MotionRef<ColType> min(data.J.col(j));
            ForceRef<ColTypeOut> fout(contact_dfc_dq.col(j));
            fout += min.cross(of);
          }
          current_row_sol_id += 6;
          break;
        }
        case CONTACT_3D:
        {
          Rows3Block contact_dfc_dq = SizeDepType<3>::middleRows(dfc_dq, current_row_sol_id);
          for(Eigen::DenseIndex j=colRef;j>=0;j=data.parents_fromRow[(size_t)j])
          {
            typedef typename Data::Matrix6x::ColXpr ColType;
            MotionRef<ColType> min(data.J.col(j));
            contact_dfc_dq.col(j) += min.angular().cross(of.linear());
          }
          current_row_sol_id += 3;
          break;
        }
        default:
          assert(false && "must never happen");
          break;
        }
        break;
      }
      case LOCAL_WORLD_ALIGNED:
      {
        const Force & of = cdata.contact_force;
        switch(cmodel.type) {
        case CONTACT_6D:
        {
          Rows6Block contact_dvc_dv = SizeDepType<6>::middleRows(data.dac_da,current_row_sol_id);
          Rows6Block contact_dfc_dq = SizeDepType<6>::middleRows(dfc_dq, current_row_sol_id);
          for(Eigen::DenseIndex j=colRef;j>=0;j=data.parents_fromRow[(size_t)j])
          {
            typedef typename Rows6Block::ColXpr ColType;
            typedef typename Rows6Block::ColXpr ColTypeOut;
            MotionRef<ColType> min(contact_dvc_dv.col(j));
            ForceRef<ColTypeOut> fout(contact_dfc_dq.col(j));
            fout.linear().noalias()  += min.angular().cross(of.linear());
            fout.angular().noalias() += min.angular().cross(of.angular());
          }
          current_row_sol_id += 6;
          break;
        }
        case CONTACT_3D:
        {
          Rows3Block contact_dfc_dq = SizeDepType<3>::middleRows(dfc_dq, current_row_sol_id);
          for(Eigen::DenseIndex j=colRef;j>=0;j=data.parents_fromRow[(size_t)j])
          {
            typedef typename Data::Matrix6x::ColXpr ColType;
            MotionRef<ColType> min(data.J.col(j));
            contact_dfc_dq.col(j).noalias() += min.angular().cross(of.linear());
          }
          current_row_sol_id += 3;
          break;
        }
        default:
          assert(false && "must never happen");
          break;
        }
        break;
      }
      default:
        assert(false && "must never happen");
        break;        
      }
    }


    
  }
  
} // namespace pinocchio

#endif // ifndef __pinocchio_algorithm_contact_dynamics_derivatives_hxx__<|MERGE_RESOLUTION|>--- conflicted
+++ resolved
@@ -13,12 +13,8 @@
 namespace pinocchio
 {
 
-<<<<<<< HEAD
-  template<typename Scalar, int Options, template<typename,int> class JointCollectionTpl>
-=======
 
   template<typename Scalar, int Options, template<typename,int> class JointCollectionTpl, bool ContactMode>
->>>>>>> a0dc52d6
   struct ComputeContactDynamicsDerivativesForwardStep
     : public fusion::JointUnaryVisitorBase< ComputeContactDynamicsDerivativesForwardStep<Scalar,Options,JointCollectionTpl,ContactMode> >
   {
@@ -38,29 +34,8 @@
       typedef typename Model::JointIndex JointIndex;
       typedef typename Data::Motion Motion;
 
-<<<<<<< HEAD
-      const JointIndex i = jmodel.id();
-      const JointIndex parent = model.parents[i];
-      const Motion & ov = data.ov[i];
-      Motion & oa = data.oa[i];
-      Motion & oa_gf = data.oa_gf[i];
-      const typename Data::TangentVectorType& a = data.ddq;
-      
-      // TODO: make more efficient
-      data.v[i] = data.oMi[i].actInv(data.ov[i]);
-      data.a[i] = jdata.S() * jmodel.jointVelocitySelector(a) + jdata.c() + (data.v[i] ^ jdata.v());
-      if(parent > 0)
-        data.a[i] += data.liMi[i].actInv(data.a[parent]);
-
-      oa = data.oMi[i].act(data.a[i]);
-      oa_gf = oa - model.gravity; // add gravity contribution
-      
-      data.of[i] = data.oinertias[i] * oa_gf + ov.cross(data.oh[i]);
-      
-=======
       const JointIndex & i = jmodel.id();
       const JointIndex & parent = model.parents[i];
->>>>>>> a0dc52d6
       typedef typename SizeDepType<JointModel::NV>::template ColsReturn<typename Data::Matrix6x>::Type ColsBlock;
       ColsBlock J_cols = jmodel.jointCols(data.J);
       ColsBlock dAdq_cols = jmodel.jointCols(data.dAdq);
@@ -294,31 +269,28 @@
     {
       const RigidContactModel & cmodel = contact_models[k];
       const RigidContactData & cdata = contact_data[k];
-      const SE3& oMContact = data.oMf[cmodel.frame_id];
+      const SE3 & oMc = cdata.contact_placement;
       Force & of = data.of[model.frames[cmodel.frame_id].parent];
-      switch(cmodel.reference_frame) {
-      case LOCAL:
-      {        
-        of -= oMContact.act(cdata.contact_force);
-        break;
-      }
-      case WORLD:
-      {
-        of -= cdata.contact_force;
-        break;
-      }
-      case LOCAL_WORLD_ALIGNED:
-      {
-
-<<<<<<< HEAD
-      data.of[cmodel.joint1_id] -= cdata.contact_placement.act(cdata.contact_force);
-=======
-        of -= cdata.contact_force;
-        of.angular().noalias() -= oMContact.translation().cross(cdata.contact_force.linear());
-        break;
-      }
-      }
->>>>>>> a0dc52d6
+
+      switch(cmodel.reference_frame) 
+      {
+        case LOCAL:
+        {        
+          of -= oMc.act(cdata.contact_force);
+          break;
+        }
+        case WORLD:
+        { 
+          of -= cdata.contact_force;
+          break;
+        }
+        case LOCAL_WORLD_ALIGNED:
+        {
+          of -= cdata.contact_force;
+          of.angular().noalias() -= oMc.translation().cross(cdata.contact_force.linear());
+          break;
+        }
+      }
     }
 
     typedef ComputeContactDynamicDerivativesBackwardStep<Scalar,Options,JointCollectionTpl,true> Pass2;
@@ -334,16 +306,10 @@
       const RigidContactModel & cmodel = contact_models[k];
       const RigidContactData & cdata = contact_data[k];
 
-<<<<<<< HEAD
       const typename Model::JointIndex joint1_id = cmodel.joint1_id;
-=======
-      const typename Model::FrameIndex & frame_id = cmodel.frame_id;
-      const typename Model::Frame & frame = model.frames[frame_id];
-      const typename Model::JointIndex joint_id = frame.parent;
-      const Eigen::DenseIndex colRef = nv(model.joints[joint_id])+idx_v(model.joints[joint_id])-1;
->>>>>>> a0dc52d6
+      const Eigen::DenseIndex colRef = nv(model.joints[joint1_id])+idx_v(model.joints[joint1_id])-1;
       
-      Motion & v_tmp = data.ov[0];          
+      Motion v_tmp;         
       switch(cmodel.reference_frame) {
       case WORLD:
       {
@@ -382,26 +348,7 @@
           RowsBlock contact_dac_da = SizeDepType<6>::middleRows(data.dac_da,
                                                                 current_row_sol_id);
           getJointAccelerationDerivatives(model, data,
-<<<<<<< HEAD
                                           joint1_id,
-                                          LOCAL,
-                                          contact_dvc_dq_tmp,
-                                          contact_dac_dq,
-                                          contact_dac_dv,
-                                          contact_dac_da);
-          
-          //TODO: replace with contact_model::nc
-          int colRef = nv(model.joints[joint1_id])+idx_v(model.joints[joint1_id])-1;
-          for(Eigen::DenseIndex j=colRef;j>=0;j=data.parents_fromRow[(size_t)j])
-          {
-            contact_dac_dq.template topRows<3>().col(j) +=
-              data.v[joint1_id].angular().cross(contact_dvc_dq_tmp.template topRows<3>().col(j))
-            - data.v[joint1_id].linear().cross(contact_dvc_dq_tmp.template bottomRows<3>().col(j));
-            contact_dac_dv.template topRows<3>().col(j) +=
-            data.v[joint1_id].angular().cross(contact_dac_da.template topRows<3>().col(j))
-            - data.v[joint1_id].linear().cross(contact_dac_da.template bottomRows<3>().col(j));
-=======
-                                          joint_id,
                                           cmodel.reference_frame,
                                           contact_dvc_dq,
                                           contact_dac_dq,
@@ -416,7 +363,6 @@
             contact_dac_dv.template topRows<3>().col(j) +=
               v_tmp.angular().cross(contact_dac_da.template topRows<3>().col(j))
               - v_tmp.linear().cross(contact_dac_da.template bottomRows<3>().col(j));
->>>>>>> a0dc52d6
           }
           
           current_row_sol_id += 6;
@@ -432,13 +378,8 @@
           typename Data::Matrix6x & a_partial_dv_tmp = data.UDinv;
           typename Data::Matrix6x & a_partial_da_tmp = data.IS;
           getJointAccelerationDerivatives(model, data,
-<<<<<<< HEAD
                                           joint1_id,
-                                          LOCAL,
-=======
-                                          joint_id,
                                           cmodel.reference_frame,
->>>>>>> a0dc52d6
                                           v_partial_dq_tmp,
                                           a_partial_dq_tmp,
                                           a_partial_dv_tmp,
@@ -452,35 +393,17 @@
                                                                 current_row_sol_id);
           RowsBlock contact_dac_da = SizeDepType<3>::middleRows(data.dac_da,
                                                                 current_row_sol_id);
-<<<<<<< HEAD
-          
-          contact_dac_da = a_partial_da_tmp.template topRows<3>();
-          contact_dac_dq = a_partial_dq_tmp.template topRows<3>();
-          contact_dac_dv = a_partial_dv_tmp.template topRows<3>();
-          
-          int colRef = nv(model.joints[joint1_id])+idx_v(model.joints[joint1_id])-1;
-=======
-
->>>>>>> a0dc52d6
           for(Eigen::DenseIndex j=colRef;j>=0;j=data.parents_fromRow[(size_t)j]) {
             contact_dvc_dq.col(j) = v_partial_dq_tmp.template topRows<3>().col(j);
             contact_dac_da.col(j) = a_partial_da_tmp.template topRows<3>().col(j);
             contact_dac_dq.col(j) = a_partial_dq_tmp.template topRows<3>().col(j);
             contact_dac_dv.col(j) = a_partial_dv_tmp.template topRows<3>().col(j);
             contact_dac_dq.template topRows<3>().col(j) +=
-<<<<<<< HEAD
-            data.v[joint1_id].angular().cross(v_partial_dq_tmp.template topRows<3>().col(j))
-            - data.v[joint1_id].linear().cross(v_partial_dq_tmp.template bottomRows<3>().col(j));
-            contact_dac_dv.template topRows<3>().col(j) +=
-            data.v[joint1_id].angular().cross(a_partial_da_tmp.template topRows<3>().col(j))
-            - data.v[joint1_id].linear().cross(a_partial_da_tmp.template bottomRows<3>().col(j));
-=======
               v_tmp.angular().cross(v_partial_dq_tmp.template topRows<3>().col(j))
               - v_tmp.linear().cross(v_partial_dq_tmp.template bottomRows<3>().col(j));
             contact_dac_dv.template topRows<3>().col(j) +=
               v_tmp.angular().cross(a_partial_da_tmp.template topRows<3>().col(j))
               - v_tmp.linear().cross(a_partial_da_tmp.template bottomRows<3>().col(j));
->>>>>>> a0dc52d6
           }
           current_row_sol_id += 3;
           break;
@@ -513,20 +436,14 @@
     for(size_t k = 0; k < contact_models.size(); ++k)
     {
       const RigidContactModel & cmodel = contact_models[k];
-<<<<<<< HEAD
-
-      const typename Model::JointIndex joint1_id = cmodel.joint1_id;
+
       
       //TODO: This is only for size 6. replace with contact_model::NC
-=======
       const RigidContactData & cdata = contact_data[k];
       
-      const typename Model::FrameIndex & frame_id = cmodel.frame_id;
-      const typename Model::Frame & frame = model.frames[frame_id];
-      const typename Model::JointIndex joint_id = frame.parent;
-      const Eigen::DenseIndex colRef = nv(model.joints[joint_id])+idx_v(model.joints[joint_id])-1;
-
->>>>>>> a0dc52d6
+      const typename Model::JointIndex joint1_id = cmodel.joint1_id;
+      const Eigen::DenseIndex colRef = nv(model.joints[joint1_id])+idx_v(model.joints[joint1_id])-1;
+
       switch(cmodel.type)
       {
         case CONTACT_6D:
@@ -542,12 +459,6 @@
                                                                          current_row_sol_id);
           ConstRowsBlock contact_dlambda_dv = SizeDepType<6>::middleRows(lambda_partial_dv,
                                                                          current_row_sol_id);
-<<<<<<< HEAD
-          
-          int colRef = nv(model.joints[joint1_id])+idx_v(model.joints[joint1_id])-1;
-=======
-
->>>>>>> a0dc52d6
           for(Eigen::DenseIndex j=colRef;j>=0;j=data.parents_fromRow[(size_t)j])
           {
             data.dtau_dq.row(j).noalias() -= contact_dac_da.col(j).transpose() * contact_dlambda_dq;
@@ -568,12 +479,6 @@
                                                                          current_row_sol_id);
           ConstRowsBlock contact_dlambda_dv = SizeDepType<3>::middleRows(lambda_partial_dv,
                                                                          current_row_sol_id);
-<<<<<<< HEAD
-          
-          int colRef = nv(model.joints[joint1_id])+idx_v(model.joints[joint1_id])-1;
-=======
-
->>>>>>> a0dc52d6
           for(Eigen::DenseIndex j=colRef;j>=0;j=data.parents_fromRow[(size_t)j])
           {
             data.dtau_dq.row(j).noalias() -= contact_dac_da.col(j).transpose() * contact_dlambda_dq;
