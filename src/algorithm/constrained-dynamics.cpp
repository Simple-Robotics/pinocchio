--- conflicted
+++ resolved
@@ -11,23 +11,15 @@
 namespace pinocchio
 {
 
-<<<<<<< HEAD
-  template void initConstraintDynamics<
-=======
   template PINOCCHIO_EXPLICIT_INSTANTIATION_DEFINITION_DLLAPI void initConstraintDynamics<
->>>>>>> fbc93a6a
     context::Scalar,
     context::Options,
     JointCollectionDefaultTpl,
     typename context::RigidConstraintModelVector::allocator_type>(
     const context::Model &, context::Data &, const context::RigidConstraintModelVector &);
 
-<<<<<<< HEAD
-  template const context::VectorXs & constraintDynamics<
-=======
   template PINOCCHIO_EXPLICIT_INSTANTIATION_DEFINITION_DLLAPI const context::VectorXs &
   constraintDynamics<
->>>>>>> fbc93a6a
     context::Scalar,
     context::Options,
     JointCollectionDefaultTpl,
@@ -45,12 +37,8 @@
     context::RigidConstraintDataVector &,
     ProximalSettingsTpl<context::Scalar> &);
 
-<<<<<<< HEAD
-  template const context::VectorXs & constraintDynamics<
-=======
   template PINOCCHIO_EXPLICIT_INSTANTIATION_DEFINITION_DLLAPI const context::VectorXs &
   constraintDynamics<
->>>>>>> fbc93a6a
     context::Scalar,
     context::Options,
     JointCollectionDefaultTpl,
@@ -67,11 +55,7 @@
     const context::RigidConstraintModelVector &,
     context::RigidConstraintDataVector &);
 
-<<<<<<< HEAD
-  template const context::VectorXs & contactABA<
-=======
   template PINOCCHIO_EXPLICIT_INSTANTIATION_DEFINITION_DLLAPI const context::VectorXs & contactABA<
->>>>>>> fbc93a6a
     context::Scalar,
     context::Options,
     JointCollectionDefaultTpl,
