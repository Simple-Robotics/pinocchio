//
// Copyright (c) 2015-2020 CNRS INRIA
//

#ifndef __pinocchio_algorithm_rnea_hxx__
#define __pinocchio_algorithm_rnea_hxx__

/// @cond DEV

#include "pinocchio/multibody/visitor.hpp"
#include "pinocchio/algorithm/check.hpp"

namespace pinocchio
{
  template<typename Scalar, int Options, template<typename,int> class JointCollectionTpl, typename ConfigVectorType, typename TangentVectorType1, typename TangentVectorType2>
  struct RneaForwardStep
  : public fusion::JointUnaryVisitorBase< RneaForwardStep<Scalar,Options,JointCollectionTpl,ConfigVectorType,TangentVectorType1,TangentVectorType2> >
  {
    typedef ModelTpl<Scalar,Options,JointCollectionTpl> Model;
    typedef DataTpl<Scalar,Options,JointCollectionTpl> Data;
    
    typedef boost::fusion::vector<const Model &,
                                  Data &,
                                  const ConfigVectorType &,
                                  const TangentVectorType1 &,
                                  const TangentVectorType2 &
                                  > ArgsType;

    template<typename JointModel>
    static void algo(const JointModelBase<JointModel> & jmodel,
                     JointDataBase<typename JointModel::JointDataDerived> & jdata,
                     const Model & model,
                     Data & data,
                     const Eigen::MatrixBase<ConfigVectorType> & q,
                     const Eigen::MatrixBase<TangentVectorType1> & v,
                     const Eigen::MatrixBase<TangentVectorType2> & a)
    {
      typedef typename Model::JointIndex JointIndex;

      const JointIndex i = jmodel.id();
      const JointIndex parent = model.parents[i];

      jmodel.calc(jdata.derived(),q.derived(),v.derived());

      data.liMi[i] = model.jointPlacements[i]*jdata.M();

      data.v[i] = jdata.v();
      if(parent>0)
        data.v[i] += data.liMi[i].actInv(data.v[parent]);
      
      data.a_gf[i] = jdata.c() + (data.v[i] ^ jdata.v());
      data.a_gf[i] += jdata.S() * jmodel.jointVelocitySelector(a);
      data.a_gf[i] += data.liMi[i].actInv(data.a_gf[parent]);
//
//      data.f[i] = model.inertias[i]*data.a_gf[i];// + model.inertias[i].vxiv(data.v[i]); // -f_ext
//      data.h[i] = model.inertias[i]*data.v[i];
      model.inertias[i].__mult__(data.v[i],data.h[i]);
      model.inertias[i].__mult__(data.a_gf[i],data.f[i]);
      data.f[i] += data.v[i].cross(data.h[i]);
//      data.h[i].motionAction(data.v[i],data.f[i]);
//      data.f[i] = model.inertias[i].vxiv(data.v[i]);
//      data.f[i].setZero();
    }

  };

  template<typename Scalar, int Options, template<typename,int> class JointCollectionTpl>
  struct RneaBackwardStep
  : public fusion::JointUnaryVisitorBase< RneaBackwardStep<Scalar,Options,JointCollectionTpl> >
  {
    typedef ModelTpl<Scalar,Options,JointCollectionTpl> Model;
    typedef DataTpl<Scalar,Options,JointCollectionTpl> Data;
    
    typedef boost::fusion::vector<const Model &,
                                  Data &
                                  > ArgsType;
    
    template<typename JointModel>
    static void algo(const JointModelBase<JointModel> & jmodel,
                     JointDataBase<typename JointModel::JointDataDerived> & jdata,
                     const Model & model,
                     Data & data)
    {
      typedef typename Model::JointIndex JointIndex;
      
      const JointIndex i = jmodel.id();
      const JointIndex parent = model.parents[i];
      
      jmodel.jointVelocitySelector(data.tau) = jdata.S().transpose()*data.f[i];
      
      if(parent>0) data.f[parent] += data.liMi[i].act(data.f[i]);
    }
  };

  template<typename Scalar, int Options, template<typename,int> class JointCollectionTpl, typename ConfigVectorType, typename TangentVectorType1, typename TangentVectorType2>
  inline const typename DataTpl<Scalar,Options,JointCollectionTpl>::TangentVectorType &
  rnea(const ModelTpl<Scalar,Options,JointCollectionTpl> & model,
       DataTpl<Scalar,Options,JointCollectionTpl> & data,
       const Eigen::MatrixBase<ConfigVectorType> & q,
       const Eigen::MatrixBase<TangentVectorType1> & v,
       const Eigen::MatrixBase<TangentVectorType2> & a)
  {
    assert(model.check(data) && "data is not consistent with model.");
    PINOCCHIO_CHECK_ARGUMENT_SIZE(q.size(), model.nq, "The configuration vector is not of right size");
    PINOCCHIO_CHECK_ARGUMENT_SIZE(v.size(), model.nv, "The velocity vector is not of right size");
    PINOCCHIO_CHECK_ARGUMENT_SIZE(a.size(), model.nv, "The acceleration vector is not of right size");
    
    typedef ModelTpl<Scalar,Options,JointCollectionTpl> Model;
    typedef typename Model::JointIndex JointIndex;
    
    data.v[0].setZero();
    data.a_gf[0] = -model.gravity;

    typedef RneaForwardStep<Scalar,Options,JointCollectionTpl,ConfigVectorType,TangentVectorType1,TangentVectorType2> Pass1;
    typename Pass1::ArgsType arg1(model,data,q.derived(),v.derived(),a.derived());
    for(JointIndex i=1; i<(JointIndex)model.njoints; ++i)
    {
      Pass1::run(model.joints[i],data.joints[i],arg1);
    }
    
    typedef RneaBackwardStep<Scalar,Options,JointCollectionTpl> Pass2;
    typename Pass2::ArgsType arg2(model,data);
    for(JointIndex i=(JointIndex)model.njoints-1; i>0; --i)
    {
      Pass2::run(model.joints[i],data.joints[i],arg2);
    }
    
    // Add rotorinertia contribution
    data.tau.array() += model.armature.array() * a.array(); // Check if there is memory allocation

    return data.tau;
  }
  
  template<typename Scalar, int Options, template<typename,int> class JointCollectionTpl, typename ConfigVectorType, typename TangentVectorType1, typename TangentVectorType2, typename ForceDerived>
  inline const typename DataTpl<Scalar,Options,JointCollectionTpl>::TangentVectorType &
  rnea(const ModelTpl<Scalar,Options,JointCollectionTpl> & model,
       DataTpl<Scalar,Options,JointCollectionTpl> & data,
       const Eigen::MatrixBase<ConfigVectorType> & q,
       const Eigen::MatrixBase<TangentVectorType1> & v,
       const Eigen::MatrixBase<TangentVectorType2> & a,
       const container::aligned_vector<ForceDerived> & fext)
  {
    PINOCCHIO_CHECK_ARGUMENT_SIZE(fext.size(), model.joints.size());
    assert(model.check(data) && "data is not consistent with model.");
    PINOCCHIO_CHECK_ARGUMENT_SIZE(q.size(), model.nq, "The configuration vector is not of right size");
    PINOCCHIO_CHECK_ARGUMENT_SIZE(v.size(), model.nv, "The velocity vector is not of right size");
    PINOCCHIO_CHECK_ARGUMENT_SIZE(a.size(), model.nv, "The acceleration vector is not of right size");
    
    typedef ModelTpl<Scalar,Options,JointCollectionTpl> Model;
    typedef typename Model::JointIndex JointIndex;
    
    data.v[0].setZero();
    data.a_gf[0] = -model.gravity;
    
    typedef RneaForwardStep<Scalar,Options,JointCollectionTpl,ConfigVectorType,TangentVectorType1,TangentVectorType2> Pass1;
    for(JointIndex i=1; i<(JointIndex)model.njoints; ++i)
    {
      Pass1::run(model.joints[i],data.joints[i],
                 typename Pass1::ArgsType(model,data,q.derived(),v.derived(),a.derived()));
      data.f[i] -= fext[i];
    }
    
    typedef RneaBackwardStep<Scalar,Options,JointCollectionTpl> Pass2;
    for(JointIndex i=(JointIndex)model.njoints-1; i>0; --i)
    {
      Pass2::run(model.joints[i],data.joints[i],
                 typename Pass2::ArgsType(model,data));
    }
    
    // Add armature contribution
    data.tau.array() += model.armature.array() * a.array(); // TODO: check if there is memory allocation
    
    return data.tau;
  }
 
  template<typename Scalar, int Options, template<typename,int> class JointCollectionTpl, typename ConfigVectorType, typename TangentVectorType>
  struct NLEForwardStep
  : public fusion::JointUnaryVisitorBase< NLEForwardStep<Scalar,Options,JointCollectionTpl,ConfigVectorType,TangentVectorType> >
  {
    typedef ModelTpl<Scalar,Options,JointCollectionTpl> Model;
    typedef DataTpl<Scalar,Options,JointCollectionTpl> Data;
    
    typedef boost::fusion::vector<const Model &,
                                  Data &,
                                  const ConfigVectorType &,
                                  const TangentVectorType &
                                  > ArgsType;
    
    template<typename JointModel>
    static void algo(const pinocchio::JointModelBase<JointModel> & jmodel,
                     pinocchio::JointDataBase<typename JointModel::JointDataDerived> & jdata,
                     const Model & model,
                     Data & data,
                     const Eigen::MatrixBase<ConfigVectorType> & q,
                     const Eigen::MatrixBase<TangentVectorType> & v)
    {
      typedef typename Model::JointIndex JointIndex;
      
      const JointIndex & i = jmodel.id();
      const JointIndex & parent = model.parents[i];
      
      jmodel.calc(jdata.derived(),q.derived(),v.derived());
      
      data.liMi[i] = model.jointPlacements[i]*jdata.M();
      
      data.v[i] = jdata.v();
      if(parent>0) data.v[i] += data.liMi[i].actInv(data.v[parent]);
      
      data.a_gf[i]  = jdata.c() + (data.v[i] ^ jdata.v());
      data.a_gf[i] += data.liMi[i].actInv(data.a_gf[parent]);
      
      data.f[i] = model.inertias[i]*data.a_gf[i] + model.inertias[i].vxiv(data.v[i]); // -f_ext
    }
    
  };
  
  template<typename Scalar, int Options, template<typename,int> class JointCollectionTpl>
  struct NLEBackwardStep
  : public fusion::JointUnaryVisitorBase< NLEBackwardStep<Scalar,Options,JointCollectionTpl> >
  {
    typedef ModelTpl<Scalar,Options,JointCollectionTpl> Model;
    typedef DataTpl<Scalar,Options,JointCollectionTpl> Data;
    
    typedef boost::fusion::vector<const Model &,
                                  Data &
                                  >  ArgsType;
    
    template<typename JointModel>
    static void algo(const JointModelBase<JointModel> & jmodel,
                     JointDataBase<typename JointModel::JointDataDerived> & jdata,
                     const Model & model,
                     Data & data)
    {
      typedef typename Model::JointIndex JointIndex;
      
      const JointIndex & i = jmodel.id();
      const JointIndex & parent  = model.parents[i];
      
      jmodel.jointVelocitySelector(data.nle) = jdata.S().transpose()*data.f[i];
      if(parent>0) data.f[parent] += data.liMi[i].act(data.f[i]);
    }
  };
  
  template<typename Scalar, int Options, template<typename,int> class JointCollectionTpl, typename ConfigVectorType, typename TangentVectorType>
  inline const typename DataTpl<Scalar,Options,JointCollectionTpl>::TangentVectorType &
  nonLinearEffects(const ModelTpl<Scalar,Options,JointCollectionTpl> & model,
                   DataTpl<Scalar,Options,JointCollectionTpl> & data,
                   const Eigen::MatrixBase<ConfigVectorType> & q,
                   const Eigen::MatrixBase<TangentVectorType> & v)
  {
    assert(model.check(data) && "data is not consistent with model.");
    PINOCCHIO_CHECK_ARGUMENT_SIZE(q.size(), model.nq, "The configuration vector is not of right size");
    PINOCCHIO_CHECK_ARGUMENT_SIZE(v.size(), model.nv, "The velocity vector is not of right size");
    
    typedef ModelTpl<Scalar,Options,JointCollectionTpl> Model;
    typedef typename Model::JointIndex JointIndex;
    
    data.v[0].setZero ();
    data.a_gf[0] = -model.gravity;
    
    typedef NLEForwardStep<Scalar,Options,JointCollectionTpl,ConfigVectorType,TangentVectorType> Pass1;
    for(JointIndex i=1; i<(JointIndex)model.njoints; ++i)
    {
      Pass1::run(model.joints[i],data.joints[i],
                 typename Pass1::ArgsType(model,data,q.derived(),v.derived()));
    }
    
    typedef NLEBackwardStep<Scalar,Options,JointCollectionTpl> Pass2;
    for(JointIndex i=(JointIndex)(model.njoints-1); i>0; --i)
    {
      Pass2::run(model.joints[i],data.joints[i],
                 typename Pass2::ArgsType(model,data));
    }
    
    return data.nle;
  }
  
  template<typename Scalar, int Options, template<typename,int> class JointCollectionTpl, typename ConfigVectorType>
  struct ComputeGeneralizedGravityForwardStep
  : public fusion::JointUnaryVisitorBase< ComputeGeneralizedGravityForwardStep<Scalar,Options,JointCollectionTpl,ConfigVectorType> >
  {
    typedef ModelTpl<Scalar,Options,JointCollectionTpl> Model;
    typedef DataTpl<Scalar,Options,JointCollectionTpl> Data;
    
    typedef boost::fusion::vector<const Model &,
                                  Data &,
                                  const ConfigVectorType &
                                  > ArgsType;
    
    template<typename JointModel>
    static void algo(const pinocchio::JointModelBase<JointModel> & jmodel,
                     pinocchio::JointDataBase<typename JointModel::JointDataDerived> & jdata,
                     const Model & model,
                     Data & data,
                     const Eigen::MatrixBase<ConfigVectorType> & q)
    {
      typedef typename Model::JointIndex JointIndex;
      
      const JointIndex & i = jmodel.id();
      const JointIndex & parent = model.parents[i];
      
      jmodel.calc(jdata.derived(),q.derived());
      
      data.liMi[i] = model.jointPlacements[i]*jdata.M();
      
      data.a_gf[i] = data.liMi[i].actInv(data.a_gf[(size_t) parent]);
      data.f[i] = model.inertias[i]*data.a_gf[i];
    }
    
  };
  
  template<typename Scalar, int Options, template<typename,int> class JointCollectionTpl>
  struct ComputeGeneralizedGravityBackwardStep
  : public fusion::JointUnaryVisitorBase< ComputeGeneralizedGravityBackwardStep<Scalar,Options,JointCollectionTpl> >
  {
    typedef ModelTpl<Scalar,Options,JointCollectionTpl> Model;
    typedef DataTpl<Scalar,Options,JointCollectionTpl> Data;

    typedef boost::fusion::vector<const Model &,
                                  Data &,
                                  typename Data::VectorXs &
                                  > ArgsType;
    
    template<typename JointModel>
    static void algo(const JointModelBase<JointModel> & jmodel,
                     JointDataBase<typename JointModel::JointDataDerived> & jdata,
                     const Model & model,
                     Data & data,
                     typename Data::VectorXs & g)
    {
      typedef typename Model::JointIndex JointIndex;
      
      const JointIndex & i = jmodel.id();
      const JointIndex & parent = model.parents[i];
      
      jmodel.jointVelocitySelector(g) = jdata.S().transpose()*data.f[i];
      if(parent>0) data.f[(size_t) parent] += data.liMi[i].act(data.f[i]);
    }
  };
  
  template<typename Scalar, int Options, template<typename,int> class JointCollectionTpl, typename ConfigVectorType>
  inline const typename DataTpl<Scalar,Options,JointCollectionTpl>::TangentVectorType &
  computeGeneralizedGravity(const ModelTpl<Scalar,Options,JointCollectionTpl> & model,
                            DataTpl<Scalar,Options,JointCollectionTpl> & data,
                            const Eigen::MatrixBase<ConfigVectorType> & q)
  {
    assert(model.check(data) && "data is not consistent with model.");
    PINOCCHIO_CHECK_ARGUMENT_SIZE(q.size(), model.nq, "The configuration vector is not of right size");
    
    typedef ModelTpl<Scalar,Options,JointCollectionTpl> Model;
    typedef typename Model::JointIndex JointIndex;
    
    data.a_gf[0] = -model.gravity;
    
    typedef ComputeGeneralizedGravityForwardStep<Scalar,Options,JointCollectionTpl,ConfigVectorType> Pass1;
    for(JointIndex i=1; i<(JointIndex)model.njoints; ++i)
    {
      Pass1::run(model.joints[i],data.joints[i],
                 typename Pass1::ArgsType(model,data,q.derived()));
    }
    
    typedef ComputeGeneralizedGravityBackwardStep<Scalar,Options,JointCollectionTpl> Pass2;
    for(JointIndex i=(JointIndex)(model.njoints-1); i>0; --i)
    {
      Pass2::run(model.joints[i],data.joints[i],
                 typename Pass2::ArgsType(model,data,data.g));
    }
    
    return data.g;
  }
  
  template<typename Scalar, int Options, template<typename,int> class JointCollectionTpl, typename ConfigVectorType>
  inline const typename DataTpl<Scalar,Options,JointCollectionTpl>::TangentVectorType &
  computeStaticTorque(const ModelTpl<Scalar,Options,JointCollectionTpl> & model,
                                 DataTpl<Scalar,Options,JointCollectionTpl> & data,
                                 const Eigen::MatrixBase<ConfigVectorType> & q,
                                 const container::aligned_vector< ForceTpl<Scalar,Options> > & fext)
  {
    assert(model.check(data) && "data is not consistent with model.");
    PINOCCHIO_CHECK_ARGUMENT_SIZE(q.size(), model.nq, "The configuration vector is not of right size");
    PINOCCHIO_CHECK_ARGUMENT_SIZE(fext.size(), (size_t)model.njoints, "The size of the external forces is not of right size");
    
    typedef ModelTpl<Scalar,Options,JointCollectionTpl> Model;
    typedef typename Model::JointIndex JointIndex;
    
    data.a_gf[0] = -model.gravity;
    
    typedef ComputeGeneralizedGravityForwardStep<Scalar,Options,JointCollectionTpl,ConfigVectorType> Pass1;
    for(JointIndex i=1; i<(JointIndex)model.njoints; ++i)
    {
      Pass1::run(model.joints[i],data.joints[i],
                 typename Pass1::ArgsType(model,data,q.derived()));
      data.f[i] -= fext[i];
    }
    
    typedef ComputeGeneralizedGravityBackwardStep<Scalar,Options,JointCollectionTpl> Pass2;
    for(JointIndex i=(JointIndex)(model.njoints-1); i>0; --i)
    {
      Pass2::run(model.joints[i],data.joints[i],
                 typename Pass2::ArgsType(model,data,data.tau));
    }
    
    return data.tau;
  }
  
  template<typename Scalar, int Options, template<typename,int> class JointCollectionTpl, typename ConfigVectorType, typename TangentVectorType>
  struct CoriolisMatrixForwardStep
  : public fusion::JointUnaryVisitorBase< CoriolisMatrixForwardStep<Scalar,Options,JointCollectionTpl,ConfigVectorType,TangentVectorType> >
  {
    typedef ModelTpl<Scalar,Options,JointCollectionTpl> Model;
    typedef DataTpl<Scalar,Options,JointCollectionTpl> Data;
    
    typedef boost::fusion::vector<const Model &,
                                  Data &,
                                  const ConfigVectorType &,
                                  const TangentVectorType &
                                  > ArgsType;

    template<typename JointModel>
    static void algo(const pinocchio::JointModelBase<JointModel> & jmodel,
                     pinocchio::JointDataBase<typename JointModel::JointDataDerived> & jdata,
                     const Model & model,
                     Data & data,
                     const Eigen::MatrixBase<ConfigVectorType> & q,
                     const Eigen::MatrixBase<TangentVectorType> & v)
    {
      typedef typename Model::JointIndex JointIndex;
      
      const JointIndex & i = jmodel.id();
      const JointIndex & parent = model.parents[i];

      jmodel.calc(jdata.derived(),q.derived(),v.derived());

      data.liMi[i] = model.jointPlacements[i]*jdata.M();
      if(parent>0) data.oMi[i] = data.oMi[parent] * data.liMi[i];
      else data.oMi[i] = data.liMi[i];
      
      // express quantities in the world frame
      data.oYcrb[i] = data.oMi[i].act(model.inertias[i]);
      
      data.v[i] = jdata.v();
      if(parent>0) data.v[i] += data.liMi[i].actInv(data.v[parent]);
      data.ov[i] = data.oMi[i].act(data.v[i]);
      
      // computes S expressed at the world frame
      typedef typename SizeDepType<JointModel::NV>::template ColsReturn<typename Data::Matrix6x>::Type ColsBlock;
      ColsBlock J_cols = jmodel.jointCols(data.J);
      J_cols = data.oMi[i].act(jdata.S()); // collection of S expressed at the world frame

      // computes vxS expressed at the world frame
      ColsBlock dJ_cols = jmodel.jointCols(data.dJ);
      motionSet::motionAction(data.ov[i],J_cols,dJ_cols);

      // computes vxI
      typedef typename Data::Inertia Inertia;
      Inertia::vxi(data.ov[i],data.oYcrb[i],data.vxI[i]);
    }

  };

  template<typename Scalar, int Options, template<typename,int> class JointCollectionTpl>
  struct CoriolisMatrixBackwardStep
  : public fusion::JointUnaryVisitorBase< CoriolisMatrixBackwardStep<Scalar,Options,JointCollectionTpl> >
  {
    typedef ModelTpl<Scalar,Options,JointCollectionTpl> Model;
    typedef DataTpl<Scalar,Options,JointCollectionTpl> Data;
    
    typedef boost::fusion::vector<const Model &,
                                  Data &
                                  > ArgsType;

    template<typename JointModel>
    static void algo(const JointModelBase<JointModel> & jmodel,
                     const Model & model,
                     Data & data)
    {
      typedef typename Model::JointIndex JointIndex;
      typedef Eigen::Matrix<Scalar,JointModel::NV,6,Options,JointModel::NV==Eigen::Dynamic?6:JointModel::NV,6> MatrixNV6;
      
      const JointIndex i = jmodel.id();
      const JointIndex parent = model.parents[i];
      
      typename PINOCCHIO_EIGEN_PLAIN_ROW_MAJOR_TYPE(MatrixNV6) Mat_tmp(jmodel.nv(),6);

      typedef typename SizeDepType<JointModel::NV>::template ColsReturn<typename Data::Matrix6x>::Type ColsBlock;
      ColsBlock dJ_cols = jmodel.jointCols(data.dJ);
      ColsBlock J_cols = jmodel.jointCols(data.J);
      ColsBlock Ag_cols = jmodel.jointCols(data.Ag);
      
      motionSet::inertiaAction(data.oYcrb[i],dJ_cols,jmodel.jointCols(data.dFdv));
      jmodel.jointCols(data.dFdv).noalias() += data.vxI[i] * J_cols;

      data.C.block(jmodel.idx_v(),jmodel.idx_v(),jmodel.nv(),data.nvSubtree[i]).noalias()
      = J_cols.transpose()*data.dFdv.middleCols(jmodel.idx_v(),data.nvSubtree[i]);
      
      motionSet::inertiaAction(data.oYcrb[i],J_cols,Ag_cols);
      for(int j = data.parents_fromRow[(JointIndex)jmodel.idx_v()];j >= 0; j = data.parents_fromRow[(JointIndex)j])
        data.C.middleRows(jmodel.idx_v(),jmodel.nv()).col(j).noalias() = Ag_cols.transpose() * data.dJ.col(j);

      Mat_tmp.noalias() = J_cols.transpose() * data.vxI[i];
      for(int j = data.parents_fromRow[(JointIndex)jmodel.idx_v()];j >= 0; j = data.parents_fromRow[(JointIndex)j])
<<<<<<< HEAD
        data.C.middleRows(jmodel.idx_v(),jmodel.nv()).col(j) += Mat_tmp * data.J.col(j);
=======
        data.C.middleRows(jmodel.idx_v(),jmodel.nv()).col(j).noalias() += M6tmpR.topRows(jmodel.nv()) * data.J.col(j);
>>>>>>> 380e4167

      if(parent>0)
      {
        data.oYcrb[parent] += data.oYcrb[i];
        data.vxI[parent] += data.vxI[i];
      }
      
    }
  };
  
  template<typename Scalar, int Options, template<typename,int> class JointCollectionTpl, typename ConfigVectorType, typename TangentVectorType>
  inline const typename DataTpl<Scalar,Options,JointCollectionTpl>::MatrixXs &
  computeCoriolisMatrix(const ModelTpl<Scalar,Options,JointCollectionTpl> & model,
                        DataTpl<Scalar,Options,JointCollectionTpl> & data,
                        const Eigen::MatrixBase<ConfigVectorType> & q,
                        const Eigen::MatrixBase<TangentVectorType> & v)
  {
    assert(model.check(data) && "data is not consistent with model.");
    PINOCCHIO_CHECK_ARGUMENT_SIZE(q.size(), model.nq);
    PINOCCHIO_CHECK_ARGUMENT_SIZE(v.size(), model.nv);
    
    typedef ModelTpl<Scalar,Options,JointCollectionTpl> Model;
    typedef typename Model::JointIndex JointIndex;
    
    typedef CoriolisMatrixForwardStep<Scalar,Options,JointCollectionTpl,ConfigVectorType,TangentVectorType> Pass1;
    for(JointIndex i=1; i<(JointIndex)model.njoints; ++i)
    {
      Pass1::run(model.joints[i],data.joints[i],
                 typename Pass1::ArgsType(model,data,q.derived(),v.derived()));
    }
    
    typedef CoriolisMatrixBackwardStep<Scalar,Options,JointCollectionTpl> Pass2;
    for(JointIndex i=(JointIndex)(model.njoints-1); i>0; --i)
    {
      Pass2::run(model.joints[i],
                 typename Pass2::ArgsType(model,data));
    }
    
    return data.C;
  }

  template<typename Scalar, int Options, template<typename,int> class JointCollectionTpl>
  struct GetCoriolisMatrixBackwardStep
  : public fusion::JointUnaryVisitorBase< GetCoriolisMatrixBackwardStep<Scalar,Options,JointCollectionTpl> >
  {
    typedef ModelTpl<Scalar,Options,JointCollectionTpl> Model;
    typedef DataTpl<Scalar,Options,JointCollectionTpl> Data;
    
    typedef boost::fusion::vector<const Model &,
                                  Data &
                                  > ArgsType;

    template<typename JointModel>
    static void algo(const JointModelBase<JointModel> & jmodel,
                     const Model & model,
                     Data & data)
    {
      typedef typename Model::JointIndex JointIndex;
      typedef Eigen::Matrix<Scalar,JointModel::NV,6,Options,JointModel::NV==Eigen::Dynamic?6:JointModel::NV,6> MatrixNV6;
      
      const JointIndex i = jmodel.id();
      const JointIndex parent = model.parents[i];
      
      typename PINOCCHIO_EIGEN_PLAIN_ROW_MAJOR_TYPE(MatrixNV6) Mat_tmp(jmodel.nv(),6);

      typedef typename SizeDepType<JointModel::NV>::template ColsReturn<typename Data::Matrix6x>::Type ColsBlock;
      ColsBlock dJ_cols = jmodel.jointCols(data.dJ);
      ColsBlock J_cols = jmodel.jointCols(data.J);
      ColsBlock Ag_cols = jmodel.jointCols(data.Ag);
      
      motionSet::inertiaAction(data.oYcrb[i],dJ_cols,jmodel.jointCols(data.dFdv));
      jmodel.jointCols(data.dFdv).noalias() += data.vxI[i] * J_cols;

      data.C.block(jmodel.idx_v(),jmodel.idx_v(),jmodel.nv(),data.nvSubtree[i]).noalias()
      = J_cols.transpose()*data.dFdv.middleCols(jmodel.idx_v(),data.nvSubtree[i]);
      
      motionSet::inertiaAction(data.oYcrb[i],J_cols,Ag_cols);
      for(int j = data.parents_fromRow[(JointIndex)jmodel.idx_v()];j >= 0; j = data.parents_fromRow[(JointIndex)j])
        data.C.middleRows(jmodel.idx_v(),jmodel.nv()).col(j).noalias() = Ag_cols.transpose() * data.dJ.col(j);

      Mat_tmp.noalias() = J_cols.transpose() * data.vxI[i];
      for(int j = data.parents_fromRow[(JointIndex)jmodel.idx_v()];j >= 0; j = data.parents_fromRow[(JointIndex)j])
        data.C.middleRows(jmodel.idx_v(),jmodel.nv()).col(j) += Mat_tmp * data.J.col(j);
      
      if(parent>0)
      {
        data.vxI[parent] += data.vxI[i];
      }
      
    }
  };

  template<typename Scalar, int Options, template<typename,int> class JointCollectionTpl>
  inline const typename DataTpl<Scalar,Options,JointCollectionTpl>::MatrixXs &
  getCoriolisMatrix(const ModelTpl<Scalar,Options,JointCollectionTpl> & model,
                    DataTpl<Scalar,Options,JointCollectionTpl> & data)
  {
    assert(model.check(data) && "data is not consistent with model.");
    
    typedef DataTpl<Scalar,Options,JointCollectionTpl> Data;
    typedef typename Data::Inertia Inertia;
    
    for(JointIndex i=1; i<(JointIndex)model.njoints; ++i)
    {
      Inertia::vxi(data.ov[i],data.oinertias[i],data.vxI[i]);
    }
    
    typedef GetCoriolisMatrixBackwardStep<Scalar,Options,JointCollectionTpl> Pass2;
    for(JointIndex i=(JointIndex)(model.njoints-1); i>0; --i)
    {
      Pass2::run(model.joints[i],typename Pass2::ArgsType(model,data));
    }
    
    return data.C;
  }
  
} // namespace pinocchio

/// @endcond

#endif // ifndef __pinocchio_algorithm_rnea_hxx__<|MERGE_RESOLUTION|>--- conflicted
+++ resolved
@@ -499,11 +499,7 @@
 
       Mat_tmp.noalias() = J_cols.transpose() * data.vxI[i];
       for(int j = data.parents_fromRow[(JointIndex)jmodel.idx_v()];j >= 0; j = data.parents_fromRow[(JointIndex)j])
-<<<<<<< HEAD
-        data.C.middleRows(jmodel.idx_v(),jmodel.nv()).col(j) += Mat_tmp * data.J.col(j);
-=======
-        data.C.middleRows(jmodel.idx_v(),jmodel.nv()).col(j).noalias() += M6tmpR.topRows(jmodel.nv()) * data.J.col(j);
->>>>>>> 380e4167
+        data.C.middleRows(jmodel.idx_v(),jmodel.nv()).col(j).noalias() += Mat_tmp * data.J.col(j);
 
       if(parent>0)
       {
