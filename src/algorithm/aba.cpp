//
// Copyright (c) 2022 INRIA
//

#include "pinocchio/algorithm/aba.hpp"

namespace pinocchio
{
<<<<<<< HEAD
  namespace impl
  {

    template const context::VectorXs & aba<
      context::Scalar,
      context::Options,
      JointCollectionDefaultTpl,
      Eigen::Ref<const context::VectorXs>,
      Eigen::Ref<const context::VectorXs>,
      Eigen::Ref<const context::VectorXs>>(
      const context::Model &,
      context::Data &,
      const Eigen::MatrixBase<Eigen::Ref<const context::VectorXs>> &,
      const Eigen::MatrixBase<Eigen::Ref<const context::VectorXs>> &,
      const Eigen::MatrixBase<Eigen::Ref<const context::VectorXs>> &);

    template const context::VectorXs & aba<
      context::Scalar,
      context::Options,
      JointCollectionDefaultTpl,
      Eigen::Ref<const context::VectorXs>,
      Eigen::Ref<const context::VectorXs>,
      Eigen::Ref<const context::VectorXs>>(
      const context::Model &,
      context::Data &,
      const Eigen::MatrixBase<Eigen::Ref<const context::VectorXs>> &,
      const Eigen::MatrixBase<Eigen::Ref<const context::VectorXs>> &,
      const Eigen::MatrixBase<Eigen::Ref<const context::VectorXs>> &,
      const container::aligned_vector<ForceTpl<context::Scalar, context::Options>> &);

    namespace minimal
    {
      template const context::VectorXs & aba<
        context::Scalar,
        context::Options,
        JointCollectionDefaultTpl,
        Eigen::Ref<const context::VectorXs>,
        Eigen::Ref<const context::VectorXs>,
        Eigen::Ref<const context::VectorXs>>(
        const context::Model &,
        context::Data &,
        const Eigen::MatrixBase<Eigen::Ref<const context::VectorXs>> &,
        const Eigen::MatrixBase<Eigen::Ref<const context::VectorXs>> &,
        const Eigen::MatrixBase<Eigen::Ref<const context::VectorXs>> &);

      template const context::VectorXs & aba<
        context::Scalar,
        context::Options,
        JointCollectionDefaultTpl,
        Eigen::Ref<const context::VectorXs>,
        Eigen::Ref<const context::VectorXs>,
        Eigen::Ref<const context::VectorXs>>(
        const context::Model &,
        context::Data &,
        const Eigen::MatrixBase<Eigen::Ref<const context::VectorXs>> &,
        const Eigen::MatrixBase<Eigen::Ref<const context::VectorXs>> &,
        const Eigen::MatrixBase<Eigen::Ref<const context::VectorXs>> &,
        const container::aligned_vector<ForceTpl<context::Scalar, context::Options>> &);
    } // namespace minimal

    template const context::RowMatrixXs & computeMinverse<
      context::Scalar,
      context::Options,
      JointCollectionDefaultTpl,
      Eigen::Ref<const context::VectorXs>>(
      const context::Model &,
      context::Data &,
      const Eigen::MatrixBase<Eigen::Ref<const context::VectorXs>> &);
  } // namespace impl

  template const context::RowMatrixXs &
=======
  template PINOCCHIO_EXPLICIT_INSTANTIATION_DEFINITION_DLLAPI const context::VectorXs & aba<
    context::Scalar,
    context::Options,
    JointCollectionDefaultTpl,
    Eigen::Ref<const context::VectorXs>,
    Eigen::Ref<const context::VectorXs>,
    Eigen::Ref<const context::VectorXs>>(
    const context::Model &,
    context::Data &,
    const Eigen::MatrixBase<Eigen::Ref<const context::VectorXs>> &,
    const Eigen::MatrixBase<Eigen::Ref<const context::VectorXs>> &,
    const Eigen::MatrixBase<Eigen::Ref<const context::VectorXs>> &,
    const Convention);

  template PINOCCHIO_EXPLICIT_INSTANTIATION_DEFINITION_DLLAPI const context::VectorXs & aba<
    context::Scalar,
    context::Options,
    JointCollectionDefaultTpl,
    Eigen::Ref<const context::VectorXs>,
    Eigen::Ref<const context::VectorXs>,
    Eigen::Ref<const context::VectorXs>,
    ForceTpl<context::Scalar, context::Options>>(
    const context::Model &,
    context::Data &,
    const Eigen::MatrixBase<Eigen::Ref<const context::VectorXs>> &,
    const Eigen::MatrixBase<Eigen::Ref<const context::VectorXs>> &,
    const Eigen::MatrixBase<Eigen::Ref<const context::VectorXs>> &,
    const container::aligned_vector<ForceTpl<context::Scalar, context::Options>> &,
    const Convention);

  template PINOCCHIO_EXPLICIT_INSTANTIATION_DEFINITION_DLLAPI const context::RowMatrixXs &
>>>>>>> fbc93a6a
  computeMinverse<context::Scalar, context::Options, JointCollectionDefaultTpl>(
    const context::Model &, context::Data &);
} // namespace pinocchio<|MERGE_RESOLUTION|>--- conflicted
+++ resolved
@@ -6,79 +6,6 @@
 
 namespace pinocchio
 {
-<<<<<<< HEAD
-  namespace impl
-  {
-
-    template const context::VectorXs & aba<
-      context::Scalar,
-      context::Options,
-      JointCollectionDefaultTpl,
-      Eigen::Ref<const context::VectorXs>,
-      Eigen::Ref<const context::VectorXs>,
-      Eigen::Ref<const context::VectorXs>>(
-      const context::Model &,
-      context::Data &,
-      const Eigen::MatrixBase<Eigen::Ref<const context::VectorXs>> &,
-      const Eigen::MatrixBase<Eigen::Ref<const context::VectorXs>> &,
-      const Eigen::MatrixBase<Eigen::Ref<const context::VectorXs>> &);
-
-    template const context::VectorXs & aba<
-      context::Scalar,
-      context::Options,
-      JointCollectionDefaultTpl,
-      Eigen::Ref<const context::VectorXs>,
-      Eigen::Ref<const context::VectorXs>,
-      Eigen::Ref<const context::VectorXs>>(
-      const context::Model &,
-      context::Data &,
-      const Eigen::MatrixBase<Eigen::Ref<const context::VectorXs>> &,
-      const Eigen::MatrixBase<Eigen::Ref<const context::VectorXs>> &,
-      const Eigen::MatrixBase<Eigen::Ref<const context::VectorXs>> &,
-      const container::aligned_vector<ForceTpl<context::Scalar, context::Options>> &);
-
-    namespace minimal
-    {
-      template const context::VectorXs & aba<
-        context::Scalar,
-        context::Options,
-        JointCollectionDefaultTpl,
-        Eigen::Ref<const context::VectorXs>,
-        Eigen::Ref<const context::VectorXs>,
-        Eigen::Ref<const context::VectorXs>>(
-        const context::Model &,
-        context::Data &,
-        const Eigen::MatrixBase<Eigen::Ref<const context::VectorXs>> &,
-        const Eigen::MatrixBase<Eigen::Ref<const context::VectorXs>> &,
-        const Eigen::MatrixBase<Eigen::Ref<const context::VectorXs>> &);
-
-      template const context::VectorXs & aba<
-        context::Scalar,
-        context::Options,
-        JointCollectionDefaultTpl,
-        Eigen::Ref<const context::VectorXs>,
-        Eigen::Ref<const context::VectorXs>,
-        Eigen::Ref<const context::VectorXs>>(
-        const context::Model &,
-        context::Data &,
-        const Eigen::MatrixBase<Eigen::Ref<const context::VectorXs>> &,
-        const Eigen::MatrixBase<Eigen::Ref<const context::VectorXs>> &,
-        const Eigen::MatrixBase<Eigen::Ref<const context::VectorXs>> &,
-        const container::aligned_vector<ForceTpl<context::Scalar, context::Options>> &);
-    } // namespace minimal
-
-    template const context::RowMatrixXs & computeMinverse<
-      context::Scalar,
-      context::Options,
-      JointCollectionDefaultTpl,
-      Eigen::Ref<const context::VectorXs>>(
-      const context::Model &,
-      context::Data &,
-      const Eigen::MatrixBase<Eigen::Ref<const context::VectorXs>> &);
-  } // namespace impl
-
-  template const context::RowMatrixXs &
-=======
   template PINOCCHIO_EXPLICIT_INSTANTIATION_DEFINITION_DLLAPI const context::VectorXs & aba<
     context::Scalar,
     context::Options,
@@ -110,7 +37,6 @@
     const Convention);
 
   template PINOCCHIO_EXPLICIT_INSTANTIATION_DEFINITION_DLLAPI const context::RowMatrixXs &
->>>>>>> fbc93a6a
   computeMinverse<context::Scalar, context::Options, JointCollectionDefaultTpl>(
     const context::Model &, context::Data &);
 } // namespace pinocchio