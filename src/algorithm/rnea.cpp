//
// Copyright (c) 2022 INRIA
//

#include "pinocchio/algorithm/rnea.hpp"

namespace pinocchio
{
  namespace impl
  {
<<<<<<< HEAD
    template const context::VectorXs & rnea<
=======
    template PINOCCHIO_EXPLICIT_INSTANTIATION_DEFINITION_DLLAPI const context::VectorXs & rnea<
>>>>>>> fbc93a6a
      context::Scalar,
      context::Options,
      JointCollectionDefaultTpl,
      Eigen::Ref<const context::VectorXs>,
      Eigen::Ref<const context::VectorXs>,
      Eigen::Ref<const context::VectorXs>>(
      const context::Model &,
      context::Data &,
      const Eigen::MatrixBase<Eigen::Ref<const context::VectorXs>> &,
      const Eigen::MatrixBase<Eigen::Ref<const context::VectorXs>> &,
      const Eigen::MatrixBase<Eigen::Ref<const context::VectorXs>> &);

<<<<<<< HEAD
    template const context::VectorXs & rnea<
=======
    template PINOCCHIO_EXPLICIT_INSTANTIATION_DEFINITION_DLLAPI const context::VectorXs & rnea<
>>>>>>> fbc93a6a
      context::Scalar,
      context::Options,
      JointCollectionDefaultTpl,
      Eigen::Ref<const context::VectorXs>,
      Eigen::Ref<const context::VectorXs>,
      Eigen::Ref<const context::VectorXs>,
      context::Force>(
      const context::Model &,
      context::Data &,
      const Eigen::MatrixBase<Eigen::Ref<const context::VectorXs>> &,
      const Eigen::MatrixBase<Eigen::Ref<const context::VectorXs>> &,
      const Eigen::MatrixBase<Eigen::Ref<const context::VectorXs>> &,
      const container::aligned_vector<context::Force> &);

<<<<<<< HEAD
    template const context::VectorXs & nonLinearEffects<
=======
    template PINOCCHIO_EXPLICIT_INSTANTIATION_DEFINITION_DLLAPI const context::VectorXs &
    nonLinearEffects<
>>>>>>> fbc93a6a
      context::Scalar,
      context::Options,
      JointCollectionDefaultTpl,
      Eigen::Ref<const context::VectorXs>,
      Eigen::Ref<const context::VectorXs>>(
      const context::Model &,
      context::Data &,
      const Eigen::MatrixBase<Eigen::Ref<const context::VectorXs>> &,
      const Eigen::MatrixBase<Eigen::Ref<const context::VectorXs>> &);

<<<<<<< HEAD
    template const context::VectorXs & computeGeneralizedGravity<
=======
    template PINOCCHIO_EXPLICIT_INSTANTIATION_DEFINITION_DLLAPI const context::VectorXs &
    computeGeneralizedGravity<
>>>>>>> fbc93a6a
      context::Scalar,
      context::Options,
      JointCollectionDefaultTpl,
      Eigen::Ref<const context::VectorXs>>(
      const context::Model &,
      context::Data &,
      const Eigen::MatrixBase<Eigen::Ref<const context::VectorXs>> &);

<<<<<<< HEAD
    template const context::VectorXs & computeStaticTorque<
=======
    template PINOCCHIO_EXPLICIT_INSTANTIATION_DEFINITION_DLLAPI const context::VectorXs &
    computeStaticTorque<
>>>>>>> fbc93a6a
      context::Scalar,
      context::Options,
      JointCollectionDefaultTpl,
      Eigen::Ref<const context::VectorXs>>(
      const context::Model &,
      context::Data &,
      const Eigen::MatrixBase<Eigen::Ref<const context::VectorXs>> &,
      const container::aligned_vector<context::Force> &);

<<<<<<< HEAD
    template const context::MatrixXs & computeCoriolisMatrix<
=======
    template PINOCCHIO_EXPLICIT_INSTANTIATION_DEFINITION_DLLAPI const context::MatrixXs &
    computeCoriolisMatrix<
>>>>>>> fbc93a6a
      context::Scalar,
      context::Options,
      JointCollectionDefaultTpl,
      Eigen::Ref<const context::VectorXs>,
      Eigen::Ref<const context::VectorXs>>(
      const context::Model &,
      context::Data &,
      const Eigen::MatrixBase<Eigen::Ref<const context::VectorXs>> &,
      const Eigen::MatrixBase<Eigen::Ref<const context::VectorXs>> &);
  } // namespace impl
<<<<<<< HEAD
  template const context::MatrixXs &
=======
  template PINOCCHIO_EXPLICIT_INSTANTIATION_DEFINITION_DLLAPI const context::MatrixXs &
>>>>>>> fbc93a6a
  getCoriolisMatrix<context::Scalar, context::Options, JointCollectionDefaultTpl>(
    const context::Model &, context::Data &);
} // namespace pinocchio<|MERGE_RESOLUTION|>--- conflicted
+++ resolved
@@ -8,11 +8,7 @@
 {
   namespace impl
   {
-<<<<<<< HEAD
-    template const context::VectorXs & rnea<
-=======
     template PINOCCHIO_EXPLICIT_INSTANTIATION_DEFINITION_DLLAPI const context::VectorXs & rnea<
->>>>>>> fbc93a6a
       context::Scalar,
       context::Options,
       JointCollectionDefaultTpl,
@@ -25,11 +21,7 @@
       const Eigen::MatrixBase<Eigen::Ref<const context::VectorXs>> &,
       const Eigen::MatrixBase<Eigen::Ref<const context::VectorXs>> &);
 
-<<<<<<< HEAD
-    template const context::VectorXs & rnea<
-=======
     template PINOCCHIO_EXPLICIT_INSTANTIATION_DEFINITION_DLLAPI const context::VectorXs & rnea<
->>>>>>> fbc93a6a
       context::Scalar,
       context::Options,
       JointCollectionDefaultTpl,
@@ -44,12 +36,8 @@
       const Eigen::MatrixBase<Eigen::Ref<const context::VectorXs>> &,
       const container::aligned_vector<context::Force> &);
 
-<<<<<<< HEAD
-    template const context::VectorXs & nonLinearEffects<
-=======
     template PINOCCHIO_EXPLICIT_INSTANTIATION_DEFINITION_DLLAPI const context::VectorXs &
     nonLinearEffects<
->>>>>>> fbc93a6a
       context::Scalar,
       context::Options,
       JointCollectionDefaultTpl,
@@ -60,12 +48,8 @@
       const Eigen::MatrixBase<Eigen::Ref<const context::VectorXs>> &,
       const Eigen::MatrixBase<Eigen::Ref<const context::VectorXs>> &);
 
-<<<<<<< HEAD
-    template const context::VectorXs & computeGeneralizedGravity<
-=======
     template PINOCCHIO_EXPLICIT_INSTANTIATION_DEFINITION_DLLAPI const context::VectorXs &
     computeGeneralizedGravity<
->>>>>>> fbc93a6a
       context::Scalar,
       context::Options,
       JointCollectionDefaultTpl,
@@ -74,12 +58,8 @@
       context::Data &,
       const Eigen::MatrixBase<Eigen::Ref<const context::VectorXs>> &);
 
-<<<<<<< HEAD
-    template const context::VectorXs & computeStaticTorque<
-=======
     template PINOCCHIO_EXPLICIT_INSTANTIATION_DEFINITION_DLLAPI const context::VectorXs &
     computeStaticTorque<
->>>>>>> fbc93a6a
       context::Scalar,
       context::Options,
       JointCollectionDefaultTpl,
@@ -89,12 +69,8 @@
       const Eigen::MatrixBase<Eigen::Ref<const context::VectorXs>> &,
       const container::aligned_vector<context::Force> &);
 
-<<<<<<< HEAD
-    template const context::MatrixXs & computeCoriolisMatrix<
-=======
     template PINOCCHIO_EXPLICIT_INSTANTIATION_DEFINITION_DLLAPI const context::MatrixXs &
     computeCoriolisMatrix<
->>>>>>> fbc93a6a
       context::Scalar,
       context::Options,
       JointCollectionDefaultTpl,
@@ -105,11 +81,7 @@
       const Eigen::MatrixBase<Eigen::Ref<const context::VectorXs>> &,
       const Eigen::MatrixBase<Eigen::Ref<const context::VectorXs>> &);
   } // namespace impl
-<<<<<<< HEAD
-  template const context::MatrixXs &
-=======
   template PINOCCHIO_EXPLICIT_INSTANTIATION_DEFINITION_DLLAPI const context::MatrixXs &
->>>>>>> fbc93a6a
   getCoriolisMatrix<context::Scalar, context::Options, JointCollectionDefaultTpl>(
     const context::Model &, context::Data &);
 } // namespace pinocchio