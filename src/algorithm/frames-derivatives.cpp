--- conflicted
+++ resolved
@@ -7,11 +7,7 @@
 namespace pinocchio
 {
 
-<<<<<<< HEAD
-  template void getFrameVelocityDerivatives<
-=======
   template PINOCCHIO_EXPLICIT_INSTANTIATION_DEFINITION_DLLAPI void getFrameVelocityDerivatives<
->>>>>>> fbc93a6a
     context::Scalar,
     context::Options,
     JointCollectionDefaultTpl,
@@ -25,11 +21,7 @@
     const Eigen::MatrixBase<context::Matrix6xs> &,
     const Eigen::MatrixBase<context::Matrix6xs> &);
 
-<<<<<<< HEAD
-  template void getFrameVelocityDerivatives<
-=======
   template PINOCCHIO_EXPLICIT_INSTANTIATION_DEFINITION_DLLAPI void getFrameVelocityDerivatives<
->>>>>>> fbc93a6a
     context::Scalar,
     context::Options,
     JointCollectionDefaultTpl,
@@ -42,11 +34,7 @@
     const Eigen::MatrixBase<context::Matrix6xs> &,
     const Eigen::MatrixBase<context::Matrix6xs> &);
 
-<<<<<<< HEAD
-  template void getFrameAccelerationDerivatives<
-=======
   template PINOCCHIO_EXPLICIT_INSTANTIATION_DEFINITION_DLLAPI void getFrameAccelerationDerivatives<
->>>>>>> fbc93a6a
     context::Scalar,
     context::Options,
     JointCollectionDefaultTpl,
@@ -64,11 +52,7 @@
     const Eigen::MatrixBase<context::Matrix6xs> &,
     const Eigen::MatrixBase<context::Matrix6xs> &);
 
-<<<<<<< HEAD
-  template void getFrameAccelerationDerivatives<
-=======
   template PINOCCHIO_EXPLICIT_INSTANTIATION_DEFINITION_DLLAPI void getFrameAccelerationDerivatives<
->>>>>>> fbc93a6a
     context::Scalar,
     context::Options,
     JointCollectionDefaultTpl,
@@ -85,11 +69,7 @@
     const Eigen::MatrixBase<context::Matrix6xs> &,
     const Eigen::MatrixBase<context::Matrix6xs> &);
 
-<<<<<<< HEAD
-  template void getFrameAccelerationDerivatives<
-=======
   template PINOCCHIO_EXPLICIT_INSTANTIATION_DEFINITION_DLLAPI void getFrameAccelerationDerivatives<
->>>>>>> fbc93a6a
     context::Scalar,
     context::Options,
     JointCollectionDefaultTpl,
@@ -109,11 +89,7 @@
     const Eigen::MatrixBase<context::Matrix6xs> &,
     const Eigen::MatrixBase<context::Matrix6xs> &);
 
-<<<<<<< HEAD
-  template void getFrameAccelerationDerivatives<
-=======
   template PINOCCHIO_EXPLICIT_INSTANTIATION_DEFINITION_DLLAPI void getFrameAccelerationDerivatives<
->>>>>>> fbc93a6a
     context::Scalar,
     context::Options,
     JointCollectionDefaultTpl,
