//
// Copyright (c) 2022 INRIA
//

#include "pinocchio/algorithm/proximal.hpp"

namespace pinocchio
{
<<<<<<< HEAD

  template struct ProximalSettingsTpl<context::Scalar>;

=======

  template struct PINOCCHIO_EXPLICIT_INSTANTIATION_DEFINITION_DLLAPI
    ProximalSettingsTpl<context::Scalar>;

>>>>>>> fbc93a6a
} // namespace pinocchio<|MERGE_RESOLUTION|>--- conflicted
+++ resolved
@@ -6,14 +6,8 @@
 
 namespace pinocchio
 {
-<<<<<<< HEAD
-
-  template struct ProximalSettingsTpl<context::Scalar>;
-
-=======
 
   template struct PINOCCHIO_EXPLICIT_INSTANTIATION_DEFINITION_DLLAPI
     ProximalSettingsTpl<context::Scalar>;
 
->>>>>>> fbc93a6a
 } // namespace pinocchio