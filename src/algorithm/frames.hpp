--- conflicted
+++ resolved
@@ -452,11 +452,7 @@
   }
   
   ///
-<<<<<<< HEAD
   /// \brief Computes the Jacobian time variation of a specific frame (given by frame_id) expressed either in the WORLD frame (rf = WORLD), in the local world aligned (rf = LOCAL_WORLD_ALIGNED) frame or in the LOCAL frame (rf = LOCAL).
-=======
-  /// \brief Computes the Jacobian time variation of a specific frame (given by frame_id) expressed either in the LOCAL frame.
->>>>>>> 483713ff
   ///
   /// \note This jacobian is extracted from data.dJ. You have to run pinocchio::computeJointJacobiansTimeVariation before calling it.
   ///
