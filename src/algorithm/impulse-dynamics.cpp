--- conflicted
+++ resolved
@@ -11,12 +11,8 @@
 namespace pinocchio
 {
 
-<<<<<<< HEAD
-  template const context::VectorXs & impulseDynamics<
-=======
   template PINOCCHIO_EXPLICIT_INSTANTIATION_DEFINITION_DLLAPI const context::VectorXs &
   impulseDynamics<
->>>>>>> fbc93a6a
     context::Scalar,
     context::Options,
     JointCollectionDefaultTpl,
