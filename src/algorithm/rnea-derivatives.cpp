//
// Copyright (c) 2022 INRIA
//

#include "pinocchio/algorithm/rnea-derivatives.hpp"

namespace pinocchio
{
  namespace impl
  {
<<<<<<< HEAD
    template void computeGeneralizedGravityDerivatives<
=======
    template PINOCCHIO_EXPLICIT_INSTANTIATION_DEFINITION_DLLAPI void
    computeGeneralizedGravityDerivatives<
>>>>>>> fbc93a6a
      context::Scalar,
      context::Options,
      JointCollectionDefaultTpl,
      Eigen::Ref<const context::VectorXs>,
      Eigen::Ref<context::MatrixXs>>(
      const context::Model &,
      context::Data &,
      const Eigen::MatrixBase<Eigen::Ref<const context::VectorXs>> &,
      const Eigen::MatrixBase<Eigen::Ref<context::MatrixXs>> &);

<<<<<<< HEAD
    template void computeStaticTorqueDerivatives<
=======
    template PINOCCHIO_EXPLICIT_INSTANTIATION_DEFINITION_DLLAPI void computeStaticTorqueDerivatives<
>>>>>>> fbc93a6a
      context::Scalar,
      context::Options,
      JointCollectionDefaultTpl,
      Eigen::Ref<const context::VectorXs>,
      Eigen::Ref<context::MatrixXs>>(
      const context::Model &,
      context::Data &,
      const Eigen::MatrixBase<Eigen::Ref<const context::VectorXs>> &,
      const container::aligned_vector<context::Force> &,
      const Eigen::MatrixBase<Eigen::Ref<context::MatrixXs>> &);

<<<<<<< HEAD
    template void computeRNEADerivatives<
=======
    template PINOCCHIO_EXPLICIT_INSTANTIATION_DEFINITION_DLLAPI void computeRNEADerivatives<
>>>>>>> fbc93a6a
      context::Scalar,
      context::Options,
      JointCollectionDefaultTpl,
      Eigen::Ref<const context::VectorXs>,
      Eigen::Ref<const context::VectorXs>,
      Eigen::Ref<const context::VectorXs>,
      Eigen::Ref<context::MatrixXs>,
      Eigen::Ref<context::MatrixXs>,
      Eigen::Ref<context::MatrixXs>>(
      const context::Model &,
      context::Data &,
      const Eigen::MatrixBase<Eigen::Ref<const context::VectorXs>> &,
      const Eigen::MatrixBase<Eigen::Ref<const context::VectorXs>> &,
      const Eigen::MatrixBase<Eigen::Ref<const context::VectorXs>> &,
      const Eigen::MatrixBase<Eigen::Ref<context::MatrixXs>> &,
      const Eigen::MatrixBase<Eigen::Ref<context::MatrixXs>> &,
      const Eigen::MatrixBase<Eigen::Ref<context::MatrixXs>> &);

<<<<<<< HEAD
    template void computeRNEADerivatives<
=======
    template PINOCCHIO_EXPLICIT_INSTANTIATION_DEFINITION_DLLAPI void computeRNEADerivatives<
>>>>>>> fbc93a6a
      context::Scalar,
      context::Options,
      JointCollectionDefaultTpl,
      Eigen::Ref<const context::VectorXs>,
      Eigen::Ref<const context::VectorXs>,
      Eigen::Ref<const context::VectorXs>,
      Eigen::Ref<context::RowMatrixXs>,
      Eigen::Ref<context::RowMatrixXs>,
      Eigen::Ref<context::MatrixXs>>(
      const context::Model &,
      context::Data &,
      const Eigen::MatrixBase<Eigen::Ref<const context::VectorXs>> &,
      const Eigen::MatrixBase<Eigen::Ref<const context::VectorXs>> &,
      const Eigen::MatrixBase<Eigen::Ref<const context::VectorXs>> &,
      const Eigen::MatrixBase<Eigen::Ref<context::RowMatrixXs>> &,
      const Eigen::MatrixBase<Eigen::Ref<context::RowMatrixXs>> &,
      const Eigen::MatrixBase<Eigen::Ref<context::MatrixXs>> &);

<<<<<<< HEAD
    template void computeRNEADerivatives<
=======
    template PINOCCHIO_EXPLICIT_INSTANTIATION_DEFINITION_DLLAPI void computeRNEADerivatives<
>>>>>>> fbc93a6a
      context::Scalar,
      context::Options,
      JointCollectionDefaultTpl,
      Eigen::Ref<const context::VectorXs>,
      Eigen::Ref<const context::VectorXs>,
      Eigen::Ref<const context::VectorXs>,
      Eigen::Ref<context::MatrixXs>,
      Eigen::Ref<context::MatrixXs>,
      Eigen::Ref<context::MatrixXs>>(
      const context::Model &,
      context::Data &,
      const Eigen::MatrixBase<Eigen::Ref<const context::VectorXs>> &,
      const Eigen::MatrixBase<Eigen::Ref<const context::VectorXs>> &,
      const Eigen::MatrixBase<Eigen::Ref<const context::VectorXs>> &,
      const container::aligned_vector<context::Force> &,
      const Eigen::MatrixBase<Eigen::Ref<context::MatrixXs>> &,
      const Eigen::MatrixBase<Eigen::Ref<context::MatrixXs>> &,
      const Eigen::MatrixBase<Eigen::Ref<context::MatrixXs>> &);

<<<<<<< HEAD
    template void computeRNEADerivatives<
=======
    template PINOCCHIO_EXPLICIT_INSTANTIATION_DEFINITION_DLLAPI void computeRNEADerivatives<
>>>>>>> fbc93a6a
      context::Scalar,
      context::Options,
      JointCollectionDefaultTpl,
      Eigen::Ref<const context::VectorXs>,
      Eigen::Ref<const context::VectorXs>,
      Eigen::Ref<const context::VectorXs>,
      Eigen::Ref<context::RowMatrixXs>,
      Eigen::Ref<context::RowMatrixXs>,
      Eigen::Ref<context::MatrixXs>>(
      const context::Model &,
      context::Data &,
      const Eigen::MatrixBase<Eigen::Ref<const context::VectorXs>> &,
      const Eigen::MatrixBase<Eigen::Ref<const context::VectorXs>> &,
      const Eigen::MatrixBase<Eigen::Ref<const context::VectorXs>> &,
      const container::aligned_vector<context::Force> &,
      const Eigen::MatrixBase<Eigen::Ref<context::RowMatrixXs>> &,
      const Eigen::MatrixBase<Eigen::Ref<context::RowMatrixXs>> &,
      const Eigen::MatrixBase<Eigen::Ref<context::MatrixXs>> &);

<<<<<<< HEAD
    template void computeRNEADerivatives<
=======
    template PINOCCHIO_EXPLICIT_INSTANTIATION_DEFINITION_DLLAPI void computeRNEADerivatives<
>>>>>>> fbc93a6a
      context::Scalar,
      context::Options,
      JointCollectionDefaultTpl,
      Eigen::Ref<const context::VectorXs>,
      Eigen::Ref<const context::VectorXs>,
      Eigen::Ref<const context::VectorXs>>(
      const context::Model &,
      context::Data &,
      const Eigen::MatrixBase<Eigen::Ref<const context::VectorXs>> &,
      const Eigen::MatrixBase<Eigen::Ref<const context::VectorXs>> &,
      const Eigen::MatrixBase<Eigen::Ref<const context::VectorXs>> &);

<<<<<<< HEAD
    template void computeRNEADerivatives<
=======
    template PINOCCHIO_EXPLICIT_INSTANTIATION_DEFINITION_DLLAPI void computeRNEADerivatives<
>>>>>>> fbc93a6a
      context::Scalar,
      context::Options,
      JointCollectionDefaultTpl,
      Eigen::Ref<const context::VectorXs>,
      Eigen::Ref<const context::VectorXs>,
      Eigen::Ref<const context::VectorXs>>(
      const context::Model &,
      context::Data &,
      const Eigen::MatrixBase<Eigen::Ref<const context::VectorXs>> &,
      const Eigen::MatrixBase<Eigen::Ref<const context::VectorXs>> &,
      const Eigen::MatrixBase<Eigen::Ref<const context::VectorXs>> &,
      const container::aligned_vector<context::Force> &);
  } // namespace impl
} // namespace pinocchio<|MERGE_RESOLUTION|>--- conflicted
+++ resolved
@@ -8,12 +8,8 @@
 {
   namespace impl
   {
-<<<<<<< HEAD
-    template void computeGeneralizedGravityDerivatives<
-=======
     template PINOCCHIO_EXPLICIT_INSTANTIATION_DEFINITION_DLLAPI void
     computeGeneralizedGravityDerivatives<
->>>>>>> fbc93a6a
       context::Scalar,
       context::Options,
       JointCollectionDefaultTpl,
@@ -24,11 +20,7 @@
       const Eigen::MatrixBase<Eigen::Ref<const context::VectorXs>> &,
       const Eigen::MatrixBase<Eigen::Ref<context::MatrixXs>> &);
 
-<<<<<<< HEAD
-    template void computeStaticTorqueDerivatives<
-=======
     template PINOCCHIO_EXPLICIT_INSTANTIATION_DEFINITION_DLLAPI void computeStaticTorqueDerivatives<
->>>>>>> fbc93a6a
       context::Scalar,
       context::Options,
       JointCollectionDefaultTpl,
@@ -40,11 +32,7 @@
       const container::aligned_vector<context::Force> &,
       const Eigen::MatrixBase<Eigen::Ref<context::MatrixXs>> &);
 
-<<<<<<< HEAD
-    template void computeRNEADerivatives<
-=======
     template PINOCCHIO_EXPLICIT_INSTANTIATION_DEFINITION_DLLAPI void computeRNEADerivatives<
->>>>>>> fbc93a6a
       context::Scalar,
       context::Options,
       JointCollectionDefaultTpl,
@@ -63,11 +51,7 @@
       const Eigen::MatrixBase<Eigen::Ref<context::MatrixXs>> &,
       const Eigen::MatrixBase<Eigen::Ref<context::MatrixXs>> &);
 
-<<<<<<< HEAD
-    template void computeRNEADerivatives<
-=======
     template PINOCCHIO_EXPLICIT_INSTANTIATION_DEFINITION_DLLAPI void computeRNEADerivatives<
->>>>>>> fbc93a6a
       context::Scalar,
       context::Options,
       JointCollectionDefaultTpl,
@@ -86,11 +70,7 @@
       const Eigen::MatrixBase<Eigen::Ref<context::RowMatrixXs>> &,
       const Eigen::MatrixBase<Eigen::Ref<context::MatrixXs>> &);
 
-<<<<<<< HEAD
-    template void computeRNEADerivatives<
-=======
     template PINOCCHIO_EXPLICIT_INSTANTIATION_DEFINITION_DLLAPI void computeRNEADerivatives<
->>>>>>> fbc93a6a
       context::Scalar,
       context::Options,
       JointCollectionDefaultTpl,
@@ -110,11 +90,7 @@
       const Eigen::MatrixBase<Eigen::Ref<context::MatrixXs>> &,
       const Eigen::MatrixBase<Eigen::Ref<context::MatrixXs>> &);
 
-<<<<<<< HEAD
-    template void computeRNEADerivatives<
-=======
     template PINOCCHIO_EXPLICIT_INSTANTIATION_DEFINITION_DLLAPI void computeRNEADerivatives<
->>>>>>> fbc93a6a
       context::Scalar,
       context::Options,
       JointCollectionDefaultTpl,
@@ -134,11 +110,7 @@
       const Eigen::MatrixBase<Eigen::Ref<context::RowMatrixXs>> &,
       const Eigen::MatrixBase<Eigen::Ref<context::MatrixXs>> &);
 
-<<<<<<< HEAD
-    template void computeRNEADerivatives<
-=======
     template PINOCCHIO_EXPLICIT_INSTANTIATION_DEFINITION_DLLAPI void computeRNEADerivatives<
->>>>>>> fbc93a6a
       context::Scalar,
       context::Options,
       JointCollectionDefaultTpl,
@@ -151,11 +123,7 @@
       const Eigen::MatrixBase<Eigen::Ref<const context::VectorXs>> &,
       const Eigen::MatrixBase<Eigen::Ref<const context::VectorXs>> &);
 
-<<<<<<< HEAD
-    template void computeRNEADerivatives<
-=======
     template PINOCCHIO_EXPLICIT_INSTANTIATION_DEFINITION_DLLAPI void computeRNEADerivatives<
->>>>>>> fbc93a6a
       context::Scalar,
       context::Options,
       JointCollectionDefaultTpl,
