//
// Copyright (c) 2022 INRIA
//

#include "pinocchio/algorithm/centroidal-derivatives.hpp"

namespace pinocchio
{
  namespace impl
  {
<<<<<<< HEAD
    template void computeCentroidalDynamicsDerivatives<
=======
    template PINOCCHIO_EXPLICIT_INSTANTIATION_DEFINITION_DLLAPI void
    computeCentroidalDynamicsDerivatives<
>>>>>>> fbc93a6a
      context::Scalar,
      context::Options,
      JointCollectionDefaultTpl,
      Eigen::Ref<const context::VectorXs>,
      Eigen::Ref<const context::VectorXs>,
      Eigen::Ref<const context::VectorXs>,
      Eigen::Ref<context::Matrix6xs>,
      Eigen::Ref<context::Matrix6xs>,
      Eigen::Ref<context::Matrix6xs>,
      Eigen::Ref<context::Matrix6xs>>(
      const context::Model &,
      context::Data &,
      const Eigen::MatrixBase<Eigen::Ref<const context::VectorXs>> &,
      const Eigen::MatrixBase<Eigen::Ref<const context::VectorXs>> &,
      const Eigen::MatrixBase<Eigen::Ref<const context::VectorXs>> &,
      const Eigen::MatrixBase<Eigen::Ref<context::Matrix6xs>> &,
      const Eigen::MatrixBase<Eigen::Ref<context::Matrix6xs>> &,
      const Eigen::MatrixBase<Eigen::Ref<context::Matrix6xs>> &,
      const Eigen::MatrixBase<Eigen::Ref<context::Matrix6xs>> &);

<<<<<<< HEAD
    template void getCentroidalDynamicsDerivatives<
=======
    template PINOCCHIO_EXPLICIT_INSTANTIATION_DEFINITION_DLLAPI void
    getCentroidalDynamicsDerivatives<
>>>>>>> fbc93a6a
      context::Scalar,
      context::Options,
      JointCollectionDefaultTpl,
      Eigen::Ref<context::Matrix6xs>,
      Eigen::Ref<context::Matrix6xs>,
      Eigen::Ref<context::Matrix6xs>,
      Eigen::Ref<context::Matrix6xs>>(
      const context::Model &,
      context::Data &,
      const Eigen::MatrixBase<Eigen::Ref<context::Matrix6xs>> &,
      const Eigen::MatrixBase<Eigen::Ref<context::Matrix6xs>> &,
      const Eigen::MatrixBase<Eigen::Ref<context::Matrix6xs>> &,
      const Eigen::MatrixBase<Eigen::Ref<context::Matrix6xs>> &);

  } // namespace impl
} // namespace pinocchio<|MERGE_RESOLUTION|>--- conflicted
+++ resolved
@@ -8,12 +8,8 @@
 {
   namespace impl
   {
-<<<<<<< HEAD
-    template void computeCentroidalDynamicsDerivatives<
-=======
     template PINOCCHIO_EXPLICIT_INSTANTIATION_DEFINITION_DLLAPI void
     computeCentroidalDynamicsDerivatives<
->>>>>>> fbc93a6a
       context::Scalar,
       context::Options,
       JointCollectionDefaultTpl,
@@ -34,12 +30,8 @@
       const Eigen::MatrixBase<Eigen::Ref<context::Matrix6xs>> &,
       const Eigen::MatrixBase<Eigen::Ref<context::Matrix6xs>> &);
 
-<<<<<<< HEAD
-    template void getCentroidalDynamicsDerivatives<
-=======
     template PINOCCHIO_EXPLICIT_INSTANTIATION_DEFINITION_DLLAPI void
     getCentroidalDynamicsDerivatives<
->>>>>>> fbc93a6a
       context::Scalar,
       context::Options,
       JointCollectionDefaultTpl,
