--- conflicted
+++ resolved
@@ -7,11 +7,7 @@
 namespace pinocchio
 {
 
-<<<<<<< HEAD
-  template void computeJointKinematicRegressor<
-=======
   template PINOCCHIO_EXPLICIT_INSTANTIATION_DEFINITION_DLLAPI void computeJointKinematicRegressor<
->>>>>>> fbc93a6a
     context::Scalar,
     context::Options,
     JointCollectionDefaultTpl,
@@ -23,11 +19,7 @@
     const SE3Tpl<context::Scalar, context::Options> &,
     const Eigen::MatrixBase<context::Matrix6xs> &);
 
-<<<<<<< HEAD
-  template context::Matrix6xs
-=======
   template PINOCCHIO_EXPLICIT_INSTANTIATION_DEFINITION_DLLAPI context::Matrix6xs
->>>>>>> fbc93a6a
   computeJointKinematicRegressor<context::Scalar, context::Options, JointCollectionDefaultTpl>(
     const context::Model &,
     const context::Data &,
@@ -35,11 +27,7 @@
     const ReferenceFrame,
     const SE3Tpl<context::Scalar, context::Options> &);
 
-<<<<<<< HEAD
-  template void computeJointKinematicRegressor<
-=======
   template PINOCCHIO_EXPLICIT_INSTANTIATION_DEFINITION_DLLAPI void computeJointKinematicRegressor<
->>>>>>> fbc93a6a
     context::Scalar,
     context::Options,
     JointCollectionDefaultTpl,
@@ -50,19 +38,11 @@
     const ReferenceFrame,
     const Eigen::MatrixBase<context::Matrix6xs> &);
 
-<<<<<<< HEAD
-  template context::Matrix6xs
-  computeJointKinematicRegressor<context::Scalar, context::Options, JointCollectionDefaultTpl>(
-    const context::Model &, const context::Data &, const JointIndex, const ReferenceFrame);
-
-  template void computeFrameKinematicRegressor<
-=======
   template PINOCCHIO_EXPLICIT_INSTANTIATION_DEFINITION_DLLAPI context::Matrix6xs
   computeJointKinematicRegressor<context::Scalar, context::Options, JointCollectionDefaultTpl>(
     const context::Model &, const context::Data &, const JointIndex, const ReferenceFrame);
 
   template PINOCCHIO_EXPLICIT_INSTANTIATION_DEFINITION_DLLAPI void computeFrameKinematicRegressor<
->>>>>>> fbc93a6a
     context::Scalar,
     context::Options,
     JointCollectionDefaultTpl,
@@ -73,50 +53,24 @@
     const ReferenceFrame,
     const Eigen::MatrixBase<context::Matrix6xs> &);
 
-<<<<<<< HEAD
-  template context::Matrix6xs
-  computeFrameKinematicRegressor<context::Scalar, context::Options, JointCollectionDefaultTpl>(
-    const context::Model &, context::Data &, const FrameIndex, const ReferenceFrame);
-
-  template context::Matrix3x & computeStaticRegressor<
-=======
   template PINOCCHIO_EXPLICIT_INSTANTIATION_DEFINITION_DLLAPI context::Matrix6xs
   computeFrameKinematicRegressor<context::Scalar, context::Options, JointCollectionDefaultTpl>(
     const context::Model &, context::Data &, const FrameIndex, const ReferenceFrame);
 
   template PINOCCHIO_EXPLICIT_INSTANTIATION_DEFINITION_DLLAPI context::Matrix3x &
   computeStaticRegressor<
->>>>>>> fbc93a6a
     context::Scalar,
     context::Options,
     JointCollectionDefaultTpl,
     context::VectorXs>(
     const context::Model &, context::Data &, const Eigen::MatrixBase<context::VectorXs> &);
 
-<<<<<<< HEAD
-  template void bodyRegressor<context::Motion, context::Motion, context::BodyRegressorType>(
-=======
   template PINOCCHIO_EXPLICIT_INSTANTIATION_DEFINITION_DLLAPI void
   bodyRegressor<context::Motion, context::Motion, context::BodyRegressorType>(
->>>>>>> fbc93a6a
     const MotionDense<context::Motion> &,
     const MotionDense<context::Motion> &,
     const Eigen::MatrixBase<context::BodyRegressorType> &);
 
-<<<<<<< HEAD
-  template context::BodyRegressorType bodyRegressor<context::Motion, context::Motion>(
-    const MotionDense<context::Motion> &, const MotionDense<context::Motion> &);
-
-  template context::BodyRegressorType &
-  jointBodyRegressor<context::Scalar, context::Options, JointCollectionDefaultTpl>(
-    const context::Model &, context::Data &, JointIndex);
-
-  template context::BodyRegressorType &
-  frameBodyRegressor<context::Scalar, context::Options, JointCollectionDefaultTpl>(
-    const context::Model &, context::Data &, FrameIndex);
-
-  template context::MatrixXs & computeJointTorqueRegressor<
-=======
   template PINOCCHIO_EXPLICIT_INSTANTIATION_DEFINITION_DLLAPI context::BodyRegressorType
   bodyRegressor<context::Motion, context::Motion>(
     const MotionDense<context::Motion> &, const MotionDense<context::Motion> &);
@@ -131,7 +85,6 @@
 
   template PINOCCHIO_EXPLICIT_INSTANTIATION_DEFINITION_DLLAPI context::MatrixXs &
   computeJointTorqueRegressor<
->>>>>>> fbc93a6a
     context::Scalar,
     context::Options,
     JointCollectionDefaultTpl,
