//
// Copyright (c) 2024 INRIA
//

#include "pinocchio/spatial/fwd.hpp"
#include "pinocchio/collision/distance.hpp"

namespace pinocchio
{

<<<<<<< HEAD
  template std::size_t
=======
  template PINOCCHIO_COLLISION_EXPLICIT_INSTANTIATION_DEFINITION_DLLAPI std::size_t
>>>>>>> fbc93a6a
  computeDistances<context::Scalar, context::Options, JointCollectionDefaultTpl, context::VectorXs>(
    const context::Model &,
    context::Data &,
    const GeometryModel &,
    GeometryData &,
    const Eigen::MatrixBase<context::VectorXs> &);

} // namespace pinocchio<|MERGE_RESOLUTION|>--- conflicted
+++ resolved
@@ -8,11 +8,7 @@
 namespace pinocchio
 {
 
-<<<<<<< HEAD
-  template std::size_t
-=======
   template PINOCCHIO_COLLISION_EXPLICIT_INSTANTIATION_DEFINITION_DLLAPI std::size_t
->>>>>>> fbc93a6a
   computeDistances<context::Scalar, context::Options, JointCollectionDefaultTpl, context::VectorXs>(
     const context::Model &,
     context::Data &,
