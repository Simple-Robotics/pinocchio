--- conflicted
+++ resolved
@@ -31,10 +31,6 @@
   #define PINOCCHIO_MODEL_DIR "path_to_the_model_dir"
 #endif
 
-<<<<<<< HEAD
-#define TEST_SERIALIZATION_FOLDER "/tmp"
-=======
->>>>>>> fbc93a6a
 #define BOOST_CHECK(check)                                                                         \
   if (!(check))                                                                                    \
     std::cout << BOOST_STRINGIZE(check) << " has failed" << std::endl;
@@ -193,26 +189,16 @@
   buildModels::humanoid(model);
   Data data(model);
 
-<<<<<<< HEAD
-=======
   fs::path model_path = fs::temp_directory_path() / "GeometryModel";
   fs::path data_path = fs::temp_directory_path() / "GeometryData";
->>>>>>> fbc93a6a
   //  boost::serialization::void_cast_register<hpp::fcl::BVHModel<hpp::fcl::OBBRSS>,hpp::fcl::CollisionGeometry>();
   // Empty structures
   {
     GeometryModel geom_model;
-<<<<<<< HEAD
-    generic_test(geom_model, TEST_SERIALIZATION_FOLDER "/GeometryModel", "GeometryModel");
-
-    GeometryData geom_data(geom_model);
-    generic_test(geom_data, TEST_SERIALIZATION_FOLDER "/GeometryData", "GeometryData");
-=======
     generic_test(geom_model, model_path.string(), "GeometryModel");
 
     GeometryData geom_data(geom_model);
     generic_test(geom_data, data_path.string(), "GeometryData");
->>>>>>> fbc93a6a
   }
 
 #ifdef PINOCCHIO_WITH_HPP_FCL
@@ -232,22 +218,14 @@
         "bvh", 0, 0, SE3::Identity(), GeometryObject::CollisionGeometryPtr(bvh_ptr));
       geom_model.addGeometryObject(obj_bvh);
     }
-<<<<<<< HEAD
-    generic_test(geom_model, TEST_SERIALIZATION_FOLDER "/GeometryModel", "GeometryModel");
-=======
     generic_test(geom_model, model_path.string(), "GeometryModel");
->>>>>>> fbc93a6a
 
     pinocchio::GeometryData geom_data(geom_model);
     const Eigen::VectorXd q = pinocchio::neutral(model);
     pinocchio::forwardKinematics(model, data, q);
     pinocchio::updateGeometryPlacements(model, data, geom_model, geom_data, q);
 
-<<<<<<< HEAD
-    generic_test(geom_data, TEST_SERIALIZATION_FOLDER "/GeometryData", "GeometryData");
-=======
     generic_test(geom_data, data_path.string(), "GeometryData");
->>>>>>> fbc93a6a
   }
   #endif // hpp-fcl >= 3.0.0
 #endif   // PINOCCHIO_WITH_HPP_FCL
