--- conflicted
+++ resolved
@@ -2,40 +2,6 @@
 # Copyright (c) 2015-2022 CNRS INRIA
 #
 
-<<<<<<< HEAD
-function(ADD_PINOCCHIO_CPP_EXAMPLE EXAMPLE)
-  set(options PARSERS CPPAD CPPADCG CASADI)
-  set(oneValueArgs)
-  set(multiValueArgs)
-  cmake_parse_arguments(example "${options}" "${oneValueArgs}" "${multiValueArgs}" ${ARGN})
-
-  get_filename_component(EXAMPLE_NAME ${EXAMPLE} NAME)
-  set(EXAMPLE_NAME "example-cpp-${EXAMPLE_NAME}")
-  add_unit_test(${EXAMPLE_NAME} "${EXAMPLE}.cpp")
-  target_link_libraries(${EXAMPLE_NAME} PUBLIC ${PROJECT_NAME})
-
-  if(example_PARSERS)
-    target_link_libraries(${EXAMPLE_NAME} PUBLIC ${PROJECT_NAME}_parsers)
-  endif()
-
-  if(example_CPPAD)
-    target_link_libraries(${EXAMPLE_NAME} PUBLIC ${PROJECT_NAME}_cppad)
-  endif()
-
-  if(example_CPPADCG)
-    target_link_libraries(${EXAMPLE_NAME} PUBLIC ${PROJECT_NAME}_cppadcg)
-  endif()
-
-  if(example_CASADI)
-    target_link_libraries(${EXAMPLE_NAME} PUBLIC ${PROJECT_NAME}_casadi)
-  endif()
-
-  target_compile_definitions(${EXAMPLE_NAME} PRIVATE PINOCCHIO_MODEL_DIR="${PINOCCHIO_MODEL_DIR}")
-
-  if(WIN32)
-    target_compile_definitions(${EXAMPLE_NAME} PRIVATE NOMINMAX _USE_MATH_DEFINES)
-  endif()
-=======
 # Compute flags outside the macro to avoid recomputing it for each tests
 cxx_flags_by_compiler_frontend(MSVC _USE_MATH_DEFINES OUTPUT EXAMPLE_PRIVATE_DEFINITIONS)
 
@@ -68,7 +34,6 @@
 
   target_compile_definitions(${EXAMPLE_NAME} PRIVATE ${EXAMPLE_PRIVATE_DEFINITIONS}
                                                      PINOCCHIO_MODEL_DIR="${PINOCCHIO_MODEL_DIR}")
->>>>>>> fbc93a6a
 
   # There is no RPATH in Windows, then we must use the PATH to find the DLL
   if(WIN32)
@@ -120,12 +85,6 @@
 
   if(BUILD_WITH_COLLISION_SUPPORT)
     list(APPEND ${PROJECT_NAME}_PYTHON_EXAMPLES sample-model-viewer display-shapes
-<<<<<<< HEAD
-         simulation-contact-dynamics simulation-pendulum)
-    if(BUILD_WITH_URDF_SUPPORT)
-      list(APPEND ${PROJECT_NAME}_PYTHON_EXAMPLES meshcat-viewer collisions
-           collision-with-point-clouds append-urdf-model-with-another-model)
-=======
          simulation-pendulum)
     if(BUILD_WITH_URDF_SUPPORT)
       list(
@@ -137,7 +96,6 @@
         collision-with-point-clouds
         append-urdf-model-with-another-model
         simulation-contact-dynamics)
->>>>>>> fbc93a6a
       if(PYTHON_VERSION_MAJOR EQUAL 3)
         list(APPEND ${PROJECT_NAME}_PYTHON_EXAMPLES static-contact-dynamics)
       endif()
