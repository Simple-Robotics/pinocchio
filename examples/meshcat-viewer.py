# This examples shows how to load and move a robot in meshcat.
# Note: this feature requires Meshcat to be installed, this can be done using
# pip install --user meshcat

import pinocchio as pin
import numpy as np
import sys
import os
from os.path import dirname, join, abspath

from pinocchio.visualize import MeshcatVisualizer

# Load the URDF model.
# Conversion with str seems to be necessary when executing this file with ipython
pinocchio_model_dir = join(dirname(dirname(str(abspath(__file__)))), "models")

model_path = join(pinocchio_model_dir, "example-robot-data/robots")
mesh_dir = pinocchio_model_dir
# urdf_filename = "talos_reduced.urdf"
# urdf_model_path = join(join(model_path,"talos_data/robots"),urdf_filename)
urdf_filename = "solo.urdf"
<<<<<<< HEAD
urdf_model_path = join(join(model_path,"solo_description/robots"),urdf_filename)
=======
urdf_model_path = join(join(model_path, "solo_description/robots"), urdf_filename)
>>>>>>> 78d62096

model, collision_model, visual_model = pin.buildModelsFromUrdf(
    urdf_model_path, mesh_dir, pin.JointModelFreeFlyer()
)

# Start a new MeshCat server and client.
# Note: the server can also be started separately using the "meshcat-server" command in a terminal:
# this enables the server to remain active after the current script ends.
#
# Option open=True pens the visualizer.
# Note: the visualizer can also be opened seperately by visiting the provided URL.
try:
    viz = MeshcatVisualizer(model, collision_model, visual_model)
    viz.initViewer(open=True)
except ImportError as err:
    print(
        "Error while initializing the viewer. It seems you should install Python meshcat"
    )
    print(err)
    sys.exit(0)

# Load the robot in the viewer.
viz.loadViewerModel()

# Display a robot configuration.
q0 = pin.neutral(model)
viz.display(q0)
viz.displayCollisions(True)
viz.displayVisuals(False)

mesh = visual_model.geometryObjects[0].geometry
mesh.buildConvexRepresentation(True)
convex = mesh.convex

if convex is not None:
    placement = pin.SE3.Identity()
    placement.translation[0] = 2.0
    geometry = pin.GeometryObject("convex", 0, convex, placement)
    geometry.meshColor = np.ones((4))
    visual_model.addGeometryObject(geometry)

mesh = visual_model.geometryObjects[0].geometry
mesh.buildConvexRepresentation(True)
convex = mesh.convex

if convex is not None:
    placement = pin.SE3.Identity()
    placement.translation[0] = 2.
    geometry = pin.GeometryObject("convex",0,convex,placement)
    geometry.meshColor = np.ones((4))
    visual_model.addGeometryObject(geometry)

# Display another robot.
viz2 = MeshcatVisualizer(model, collision_model, visual_model)
viz2.initViewer(viz.viewer)
viz2.loadViewerModel(rootNodeName="pinocchio2")
q = q0.copy()
q[1] = 1.0
viz2.display(q)

# standing config
<<<<<<< HEAD
q1 = np.array([ 0.   ,  0.   ,  0.235,  0.   ,  0.   ,  0.   ,  1.   ,  0.8  ,
       -1.6  ,  0.8  , -1.6  , -0.8  ,  1.6  , -0.8  ,  1.6  ])
=======
q1 = np.array(
    [0.0, 0.0, 0.235, 0.0, 0.0, 0.0, 1.0, 0.8, -1.6, 0.8, -1.6, -0.8, 1.6, -0.8, 1.6]
)
>>>>>>> 78d62096

v0 = np.random.randn(model.nv) * 2
data = viz.data
pin.forwardKinematics(model, data, q1, v0)
frame_id = model.getFrameId("HR_FOOT")
viz.display()
viz.drawFrameVelocities(frame_id=frame_id)

<<<<<<< HEAD
model.gravity.linear[:] = 0.
dt = 0.01

=======
model.gravity.linear[:] = 0.0
dt = 0.01


>>>>>>> 78d62096
def sim_loop():
    tau0 = np.zeros(model.nv)
    qs = [q1]
    vs = [v0]
    nsteps = 100
    for i in range(nsteps):
        q = qs[i]
        v = vs[i]
        a1 = pin.aba(model, data, q, v, tau0)
        vnext = v + dt * a1
        qnext = pin.integrate(model, q, dt * vnext)
        qs.append(qnext)
        vs.append(vnext)
        viz.display(qnext)
        viz.drawFrameVelocities(frame_id=frame_id)
    return qs, vs

<<<<<<< HEAD
=======

>>>>>>> 78d62096
qs, vs = sim_loop()

fid2 = model.getFrameId("FL_FOOT")

<<<<<<< HEAD
def my_callback(i, *args):
    viz.drawFrameVelocities(frame_id)
    viz.drawFrameVelocities(fid2)
    
=======

def my_callback(i, *args):
    viz.drawFrameVelocities(frame_id)
    viz.drawFrameVelocities(fid2)


>>>>>>> 78d62096
with viz.create_video_ctx("../leap.mp4"):
    viz.play(qs, dt, callback=my_callback)<|MERGE_RESOLUTION|>--- conflicted
+++ resolved
@@ -19,11 +19,7 @@
 # urdf_filename = "talos_reduced.urdf"
 # urdf_model_path = join(join(model_path,"talos_data/robots"),urdf_filename)
 urdf_filename = "solo.urdf"
-<<<<<<< HEAD
 urdf_model_path = join(join(model_path,"solo_description/robots"),urdf_filename)
-=======
-urdf_model_path = join(join(model_path, "solo_description/robots"), urdf_filename)
->>>>>>> 78d62096
 
 model, collision_model, visual_model = pin.buildModelsFromUrdf(
     urdf_model_path, mesh_dir, pin.JointModelFreeFlyer()
@@ -85,14 +81,8 @@
 viz2.display(q)
 
 # standing config
-<<<<<<< HEAD
 q1 = np.array([ 0.   ,  0.   ,  0.235,  0.   ,  0.   ,  0.   ,  1.   ,  0.8  ,
        -1.6  ,  0.8  , -1.6  , -0.8  ,  1.6  , -0.8  ,  1.6  ])
-=======
-q1 = np.array(
-    [0.0, 0.0, 0.235, 0.0, 0.0, 0.0, 1.0, 0.8, -1.6, 0.8, -1.6, -0.8, 1.6, -0.8, 1.6]
-)
->>>>>>> 78d62096
 
 v0 = np.random.randn(model.nv) * 2
 data = viz.data
@@ -101,16 +91,9 @@
 viz.display()
 viz.drawFrameVelocities(frame_id=frame_id)
 
-<<<<<<< HEAD
 model.gravity.linear[:] = 0.
 dt = 0.01
 
-=======
-model.gravity.linear[:] = 0.0
-dt = 0.01
-
-
->>>>>>> 78d62096
 def sim_loop():
     tau0 = np.zeros(model.nv)
     qs = [q1]
@@ -128,26 +111,13 @@
         viz.drawFrameVelocities(frame_id=frame_id)
     return qs, vs
 
-<<<<<<< HEAD
-=======
-
->>>>>>> 78d62096
 qs, vs = sim_loop()
 
 fid2 = model.getFrameId("FL_FOOT")
 
-<<<<<<< HEAD
 def my_callback(i, *args):
     viz.drawFrameVelocities(frame_id)
     viz.drawFrameVelocities(fid2)
     
-=======
-
-def my_callback(i, *args):
-    viz.drawFrameVelocities(frame_id)
-    viz.drawFrameVelocities(fid2)
-
-
->>>>>>> 78d62096
 with viz.create_video_ctx("../leap.mp4"):
     viz.play(qs, dt, callback=my_callback)