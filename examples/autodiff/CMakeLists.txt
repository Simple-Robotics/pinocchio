--- conflicted
+++ resolved
@@ -6,12 +6,7 @@
   function(ADD_PINOCCHIO_CPP_AUTODIFF_EXAMPLE EXAMPLE)
     include_directories(SYSTEM ${cppadcg_INCLUDE_DIR})
     add_pinocchio_cpp_example(${EXAMPLE})
-<<<<<<< HEAD
-    set_property(TARGET example-cpp-${EXAMPLE} PROPERTY CXX_STANDARD 11)
-    target_link_libraries(example-cpp-${EXAMPLE} PUBLIC ${CMAKE_DL_LIBS})
-=======
     target_link_libraries(example-cpp-${EXAMPLE} PUBLIC ${CMAKE_DL_LIBS} ${cppad_LIBRARY})
->>>>>>> fbc93a6a
   endfunction()
 
   add_pinocchio_cpp_autodiff_example(autodiff-rnea)
@@ -20,14 +15,9 @@
     set(${PROJECT_NAME}_AUTODIFF_PYTHON_EXAMPLES autodiff-rnea)
 
     foreach(EXAMPLE ${${PROJECT_NAME}_AUTODIFF_PYTHON_EXAMPLES})
-<<<<<<< HEAD
-      add_python_unit_test("example-py-${EXAMPLE}" "examples/autodiff/${EXAMPLE}.py"
-                           "bindings/python")
-=======
       set(EXAMPLE_NAME "example-py-${EXAMPLE}")
       add_python_unit_test(${EXAMPLE_NAME} "examples/autodiff/${EXAMPLE}.py" "bindings/python")
       add_windows_dll_path_to_test(${EXAMPLE_NAME})
->>>>>>> fbc93a6a
     endforeach(EXAMPLE ${${PROJECT_NAME}_AUTODIFF_PYTHON_EXAMPLES})
   endif(BUILD_PYTHON_INTERFACE)
 
