--- conflicted
+++ resolved
@@ -47,11 +47,7 @@
 
   // You can check the result with the classic CRBA
   Data data_check(model);
-<<<<<<< HEAD
-  crba(model, data_check, q);
-=======
   crba(model, data_check, q, Convention::WORLD);
->>>>>>> fbc93a6a
 
   data_check.M.triangularView<Eigen::StrictlyLower>() =
     data_check.M.transpose().triangularView<Eigen::StrictlyLower>();
