--- conflicted
+++ resolved
@@ -10,10 +10,6 @@
       ${EXAMPLE}
       CPPADCG
       PARSERS)
-<<<<<<< HEAD
-    set_property(TARGET example-cpp-${EXAMPLE} PROPERTY CXX_STANDARD 11)
-=======
->>>>>>> fbc93a6a
     target_link_libraries(example-cpp-${EXAMPLE} PUBLIC ${CMAKE_DL_LIBS})
     target_compile_definitions(example-cpp-${EXAMPLE}
                                PUBLIC PINOCCHIO_CXX_COMPILER=\"${CMAKE_CXX_COMPILER}\")
@@ -26,14 +22,9 @@
     set(${PROJECT_NAME}_CODEGEN_PYTHON_EXAMPLES codegen-rnea)
 
     foreach(EXAMPLE ${${PROJECT_NAME}_CODEGEN_PYTHON_EXAMPLES})
-<<<<<<< HEAD
-      add_python_unit_test("example-py-${EXAMPLE}" "examples/codegen/${EXAMPLE}.py"
-                           "bindings/python")
-=======
       set(EXAMPLE_NAME "example-py-${EXAMPLE}")
       add_python_unit_test(${EXAMPLE_NAME} "examples/codegen/${EXAMPLE}.py" "bindings/python")
       add_windows_dll_path_to_test(${EXAMPLE_NAME})
->>>>>>> fbc93a6a
     endforeach(EXAMPLE ${${PROJECT_NAME}_CODEGEN_PYTHON_EXAMPLES})
   endif(BUILD_PYTHON_INTERFACE)
 
