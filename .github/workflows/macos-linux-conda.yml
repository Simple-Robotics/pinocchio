--- conflicted
+++ resolved
@@ -35,14 +35,8 @@
     - name: Install cmake and update conda
       shell: bash -l {0}
       run: |
-<<<<<<< HEAD
-        conda activate pinocchio-linux
-        conda install cmake -c main
-        mamba install llvm-openmp compilers=1.4.2 -c conda-forge
-=======
         conda activate pinocchio
         mamba install cmake llvm-openmp compilers=1.4.2 -c conda-forge
->>>>>>> a8ba226f
         conda list
 
     - name: Build Pinocchio
