name: CI - Windows via Conda
on:
  push:
    paths-ignore:
      - doc/**
      - .gitlab-ci.yml
      - .gitignore
      - '*.md'
      - CITATION.*
      - COPYING.LESSER
      - colcon.pkg
      - .pre-commit-config.yaml
  pull_request:
    paths-ignore:
      - doc/**
      - .gitlab-ci.yml
      - .gitignore
      - '*.md'
      - CITATION.*
      - COPYING.LESSER
      - colcon.pkg
      - .pre-commit-config.yaml
concurrency:
  group: ${{ github.workflow }}-${{ github.ref }}
  cancel-in-progress: true

jobs:
  build:
    name: ${{ matrix.os }} - ${{ matrix.compiler }} with Conda
    runs-on: ${{ matrix.os }}
    env:
      CCACHE_BASEDIR: ${GITHUB_WORKSPACE}
      CCACHE_DIR: ${GITHUB_WORKSPACE}/.ccache
      CCACHE_COMPRESS: true
      CCACHE_COMPRESSLEVEL: 5

    strategy:
      fail-fast: false
      matrix:
        os: [windows-2019]
        compiler: [cl, clang-cl]

    steps:
      - uses: actions/checkout@v4
        with:
          submodules: recursive

<<<<<<< HEAD
      - uses: actions/cache@v3
        with:
          path: .ccache
=======
      - uses: actions/cache@v4
        with:
          path: .ccache
          save-always: true
>>>>>>> fbc93a6a
          key: ccache-windows-conda-${{ matrix.compiler }}-${{ matrix.os }}-${{ github.sha }}
          restore-keys: ccache-windows-conda-${{ matrix.compiler }}-${{ matrix.os }}-

      - uses: conda-incubator/setup-miniconda@v3
        with:
          activate-environment: pinocchio
          auto-update-conda: true
          environment-file: .github/workflows/conda/environment_windows.yml
          python-version: '3.10'
          auto-activate-base: false

      - name: Build Pinocchio
        shell: cmd /C CALL {0}
<<<<<<< HEAD
        env:
          CC: ${{ matrix.compiler }}
          CXX: ${{ matrix.compiler }}
        run: |
          call conda list

          call "%programfiles(x86)%\Microsoft Visual Studio\2019\Enterprise\VC\Auxiliary\Build\vcvarsall.bat" amd64
=======
        run: |
          :: Set compiler to use.
          :: This must be done here and not in env since
          :: cxx-compiler activation script set this variable
          :: and is called before.
          set CC=${{ matrix.compiler.cmd }}
          set CXX=${{ matrix.compiler.cmd }}

          call conda list
>>>>>>> fbc93a6a

          :: Create build directory
          mkdir build
          pushd build

          :: Configure (Ninja use CC and CXX to determine the compiler)
          cmake ^
            -G "Ninja" ^
            -DCMAKE_INSTALL_PREFIX=%CONDA_PREFIX%\Library ^
<<<<<<< HEAD
            -DCMAKE_CXX_COMPILER_LAUNCHER=ccache ^
            -DCMAKE_BUILD_TYPE=Release ^
            -DPYTHON_SITELIB=%CONDA_PREFIX%\Lib\site-packages ^
            -DPYTHON_EXECUTABLE=%CONDA_PREFIX%\python.exe ^
            -DBUILD_WITH_URDF_SUPPORT=ON ^
            -DBUILD_PYTHON_INTERFACE=ON ^
            -DBUILD_WITH_COLLISION_SUPPORT=ON ^
            -DBUILD_TESTING=ON ^
            -DINSTALL_DOCUMENTATION=ON ^
            ..

          :: Build
          cmake --build .
=======
            -DPYTHON_SITELIB=%CONDA_PREFIX%\Lib\site-packages ^
            -DCMAKE_CXX_COMPILER_LAUNCHER=ccache ^
            -DCMAKE_BUILD_TYPE=Release ^
            -DBUILD_WITH_COLLISION_SUPPORT=ON ^
            -DBUILD_WITH_CASADI_SUPPORT=ON ^
            -DBUILD_WITH_AUTODIFF_SUPPORT=ON ^
            -DBUILD_WITH_CODEGEN_SUPPORT=OFF ^
            -DBUILD_WITH_EXTRA_SUPPORT=ON ^
            -DBUILD_WITH_OPENMP_SUPPORT=ON ^
            -DBUILD_PYTHON_BINDINGS_WITH_BOOST_MPFR_SUPPORT=ON ^
            -DINSTALL_DOCUMENTATION=ON ^
            -DGENERATE_PYTHON_STUBS=ON ^
            ..

          :: Build
          cmake --build . -j2
>>>>>>> fbc93a6a
          if errorlevel 1 exit 1

          :: Testing
          ctest --output-on-failure
          if errorlevel 1 exit 1

          :: Install
          cmake --install .

          :: Test Python import
          cd ..
          python -c "import pinocchio"
          if errorlevel 1 exit 1

  check:
    if: always()
    name: check-windows-conda

    needs:
      - build

    runs-on: Ubuntu-latest

    steps:
      - name: Decide whether the needed jobs succeeded or failed
        uses: re-actors/alls-green@release/v1
        with:
          jobs: ${{ toJSON(needs) }}<|MERGE_RESOLUTION|>--- conflicted
+++ resolved
@@ -45,16 +45,10 @@
         with:
           submodules: recursive
 
-<<<<<<< HEAD
-      - uses: actions/cache@v3
-        with:
-          path: .ccache
-=======
       - uses: actions/cache@v4
         with:
           path: .ccache
           save-always: true
->>>>>>> fbc93a6a
           key: ccache-windows-conda-${{ matrix.compiler }}-${{ matrix.os }}-${{ github.sha }}
           restore-keys: ccache-windows-conda-${{ matrix.compiler }}-${{ matrix.os }}-
 
@@ -68,15 +62,6 @@
 
       - name: Build Pinocchio
         shell: cmd /C CALL {0}
-<<<<<<< HEAD
-        env:
-          CC: ${{ matrix.compiler }}
-          CXX: ${{ matrix.compiler }}
-        run: |
-          call conda list
-
-          call "%programfiles(x86)%\Microsoft Visual Studio\2019\Enterprise\VC\Auxiliary\Build\vcvarsall.bat" amd64
-=======
         run: |
           :: Set compiler to use.
           :: This must be done here and not in env since
@@ -86,7 +71,6 @@
           set CXX=${{ matrix.compiler.cmd }}
 
           call conda list
->>>>>>> fbc93a6a
 
           :: Create build directory
           mkdir build
@@ -96,21 +80,6 @@
           cmake ^
             -G "Ninja" ^
             -DCMAKE_INSTALL_PREFIX=%CONDA_PREFIX%\Library ^
-<<<<<<< HEAD
-            -DCMAKE_CXX_COMPILER_LAUNCHER=ccache ^
-            -DCMAKE_BUILD_TYPE=Release ^
-            -DPYTHON_SITELIB=%CONDA_PREFIX%\Lib\site-packages ^
-            -DPYTHON_EXECUTABLE=%CONDA_PREFIX%\python.exe ^
-            -DBUILD_WITH_URDF_SUPPORT=ON ^
-            -DBUILD_PYTHON_INTERFACE=ON ^
-            -DBUILD_WITH_COLLISION_SUPPORT=ON ^
-            -DBUILD_TESTING=ON ^
-            -DINSTALL_DOCUMENTATION=ON ^
-            ..
-
-          :: Build
-          cmake --build .
-=======
             -DPYTHON_SITELIB=%CONDA_PREFIX%\Lib\site-packages ^
             -DCMAKE_CXX_COMPILER_LAUNCHER=ccache ^
             -DCMAKE_BUILD_TYPE=Release ^
@@ -127,7 +96,6 @@
 
           :: Build
           cmake --build . -j2
->>>>>>> fbc93a6a
           if errorlevel 1 exit 1
 
           :: Testing
