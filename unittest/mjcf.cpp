--- conflicted
+++ resolved
@@ -1092,7 +1092,6 @@
   BOOST_CHECK_EQUAL(model_m.nq, 29);
 }
 
-<<<<<<< HEAD
 BOOST_AUTO_TEST_CASE(slide_joint_limits)
 {
   std::istringstream xmlData(R"(
@@ -1193,124 +1192,122 @@
   BOOST_CHECK(max_dry_friction == model_m.upperDryFrictionLimit);
   BOOST_CHECK(min_effort == model_m.lowerEffortLimit);
   BOOST_CHECK(max_effort == model_m.upperEffortLimit);
-=======
-BOOST_AUTO_TEST_CASE(build_model_with_root_joint_name)
-{
-  const std::string filename = PINOCCHIO_MODEL_DIR + std::string("/simple_humanoid.xml");
-  const std::string dir = PINOCCHIO_MODEL_DIR;
-
-  pinocchio::Model model;
-  pinocchio::mjcf::buildModel(filename, pinocchio::JointModelFreeFlyer(), model);
-  BOOST_CHECK(model.names[1] == "root_joint");
-
-  pinocchio::Model model_name;
-  const std::string name_ = "freeFlyer_joint";
-  pinocchio::mjcf::buildModel(filename, pinocchio::JointModelFreeFlyer(), name_, model_name);
-  BOOST_CHECK(model_name.names[1] == name_);
->>>>>>> 902d6766
-}
+  BOOST_AUTO_TEST_CASE(build_model_with_root_joint_name)
+  {
+    const std::string filename = PINOCCHIO_MODEL_DIR + std::string("/simple_humanoid.xml");
+    const std::string dir = PINOCCHIO_MODEL_DIR;
+
+    pinocchio::Model model;
+    pinocchio::mjcf::buildModel(filename, pinocchio::JointModelFreeFlyer(), model);
+    BOOST_CHECK(model.names[1] == "root_joint");
+
+    pinocchio::Model model_name;
+    const std::string name_ = "freeFlyer_joint";
+    pinocchio::mjcf::buildModel(filename, pinocchio::JointModelFreeFlyer(), name_, model_name);
+    BOOST_CHECK(model_name.names[1] == name_);
+  }
 
 #ifdef PINOCCHIO_WITH_URDFDOM
-/// @brief Test all the data of the humanoid model (Need to find the urdf yet)
-/// @param
-BOOST_AUTO_TEST_CASE(compare_to_urdf)
-{
-  using namespace pinocchio;
-  typedef typename pinocchio::Model::ConfigVectorMap ConfigVectorMap;
-
-  const std::string filename = PINOCCHIO_MODEL_DIR + std::string("/simple_humanoid.xml");
-
-  Model model_m;
-  pinocchio::mjcf::buildModel(filename, pinocchio::JointModelFreeFlyer(), model_m);
-
-  const std::string filename_urdf = PINOCCHIO_MODEL_DIR + std::string("/simple_humanoid.urdf");
-  const std::string dir_urdf = PINOCCHIO_MODEL_DIR;
-  pinocchio::Model model_urdf;
-  pinocchio::urdf::buildModel(filename_urdf, pinocchio::JointModelFreeFlyer(), model_urdf);
-
-  BOOST_CHECK(model_urdf.nq == model_m.nq);
-  BOOST_CHECK(model_urdf.nv == model_m.nv);
-  BOOST_CHECK(model_urdf.njoints == model_m.njoints);
-  BOOST_CHECK(model_urdf.nbodies == model_m.nbodies);
-  BOOST_CHECK(model_urdf.nframes == model_m.nframes);
-  BOOST_CHECK(model_urdf.parents == model_m.parents);
-  BOOST_CHECK(model_urdf.children == model_m.children);
-  BOOST_CHECK(model_urdf.names == model_m.names);
-  BOOST_CHECK(model_urdf.subtrees == model_m.subtrees);
-  BOOST_CHECK(model_urdf.gravity == model_m.gravity);
-  BOOST_CHECK(model_urdf.name == model_m.name);
-  BOOST_CHECK(model_urdf.idx_qs == model_m.idx_qs);
-  BOOST_CHECK(model_urdf.nqs == model_m.nqs);
-  BOOST_CHECK(model_urdf.idx_vs == model_m.idx_vs);
-  BOOST_CHECK(model_urdf.nvs == model_m.nvs);
-
-  typename ConfigVectorMap::const_iterator it = model_m.referenceConfigurations.begin();
-  typename ConfigVectorMap::const_iterator it_model_urdf =
-    model_urdf.referenceConfigurations.begin();
-  for (long k = 0; k < (long)model_m.referenceConfigurations.size(); ++k)
+  /// @brief Test all the data of the humanoid model (Need to find the urdf yet)
+  /// @param
+  BOOST_AUTO_TEST_CASE(compare_to_urdf)
   {
-    std::advance(it, k);
-    std::advance(it_model_urdf, k);
-    BOOST_CHECK(it->second.size() == it_model_urdf->second.size());
-    BOOST_CHECK(it->second == it_model_urdf->second);
+    using namespace pinocchio;
+    typedef typename pinocchio::Model::ConfigVectorMap ConfigVectorMap;
+
+    const std::string filename = PINOCCHIO_MODEL_DIR + std::string("/simple_humanoid.xml");
+
+    Model model_m;
+    pinocchio::mjcf::buildModel(filename, pinocchio::JointModelFreeFlyer(), model_m);
+
+    const std::string filename_urdf = PINOCCHIO_MODEL_DIR + std::string("/simple_humanoid.urdf");
+    const std::string dir_urdf = PINOCCHIO_MODEL_DIR;
+    pinocchio::Model model_urdf;
+    pinocchio::urdf::buildModel(filename_urdf, pinocchio::JointModelFreeFlyer(), model_urdf);
+
+    BOOST_CHECK(model_urdf.nq == model_m.nq);
+    BOOST_CHECK(model_urdf.nv == model_m.nv);
+    BOOST_CHECK(model_urdf.njoints == model_m.njoints);
+    BOOST_CHECK(model_urdf.nbodies == model_m.nbodies);
+    BOOST_CHECK(model_urdf.nframes == model_m.nframes);
+    BOOST_CHECK(model_urdf.parents == model_m.parents);
+    BOOST_CHECK(model_urdf.children == model_m.children);
+    BOOST_CHECK(model_urdf.names == model_m.names);
+    BOOST_CHECK(model_urdf.subtrees == model_m.subtrees);
+    BOOST_CHECK(model_urdf.gravity == model_m.gravity);
+    BOOST_CHECK(model_urdf.name == model_m.name);
+    BOOST_CHECK(model_urdf.idx_qs == model_m.idx_qs);
+    BOOST_CHECK(model_urdf.nqs == model_m.nqs);
+    BOOST_CHECK(model_urdf.idx_vs == model_m.idx_vs);
+    BOOST_CHECK(model_urdf.nvs == model_m.nvs);
+
+    typename ConfigVectorMap::const_iterator it = model_m.referenceConfigurations.begin();
+    typename ConfigVectorMap::const_iterator it_model_urdf =
+      model_urdf.referenceConfigurations.begin();
+    for (long k = 0; k < (long)model_m.referenceConfigurations.size(); ++k)
+    {
+      std::advance(it, k);
+      std::advance(it_model_urdf, k);
+      BOOST_CHECK(it->second.size() == it_model_urdf->second.size());
+      BOOST_CHECK(it->second == it_model_urdf->second);
+    }
+
+    BOOST_CHECK(model_urdf.armature.size() == model_m.armature.size());
+
+    BOOST_CHECK(model_urdf.armature == model_m.armature);
+    BOOST_CHECK(model_urdf.upperDryFrictionLimit.size() == model_m.upperDryFrictionLimit.size());
+    BOOST_CHECK(model_urdf.upperDryFrictionLimit == model_m.upperDryFrictionLimit);
+
+    BOOST_CHECK(model_urdf.damping.size() == model_m.damping.size());
+
+    BOOST_CHECK(model_urdf.damping == model_m.damping);
+
+    BOOST_CHECK(model_urdf.rotorInertia.size() == model_m.rotorInertia.size());
+
+    BOOST_CHECK(model_urdf.rotorInertia == model_m.rotorInertia);
+
+    BOOST_CHECK(model_urdf.rotorGearRatio.size() == model_m.rotorGearRatio.size());
+
+    BOOST_CHECK(model_urdf.rotorGearRatio == model_m.rotorGearRatio);
+
+    BOOST_CHECK(model_urdf.upperEffortLimit.size() == model_m.upperEffortLimit.size());
+    BOOST_CHECK(model_urdf.upperEffortLimit == model_m.upperEffortLimit);
+    // Cannot test velocity limit since it does not exist in mjcf
+
+    BOOST_CHECK(model_urdf.lowerPositionLimit.size() == model_m.lowerPositionLimit.size());
+    BOOST_CHECK(model_urdf.lowerPositionLimit == model_m.lowerPositionLimit);
+
+    BOOST_CHECK(model_urdf.upperPositionLimit.size() == model_m.upperPositionLimit.size());
+    BOOST_CHECK(model_urdf.upperPositionLimit == model_m.upperPositionLimit);
+
+    for (size_t k = 1; k < model_m.inertias.size(); ++k)
+    {
+      BOOST_CHECK(model_urdf.inertias[k].isApprox(model_m.inertias[k]));
+    }
+
+    for (size_t k = 1; k < model_urdf.jointPlacements.size(); ++k)
+    {
+      BOOST_CHECK(model_urdf.jointPlacements[k] == model_m.jointPlacements[k]);
+    }
+
+    BOOST_CHECK(model_urdf.joints == model_m.joints);
+
+    BOOST_CHECK(model_urdf.frames.size() == model_m.frames.size());
+    for (size_t k = 1; k < model_urdf.frames.size(); ++k)
+    {
+      BOOST_CHECK(model_urdf.frames[k] == model_m.frames[k]);
+    }
   }
-
-  BOOST_CHECK(model_urdf.armature.size() == model_m.armature.size());
-
-  BOOST_CHECK(model_urdf.armature == model_m.armature);
-  BOOST_CHECK(model_urdf.upperDryFrictionLimit.size() == model_m.upperDryFrictionLimit.size());
-  BOOST_CHECK(model_urdf.upperDryFrictionLimit == model_m.upperDryFrictionLimit);
-
-  BOOST_CHECK(model_urdf.damping.size() == model_m.damping.size());
-
-  BOOST_CHECK(model_urdf.damping == model_m.damping);
-
-  BOOST_CHECK(model_urdf.rotorInertia.size() == model_m.rotorInertia.size());
-
-  BOOST_CHECK(model_urdf.rotorInertia == model_m.rotorInertia);
-
-  BOOST_CHECK(model_urdf.rotorGearRatio.size() == model_m.rotorGearRatio.size());
-
-  BOOST_CHECK(model_urdf.rotorGearRatio == model_m.rotorGearRatio);
-
-  BOOST_CHECK(model_urdf.upperEffortLimit.size() == model_m.upperEffortLimit.size());
-  BOOST_CHECK(model_urdf.upperEffortLimit == model_m.upperEffortLimit);
-  // Cannot test velocity limit since it does not exist in mjcf
-
-  BOOST_CHECK(model_urdf.lowerPositionLimit.size() == model_m.lowerPositionLimit.size());
-  BOOST_CHECK(model_urdf.lowerPositionLimit == model_m.lowerPositionLimit);
-
-  BOOST_CHECK(model_urdf.upperPositionLimit.size() == model_m.upperPositionLimit.size());
-  BOOST_CHECK(model_urdf.upperPositionLimit == model_m.upperPositionLimit);
-
-  for (size_t k = 1; k < model_m.inertias.size(); ++k)
+#endif // PINOCCHIO_WITH_URDFDOM
+
+#if defined(PINOCCHIO_WITH_HPP_FCL)
+  BOOST_AUTO_TEST_CASE(test_geometry_parsing)
   {
-    BOOST_CHECK(model_urdf.inertias[k].isApprox(model_m.inertias[k]));
-  }
-
-  for (size_t k = 1; k < model_urdf.jointPlacements.size(); ++k)
-  {
-    BOOST_CHECK(model_urdf.jointPlacements[k] == model_m.jointPlacements[k]);
-  }
-
-  BOOST_CHECK(model_urdf.joints == model_m.joints);
-
-  BOOST_CHECK(model_urdf.frames.size() == model_m.frames.size());
-  for (size_t k = 1; k < model_urdf.frames.size(); ++k)
-  {
-    BOOST_CHECK(model_urdf.frames[k] == model_m.frames[k]);
-  }
-}
-#endif // PINOCCHIO_WITH_URDFDOM
-
-#if defined(PINOCCHIO_WITH_HPP_FCL)
-BOOST_AUTO_TEST_CASE(test_geometry_parsing)
-{
-  typedef pinocchio::Model Model;
-  typedef pinocchio::GeometryModel GeometryModel;
-
-  // Parse the XML
-  std::istringstream xmlData(R"(<mujoco model="inertiaFromGeom">
+    typedef pinocchio::Model Model;
+    typedef pinocchio::GeometryModel GeometryModel;
+
+    // Parse the XML
+    std::istringstream xmlData(R"(<mujoco model="inertiaFromGeom">
                                     <compiler inertiafromgeom="true" />
                                     <worldbody>
                                         <body pos="0 0 0" name="bodyCylinder">
@@ -1331,63 +1328,67 @@
                                     </worldbody>
                                   </mujoco>)");
 
-  auto namefile = createTempFile(xmlData);
-
-  Model model_m;
-  pinocchio::mjcf::buildModel(namefile.name(), model_m);
-
-  GeometryModel geomModel_m;
-  pinocchio::mjcf::buildGeom(model_m, namefile.name(), pinocchio::COLLISION, geomModel_m);
-
-  BOOST_CHECK(geomModel_m.ngeoms == 5);
-
-  auto * cyl = dynamic_cast<hpp::fcl::Cylinder *>(geomModel_m.geometryObjects.at(0).geometry.get());
-  BOOST_REQUIRE(cyl);
-  BOOST_CHECK(cyl->halfLength == 0.25);
-  BOOST_CHECK(cyl->radius == 0.01);
-
-  auto * cap = dynamic_cast<hpp::fcl::Capsule *>(geomModel_m.geometryObjects.at(2).geometry.get());
-  BOOST_REQUIRE(cap);
-  BOOST_CHECK(cap->halfLength == 0.25);
-  BOOST_CHECK(cap->radius == 0.01);
-
-  auto * s = dynamic_cast<hpp::fcl::Sphere *>(geomModel_m.geometryObjects.at(3).geometry.get());
-  BOOST_REQUIRE(s);
-  BOOST_CHECK(s->radius == 0.01);
-
-  auto * b = dynamic_cast<hpp::fcl::Box *>(geomModel_m.geometryObjects.at(1).geometry.get());
-  BOOST_REQUIRE(b);
-  Eigen::Vector3d sides;
-  sides << 0.01, 0.01, 0.25;
-  BOOST_CHECK(b->halfSide == sides);
-
-  auto * e = dynamic_cast<hpp::fcl::Ellipsoid *>(geomModel_m.geometryObjects.at(4).geometry.get());
-  BOOST_REQUIRE(e);
-  BOOST_CHECK(e->radii == sides);
-}
+    auto namefile = createTempFile(xmlData);
+
+    Model model_m;
+    pinocchio::mjcf::buildModel(namefile.name(), model_m);
+
+    GeometryModel geomModel_m;
+    pinocchio::mjcf::buildGeom(model_m, namefile.name(), pinocchio::COLLISION, geomModel_m);
+
+    BOOST_CHECK(geomModel_m.ngeoms == 5);
+
+    auto * cyl =
+      dynamic_cast<hpp::fcl::Cylinder *>(geomModel_m.geometryObjects.at(0).geometry.get());
+    BOOST_REQUIRE(cyl);
+    BOOST_CHECK(cyl->halfLength == 0.25);
+    BOOST_CHECK(cyl->radius == 0.01);
+
+    auto * cap =
+      dynamic_cast<hpp::fcl::Capsule *>(geomModel_m.geometryObjects.at(2).geometry.get());
+    BOOST_REQUIRE(cap);
+    BOOST_CHECK(cap->halfLength == 0.25);
+    BOOST_CHECK(cap->radius == 0.01);
+
+    auto * s = dynamic_cast<hpp::fcl::Sphere *>(geomModel_m.geometryObjects.at(3).geometry.get());
+    BOOST_REQUIRE(s);
+    BOOST_CHECK(s->radius == 0.01);
+
+    auto * b = dynamic_cast<hpp::fcl::Box *>(geomModel_m.geometryObjects.at(1).geometry.get());
+    BOOST_REQUIRE(b);
+    Eigen::Vector3d sides;
+    sides << 0.01, 0.01, 0.25;
+    BOOST_CHECK(b->halfSide == sides);
+
+    auto * e =
+      dynamic_cast<hpp::fcl::Ellipsoid *>(geomModel_m.geometryObjects.at(4).geometry.get());
+    BOOST_REQUIRE(e);
+    BOOST_CHECK(e->radii == sides);
+  }
 #endif // if defined(PINOCCHIO_WITH_HPP_FCL)
 
-BOOST_AUTO_TEST_CASE(test_contact_parsing)
-{
-  PINOCCHIO_STD_VECTOR_WITH_EIGEN_ALLOCATOR(pinocchio::RigidConstraintModel) contact_models;
-  std::string filename = PINOCCHIO_MODEL_DIR + std::string("/../unittest/models/closed_chain.xml");
-
-  pinocchio::Model model;
-  pinocchio::mjcf::buildModel(filename, model, contact_models);
-
-  BOOST_CHECK_EQUAL(contact_models.size(), 4);
-  BOOST_CHECK_EQUAL(
-    contact_models[0].joint1_placement.translation(), pinocchio::SE3::Vector3(0.50120, 0, 0));
-  BOOST_CHECK_EQUAL(
-    contact_models[1].joint1_placement.translation(), pinocchio::SE3::Vector3(0.35012, 0, 0));
-  BOOST_CHECK_EQUAL(
-    contact_models[2].joint1_placement.translation(), pinocchio::SE3::Vector3(0.50120, 0, 0));
-  BOOST_CHECK_EQUAL(
-    contact_models[3].joint1_placement.translation(), pinocchio::SE3::Vector3(0.35012, 0, 0));
-  for (const auto & cm : contact_models)
+  BOOST_AUTO_TEST_CASE(test_contact_parsing)
   {
-    BOOST_CHECK(cm.joint2_placement.isApprox(cm.joint1_placement.inverse()));
+    PINOCCHIO_STD_VECTOR_WITH_EIGEN_ALLOCATOR(pinocchio::RigidConstraintModel) contact_models;
+    std::string filename =
+      PINOCCHIO_MODEL_DIR + std::string("/../unittest/models/closed_chain.xml");
+
+    pinocchio::Model model;
+    pinocchio::mjcf::buildModel(filename, model, contact_models);
+
+    BOOST_CHECK_EQUAL(contact_models.size(), 4);
+    BOOST_CHECK_EQUAL(
+      contact_models[0].joint1_placement.translation(), pinocchio::SE3::Vector3(0.50120, 0, 0));
+    BOOST_CHECK_EQUAL(
+      contact_models[1].joint1_placement.translation(), pinocchio::SE3::Vector3(0.35012, 0, 0));
+    BOOST_CHECK_EQUAL(
+      contact_models[2].joint1_placement.translation(), pinocchio::SE3::Vector3(0.50120, 0, 0));
+    BOOST_CHECK_EQUAL(
+      contact_models[3].joint1_placement.translation(), pinocchio::SE3::Vector3(0.35012, 0, 0));
+    for (const auto & cm : contact_models)
+    {
+      BOOST_CHECK(cm.joint2_placement.isApprox(cm.joint1_placement.inverse()));
+    }
   }
-}
-
-BOOST_AUTO_TEST_SUITE_END()+
+  BOOST_AUTO_TEST_SUITE_END()