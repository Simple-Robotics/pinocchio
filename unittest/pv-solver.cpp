--- conflicted
+++ resolved
@@ -98,11 +98,7 @@
   pv(model, data, q, v, tau, empty_contact_models, empty_contact_datas, prox_settings);
 
   // Check solutions
-<<<<<<< HEAD
-  aba(model, data_ref, q, v, tau);
-=======
   aba(model, data_ref, q, v, tau, Convention::WORLD);
->>>>>>> fbc93a6a
   BOOST_CHECK(data.ddq.isApprox(data_ref.ddq));
 
   // Checking if solving again the same problem gives the same solution
