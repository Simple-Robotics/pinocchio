//
// Copyright (c) 2018-2019 CNRS INRIA
//

#include "pinocchio/multibody/model.hpp"
#include "pinocchio/multibody/data.hpp"
#include "pinocchio/algorithm/kinematics.hpp"
#include "pinocchio/algorithm/crba.hpp"
#include "pinocchio/algorithm/joint-configuration.hpp"
#include "pinocchio/multibody/sample-models.hpp"

#include <iostream>

#include <boost/test/unit_test.hpp>
#include <boost/utility/binary.hpp>

BOOST_AUTO_TEST_SUITE(BOOST_TEST_MODULE)

BOOST_AUTO_TEST_CASE(test_kinematics_constant_vector_input)
{
  using namespace Eigen;
  using namespace pinocchio;

  Model model;
  buildModels::humanoidRandom(model);

  Data data(model);

  model.lowerPositionLimit.head<3>().fill(-1.);
  model.upperPositionLimit.head<3>().fill(1.);
  VectorXd q = randomConfiguration(model);

  forwardKinematics(model, data, Model::ConfigVectorType::Ones(model.nq));
}

BOOST_AUTO_TEST_CASE(test_kinematics_zero)
{
  using namespace Eigen;
  using namespace pinocchio;

  Model model;
  buildModels::humanoidRandom(model);

  Data data(model), data_ref(model);

  model.lowerPositionLimit.head<3>().fill(-1.);
  model.upperPositionLimit.head<3>().fill(1.);
  VectorXd q = randomConfiguration(model);

  forwardKinematics(model, data_ref, q);
<<<<<<< HEAD
  crba(model, data, q);
=======
  crba(model, data, q, Convention::WORLD);
>>>>>>> fbc93a6a
  updateGlobalPlacements(model, data);

  for (Model::JointIndex i = 1; i < (Model::JointIndex)model.njoints; ++i)
  {
    BOOST_CHECK(data.oMi[i] == data_ref.oMi[i]);
    BOOST_CHECK(data.liMi[i] == data_ref.liMi[i]);
  }
}

BOOST_AUTO_TEST_CASE(test_kinematics_first)
{
  using namespace Eigen;
  using namespace pinocchio;

  Model model;
  buildModels::humanoidRandom(model);

  Data data(model);

  model.lowerPositionLimit.head<3>().fill(-1.);
  model.upperPositionLimit.head<3>().fill(1.);
  VectorXd q = randomConfiguration(model);
  VectorXd v(VectorXd::Zero(model.nv));

  forwardKinematics(model, data, q, v);

  for (Model::JointIndex i = 1; i < (Model::JointIndex)model.njoints; ++i)
  {
    BOOST_CHECK(data.v[i] == Motion::Zero());
  }
}

BOOST_AUTO_TEST_CASE(test_kinematics_second)
{
  using namespace Eigen;
  using namespace pinocchio;

  Model model;
  buildModels::humanoidRandom(model);

  Data data(model);

  model.lowerPositionLimit.head<3>().fill(-1.);
  model.upperPositionLimit.head<3>().fill(1.);
  VectorXd q = randomConfiguration(model);
  VectorXd v(VectorXd::Zero(model.nv));
  VectorXd a(VectorXd::Zero(model.nv));

  forwardKinematics(model, data, q, v, a);

  for (Model::JointIndex i = 1; i < (Model::JointIndex)model.njoints; ++i)
  {
    BOOST_CHECK(data.v[i] == Motion::Zero());
    BOOST_CHECK(data.a[i] == Motion::Zero());
  }
}

BOOST_AUTO_TEST_CASE(test_get_velocity)
{
  using namespace Eigen;
  using namespace pinocchio;

  Model model;
  buildModels::humanoidRandom(model);

  Data data(model);

  model.lowerPositionLimit.head<3>().fill(-1.);
  model.upperPositionLimit.head<3>().fill(1.);
  VectorXd q = randomConfiguration(model);
  VectorXd v(VectorXd::Random(model.nv));

  forwardKinematics(model, data, q, v);

  for (Model::JointIndex i = 1; i < (Model::JointIndex)model.njoints; ++i)
  {
    BOOST_CHECK(data.v[i].isApprox(getVelocity(model, data, i)));
    BOOST_CHECK(data.v[i].isApprox(getVelocity(model, data, i, LOCAL)));
    BOOST_CHECK(data.oMi[i].act(data.v[i]).isApprox(getVelocity(model, data, i, WORLD)));
    BOOST_CHECK(SE3(data.oMi[i].rotation(), Eigen::Vector3d::Zero())
                  .act(data.v[i])
                  .isApprox(getVelocity(model, data, i, LOCAL_WORLD_ALIGNED)));
  }
}

BOOST_AUTO_TEST_CASE(test_get_acceleration)
{
  using namespace Eigen;
  using namespace pinocchio;

  Model model;
  buildModels::humanoidRandom(model);

  Data data(model);

  model.lowerPositionLimit.head<3>().fill(-1.);
  model.upperPositionLimit.head<3>().fill(1.);
  VectorXd q = randomConfiguration(model);
  VectorXd v(VectorXd::Random(model.nv));
  VectorXd a(VectorXd::Random(model.nv));

  forwardKinematics(model, data, q, v, a);

  for (Model::JointIndex i = 1; i < (Model::JointIndex)model.njoints; ++i)
  {
    BOOST_CHECK(data.a[i].isApprox(getAcceleration(model, data, i)));
    BOOST_CHECK(data.a[i].isApprox(getAcceleration(model, data, i, LOCAL)));
    BOOST_CHECK(data.oMi[i].act(data.a[i]).isApprox(getAcceleration(model, data, i, WORLD)));
    BOOST_CHECK(SE3(data.oMi[i].rotation(), Eigen::Vector3d::Zero())
                  .act(data.a[i])
                  .isApprox(getAcceleration(model, data, i, LOCAL_WORLD_ALIGNED)));
  }
}

BOOST_AUTO_TEST_CASE(test_get_classical_acceleration)
{
  using namespace Eigen;
  using namespace pinocchio;

  Model model;
  buildModels::humanoidRandom(model);

  Data data(model);

  model.lowerPositionLimit.head<3>().fill(-1.);
  model.upperPositionLimit.head<3>().fill(1.);
  VectorXd q = randomConfiguration(model);
  VectorXd v(VectorXd::Random(model.nv));
  VectorXd a(VectorXd::Random(model.nv));

  forwardKinematics(model, data, q, v, a);

  for (Model::JointIndex i = 1; i < (Model::JointIndex)model.njoints; ++i)
  {
    SE3 T = data.oMi[i];
    Motion vel = data.v[i];
    Motion acc = data.a[i];
    Vector3d linear;

    Motion acc_classical_local = acc;
    linear = acc.linear() + vel.angular().cross(vel.linear());
    acc_classical_local.linear() = linear;

    BOOST_CHECK(acc_classical_local.isApprox(getClassicalAcceleration(model, data, i)));
    BOOST_CHECK(acc_classical_local.isApprox(getClassicalAcceleration(model, data, i, LOCAL)));

    Motion vel_world = T.act(vel);
    Motion acc_classical_world = T.act(acc);
    linear = acc_classical_world.linear() + vel_world.angular().cross(vel_world.linear());
    acc_classical_world.linear() = linear;

    BOOST_CHECK(acc_classical_world.isApprox(getClassicalAcceleration(model, data, i, WORLD)));

    Motion vel_aligned = SE3(data.oMi[i].rotation(), Eigen::Vector3d::Zero()).act(vel);
    Motion acc_classical_aligned = SE3(data.oMi[i].rotation(), Eigen::Vector3d::Zero()).act(acc);
    linear = acc_classical_aligned.linear() + vel_aligned.angular().cross(vel_aligned.linear());
    acc_classical_aligned.linear() = linear;

    BOOST_CHECK(acc_classical_aligned.isApprox(
      getClassicalAcceleration(model, data, i, LOCAL_WORLD_ALIGNED)));
  }
}

BOOST_AUTO_TEST_CASE(test_kinematic_getters)
{
  using namespace Eigen;
  using namespace pinocchio;

  // Build a simple 2R planar model
  Model model;
  JointIndex jointId = 0;
  jointId = model.addJoint(jointId, JointModelRZ(), SE3::Identity(), "Joint1");
  jointId = model.addJoint(
    jointId, JointModelRZ(), SE3(Matrix3d::Identity(), Vector3d(1.0, 0.0, 0.0)), "Joint2");

  Data data(model);

  // Predetermined configuration values
  VectorXd q(model.nq);
  q << M_PI / 2.0, 0.0;

  VectorXd v(model.nv);
  v << 1.0, 0.0;

  VectorXd a(model.nv);
  a << 0.0, 0.0;

  // Expected velocity
  Motion v_local;
  v_local.linear() = Vector3d(0.0, 1.0, 0.0);
  v_local.angular() = Vector3d(0.0, 0.0, 1.0);

  Motion v_world;
  v_world.linear() = Vector3d::Zero();
  v_world.angular() = Vector3d(0.0, 0.0, 1.0);

  Motion v_align;
  v_align.linear() = Vector3d(-1.0, 0.0, 0.0);
  v_align.angular() = Vector3d(0.0, 0.0, 1.0);

  // Expected classical acceleration
  Motion ac_local;
  ac_local.linear() = Vector3d(-1.0, 0.0, 0.0);
  ac_local.angular() = Vector3d::Zero();

  Motion ac_world = Motion::Zero();

  Motion ac_align;
  ac_align.linear() = Vector3d(0.0, -1.0, 0.0);
  ac_align.angular() = Vector3d::Zero();

  // Perform kinematics
  forwardKinematics(model, data, q, v, a);

  // Check output velocity
  BOOST_CHECK(v_local.isApprox(getVelocity(model, data, jointId)));
  BOOST_CHECK(v_local.isApprox(getVelocity(model, data, jointId, LOCAL)));
  BOOST_CHECK(v_world.isApprox(getVelocity(model, data, jointId, WORLD)));
  BOOST_CHECK(v_align.isApprox(getVelocity(model, data, jointId, LOCAL_WORLD_ALIGNED)));

  // Check output acceleration (all zero)
  BOOST_CHECK(getAcceleration(model, data, jointId).isZero());
  BOOST_CHECK(getAcceleration(model, data, jointId, LOCAL).isZero());
  BOOST_CHECK(getAcceleration(model, data, jointId, WORLD).isZero());
  BOOST_CHECK(getAcceleration(model, data, jointId, LOCAL_WORLD_ALIGNED).isZero());

  // Check output classical
  BOOST_CHECK(ac_local.isApprox(getClassicalAcceleration(model, data, jointId)));
  BOOST_CHECK(ac_local.isApprox(getClassicalAcceleration(model, data, jointId, LOCAL)));
  BOOST_CHECK(ac_world.isApprox(getClassicalAcceleration(model, data, jointId, WORLD)));
  BOOST_CHECK(
    ac_align.isApprox(getClassicalAcceleration(model, data, jointId, LOCAL_WORLD_ALIGNED)));
}

BOOST_AUTO_TEST_SUITE_END()<|MERGE_RESOLUTION|>--- conflicted
+++ resolved
@@ -48,11 +48,7 @@
   VectorXd q = randomConfiguration(model);
 
   forwardKinematics(model, data_ref, q);
-<<<<<<< HEAD
-  crba(model, data, q);
-=======
   crba(model, data, q, Convention::WORLD);
->>>>>>> fbc93a6a
   updateGlobalPlacements(model, data);
 
   for (Model::JointIndex i = 1; i < (Model::JointIndex)model.njoints; ++i)
