//
// Copyright (c) 2019-2020 INRIA
//

#include "pinocchio/algorithm/aba.hpp"
#include "pinocchio/algorithm/rnea.hpp"
#include "pinocchio/algorithm/frames.hpp"
#include "pinocchio/algorithm/jacobian.hpp"
#include "pinocchio/algorithm/centroidal.hpp"
#include "pinocchio/algorithm/kinematics.hpp"
#include "pinocchio/algorithm/contact-info.hpp"
#include "pinocchio/algorithm/contact-dynamics.hpp"
#include "pinocchio/algorithm/joint-configuration.hpp"
#include "pinocchio/parsers/sample-models.hpp"
#include "pinocchio/utils/timer.hpp"
#include "pinocchio/spatial/classic-acceleration.hpp"

#include <iostream>

#include <boost/test/unit_test.hpp>
#include <boost/utility/binary.hpp>

BOOST_AUTO_TEST_SUITE ( BOOST_TEST_MODULE )

BOOST_AUTO_TEST_CASE(contact_models)
{
  using namespace pinocchio;
  
  // Check default constructor
  RigidContactModel cmodel1;
  BOOST_CHECK(cmodel1.type == CONTACT_UNDEFINED);
  BOOST_CHECK(cmodel1.size() == 0);
  
  // Check complete constructor
  SE3 M(SE3::Random());
  RigidContactModel cmodel2(CONTACT_3D,0);
  BOOST_CHECK(cmodel2.type == CONTACT_3D);
<<<<<<< HEAD
  BOOST_CHECK(cmodel2.joint1_id == 0);
  BOOST_CHECK(cmodel2.joint1_placement.isApprox(M));
=======
  BOOST_CHECK(cmodel2.frame_id == 0);
>>>>>>> a0dc52d6
  BOOST_CHECK(cmodel2.size() == 3);
  
  // Check contructor with two arguments
  RigidContactModel cmodel2prime(CONTACT_3D,0);
  BOOST_CHECK(cmodel2prime.type == CONTACT_3D);
<<<<<<< HEAD
  BOOST_CHECK(cmodel2prime.joint1_id == 0);
  BOOST_CHECK(cmodel2prime.joint1_placement.isIdentity());
=======
  BOOST_CHECK(cmodel2prime.frame_id == 0);
>>>>>>> a0dc52d6
  BOOST_CHECK(cmodel2prime.size() == 3);
  
  // Check default copy constructor
  RigidContactModel cmodel3(cmodel2);
  BOOST_CHECK(cmodel3 == cmodel2);
  
  // Check complete constructor 6D
  RigidContactModel cmodel4(CONTACT_6D,0);
  BOOST_CHECK(cmodel4.type == CONTACT_6D);
<<<<<<< HEAD
  BOOST_CHECK(cmodel4.joint1_id == 0);
  BOOST_CHECK(cmodel4.joint1_placement.isIdentity());
=======
  BOOST_CHECK(cmodel4.frame_id == 0);
>>>>>>> a0dc52d6
  BOOST_CHECK(cmodel4.size() == 6);
}

/// \brief Computes motions in the world frame
pinocchio::Motion computeAcceleration(const pinocchio::Model & model,
                                      pinocchio::Data & data,
                                      const pinocchio::JointIndex & joint_id,
                                      pinocchio::ReferenceFrame reference_frame,
                                      const pinocchio::SE3 & placement = pinocchio::SE3::Identity())
{
  PINOCCHIO_UNUSED_VARIABLE(model);
  using namespace pinocchio;
  Motion res(Motion::Zero());
  
  const Data::SE3 & oMi = data.oMi[joint_id];
  const Data::SE3 oMc = oMi * placement;
  
  const Data::SE3 & iMc = placement;
  const Motion ov = oMi.act(data.v[joint_id]);
  const Motion oa = oMi.act(data.a[joint_id]);
  
  switch (reference_frame)
  {
    case WORLD:
      classicAcceleration(ov,oa,res.linear());
      res.angular() = oa.angular();
      break;
    case LOCAL_WORLD_ALIGNED:
      res.linear() = oMc.rotation() * classicAcceleration(data.v[joint_id],data.a[joint_id],iMc);
      res.angular() = oMi.rotation() * data.a[joint_id].angular();
      break;
    case LOCAL:
      classicAcceleration(data.v[joint_id],data.a[joint_id],iMc,res.linear());
      res.angular() = iMc.rotation().transpose() * data.a[joint_id].angular();
      break;
    default:
      break;
  }
  
  return res;
}

BOOST_AUTO_TEST_CASE(test_sparse_forward_dynamics_empty)
{
  using namespace Eigen;
  using namespace pinocchio;
  
  pinocchio::Model model;
  pinocchio::buildModels::humanoidRandom(model,true);
  pinocchio::Data data(model), data_ref(model);
  
  model.lowerPositionLimit.head<3>().fill(-1.);
  model.upperPositionLimit.head<3>().fill( 1.);
  VectorXd q = randomConfiguration(model);
  
  VectorXd v = VectorXd::Random(model.nv);
  VectorXd tau = VectorXd::Random(model.nv);
  
  const std::string RF = "rleg6_joint";
  //  const Model::JointIndex RF_id = model.getJointId(RF);
  const std::string LF = "lleg6_joint";
  //  const Model::JointIndex LF_id = model.getJointId(LF);
  
  // Contact models and data
  PINOCCHIO_STD_VECTOR_WITH_EIGEN_ALLOCATOR(RigidContactModel) empty_contact_models;
  PINOCCHIO_STD_VECTOR_WITH_EIGEN_ALLOCATOR(RigidContactData) empty_contact_datas;
  
  const double mu0 = 0.;

  computeAllTerms(model,data_ref,q,v);
  data_ref.M.triangularView<Eigen::StrictlyLower>() =
  data_ref.M.transpose().triangularView<Eigen::StrictlyLower>();
  
  Eigen::MatrixXd KKT_matrix_ref
  = Eigen::MatrixXd::Zero(model.nv,model.nv);
  KKT_matrix_ref.bottomRightCorner(model.nv,model.nv) = data_ref.M;
  
  initContactDynamics(model,data,empty_contact_models);
  contactDynamics(model,data,q,v,tau,empty_contact_models,empty_contact_datas,mu0);
  
  data.M.triangularView<Eigen::StrictlyLower>() =
  data.M.transpose().triangularView<Eigen::StrictlyLower>();
  
  Data data_ag(model);
  ccrba(model,data_ag,q,v);
  
  BOOST_CHECK(data.J.isApprox(data_ref.J));
  BOOST_CHECK(data.M.isApprox(data_ref.M));
  BOOST_CHECK(data.Ag.isApprox(data_ag.Ag));
  BOOST_CHECK(data.nle.isApprox(data_ref.nle));
  
  for(Model::JointIndex k = 1; k < model.joints.size(); ++k)
  {
    BOOST_CHECK(data.oMi[k].isApprox(data_ref.oMi[k]));
    BOOST_CHECK(data.liMi[k].isApprox(data_ref.liMi[k]));
    BOOST_CHECK(data.ov[k].isApprox(data_ref.oMi[k].act(data_ref.v[k])));
    BOOST_CHECK(data.oa_gf[k].isApprox(data_ref.oMi[k].act(data_ref.a_gf[k])));
  }
  
  // Check that the decomposition is correct
  const Data::ContactCholeskyDecomposition & contact_chol = data.contact_chol;
  Eigen::MatrixXd KKT_matrix = contact_chol.matrix();
  
  BOOST_CHECK(KKT_matrix.bottomRightCorner(model.nv,model.nv).isApprox(KKT_matrix_ref.bottomRightCorner(model.nv,model.nv)));
  BOOST_CHECK(KKT_matrix.isApprox(KKT_matrix_ref));
  
  // Check solutions
  aba(model,data_ref,q,v,tau);
  BOOST_CHECK(data.ddq.isApprox(data_ref.ddq));
}

BOOST_AUTO_TEST_CASE(test_sparse_forward_dynamics_double_init)
{
  using namespace Eigen;
  using namespace pinocchio;
  
  pinocchio::Model model;
  pinocchio::buildModels::humanoidRandom(model,true);
  pinocchio::Data data1(model), data2(model);
  
  model.lowerPositionLimit.head<3>().fill(-1.);
  model.upperPositionLimit.head<3>().fill( 1.);
  VectorXd q = randomConfiguration(model);
  
  VectorXd v = VectorXd::Random(model.nv);
  VectorXd tau = VectorXd::Random(model.nv);
  
  const std::string RF = "rleg6_joint";
  //  const Model::JointIndex RF_id = model.getJointId(RF);
  const std::string LF = "lleg6_joint";

  // Contact models and data
  const PINOCCHIO_STD_VECTOR_WITH_EIGEN_ALLOCATOR(RigidContactModel) contact_models_empty;
  PINOCCHIO_STD_VECTOR_WITH_EIGEN_ALLOCATOR(RigidContactData) contact_datas_empty;
  
  PINOCCHIO_STD_VECTOR_WITH_EIGEN_ALLOCATOR(RigidContactModel) contact_models_6D;
  PINOCCHIO_STD_VECTOR_WITH_EIGEN_ALLOCATOR(RigidContactData) contact_datas_6D;
  
  PINOCCHIO_STD_VECTOR_WITH_EIGEN_ALLOCATOR(RigidContactModel) contact_models_6D6D;
  PINOCCHIO_STD_VECTOR_WITH_EIGEN_ALLOCATOR(RigidContactData) contact_datas_6D6D;
  
  RigidContactModel ci_RF(CONTACT_6D,model.getJointId(RF),WORLD);
  contact_models_6D.push_back(ci_RF);
  contact_datas_6D.push_back(RigidContactData(ci_RF));
  contact_models_6D6D.push_back(ci_RF);
  contact_datas_6D6D.push_back(RigidContactData(ci_RF));
  RigidContactModel ci_LF(CONTACT_6D,model.getJointId(LF),WORLD);
  contact_models_6D6D.push_back(ci_LF);
  contact_datas_6D6D.push_back(RigidContactData(ci_LF));
  
  initContactDynamics(model,data1,contact_models_empty);
  BOOST_CHECK(data1.contact_chol.size() == (model.nv + 0));
  contactDynamics(model,data1,q,v,tau,contact_models_empty,contact_datas_empty);
  BOOST_CHECK(!hasNaN(data1.ddq));
  
  initContactDynamics(model,data1,contact_models_6D);
  BOOST_CHECK(data1.contact_chol.size() == (model.nv + 1*6));
  contactDynamics(model,data1,q,v,tau,contact_models_6D,contact_datas_6D);
  BOOST_CHECK(!hasNaN(data1.ddq));
  
  initContactDynamics(model,data1,contact_models_6D6D);
  BOOST_CHECK(data1.contact_chol.size() == (model.nv + 2*6));
  contactDynamics(model,data1,q,v,tau,contact_models_6D6D,contact_datas_6D6D);
  BOOST_CHECK(!hasNaN(data1.ddq));
  
  initContactDynamics(model,data2,contact_models_6D6D);
  initContactDynamics(model,data2,contact_models_6D);
  initContactDynamics(model,data2,contact_models_empty);
}

BOOST_AUTO_TEST_CASE(test_sparse_forward_dynamics_in_contact_6D)
{
  using namespace Eigen;
  using namespace pinocchio;
  
  pinocchio::Model model;
  pinocchio::buildModels::humanoidRandom(model,true);
  pinocchio::Data data(model), data_ref(model);
  
  model.lowerPositionLimit.head<3>().fill(-1.);
  model.upperPositionLimit.head<3>().fill( 1.);
  VectorXd q = randomConfiguration(model);

  VectorXd v = VectorXd::Random(model.nv);
  VectorXd tau = VectorXd::Random(model.nv);
  
  const std::string RF = "rleg6_joint";
//  const Model::JointIndex RF_id = model.getJointId(RF);
  const std::string LF = "lleg6_joint";
//  const Model::JointIndex LF_id = model.getJointId(LF);
  
  // Contact models and data
  PINOCCHIO_STD_VECTOR_WITH_EIGEN_ALLOCATOR(RigidContactModel) contact_models;
  PINOCCHIO_STD_VECTOR_WITH_EIGEN_ALLOCATOR(RigidContactData) contact_datas;
<<<<<<< HEAD
  RigidContactModel ci_RF(CONTACT_6D,model.getJointId(RF),WORLD);
  ci_RF.joint1_placement.setRandom();
=======
  RigidContactModel ci_RF(CONTACT_6D,model.getFrameId(RF),WORLD);
>>>>>>> a0dc52d6
  contact_models.push_back(ci_RF);
  contact_datas.push_back(RigidContactData(ci_RF));
  RigidContactModel ci_LF(CONTACT_6D,model.getJointId(LF),WORLD);
  contact_models.push_back(ci_LF);
<<<<<<< HEAD
  ci_LF.joint1_placement.setRandom();
=======
>>>>>>> a0dc52d6
  contact_datas.push_back(RigidContactData(ci_LF));
  
  Eigen::DenseIndex constraint_dim = 0;
  for(size_t k = 0; k < contact_models.size(); ++k)
    constraint_dim += contact_models[k].size();
  
  const double mu0 = 0.;
  
  Eigen::MatrixXd J_ref(constraint_dim,model.nv);
  J_ref.setZero();
  
  computeAllTerms(model,data_ref,q,v);
  data_ref.M.triangularView<Eigen::StrictlyLower>() =
  data_ref.M.transpose().triangularView<Eigen::StrictlyLower>();
  
  getJointJacobian(model,data_ref,model.getJointId(RF),ci_RF.reference_frame,J_ref.middleRows<6>(0));
  getJointJacobian(model,data_ref,model.getJointId(LF),ci_LF.reference_frame,J_ref.middleRows<6>(6));
  
  Eigen::VectorXd rhs_ref(constraint_dim);
  
<<<<<<< HEAD
  rhs_ref.segment<6>(0) = computeAcceleration(model,data_ref,model.getJointId(RF),ci_RF.reference_frame,ci_RF.joint1_placement).toVector();
  rhs_ref.segment<6>(6) = computeAcceleration(model,data_ref,model.getJointId(LF),ci_LF.reference_frame,ci_LF.joint1_placement).toVector();
=======
  rhs_ref.segment<6>(0) = computeFrameAcc(model,data_ref,model.getFrameId(RF),ci_RF.reference_frame).toVector();
  rhs_ref.segment<6>(6) = computeFrameAcc(model,data_ref,model.getFrameId(LF),ci_LF.reference_frame).toVector();
>>>>>>> a0dc52d6

  Eigen::MatrixXd KKT_matrix_ref
  = Eigen::MatrixXd::Zero(model.nv+constraint_dim,model.nv+constraint_dim);
  KKT_matrix_ref.bottomRightCorner(model.nv,model.nv) = data_ref.M;
  KKT_matrix_ref.topRightCorner(constraint_dim,model.nv) = J_ref;
  KKT_matrix_ref.bottomLeftCorner(model.nv,constraint_dim) = J_ref.transpose();
  
  forwardDynamics(model,data_ref,q,v,tau,J_ref,rhs_ref,mu0);
  forwardKinematics(model,data_ref,q,v,data_ref.ddq);
  
  BOOST_CHECK((J_ref*data_ref.ddq+rhs_ref).isZero());
  
  initContactDynamics(model,data,contact_models);
  contactDynamics(model,data,q,v,tau,contact_models,contact_datas,mu0);
  
  BOOST_CHECK((J_ref*data.ddq+rhs_ref).isZero());
  
  data.M.triangularView<Eigen::StrictlyLower>() =
  data.M.transpose().triangularView<Eigen::StrictlyLower>();
  
  Data data_ag(model);
  ccrba(model,data_ag,q,v);
  
  BOOST_CHECK(data.J.isApprox(data_ref.J));
  BOOST_CHECK(data.M.isApprox(data_ref.M));
  BOOST_CHECK(data.Ag.isApprox(data_ag.Ag));
  BOOST_CHECK(data.nle.isApprox(data_ref.nle));
  
  for(Model::JointIndex k = 1; k < model.joints.size(); ++k)
  {
    BOOST_CHECK(data.oMi[k].isApprox(data_ref.oMi[k]));
    BOOST_CHECK(data.liMi[k].isApprox(data_ref.liMi[k]));
    BOOST_CHECK(data.ov[k].isApprox(data_ref.oMi[k].act(data_ref.v[k])));
    BOOST_CHECK(data.oa_gf[k].isApprox(data_ref.oMi[k].act(data_ref.a_gf[k])));
  }
  
  // Check that the decomposition is correct
  const Data::ContactCholeskyDecomposition & contact_chol = data.contact_chol;
  Eigen::MatrixXd KKT_matrix = contact_chol.matrix();
  
  BOOST_CHECK(KKT_matrix.bottomRightCorner(model.nv,model.nv).isApprox(KKT_matrix_ref.bottomRightCorner(model.nv,model.nv)));
  BOOST_CHECK(KKT_matrix.isApprox(KKT_matrix_ref));
  
  // Check solutions
  BOOST_CHECK(data.ddq.isApprox(data_ref.ddq));
  
  Eigen::DenseIndex constraint_id = 0;
  for(size_t k = 0; k < contact_models.size(); ++k)
  {
    const RigidContactModel & cmodel = contact_models[k];
    const RigidContactData & cdata = contact_datas[k];
    
    switch(cmodel.type)
    {
      case pinocchio::CONTACT_3D:
      {
        BOOST_CHECK(cdata.contact_force.linear().isApprox(data_ref.lambda_c.segment(constraint_id,cmodel.size())));
        break;
      }
        
      case pinocchio::CONTACT_6D:
      {
        ForceRef<Data::VectorXs::FixedSegmentReturnType<6>::Type> f_ref(data_ref.lambda_c.segment<6>(constraint_id));
        BOOST_CHECK(cdata.contact_force.isApprox(f_ref));
        break;
      }
        
      default:
        break;
    }
    
    constraint_id += cmodel.size();
  }
}

BOOST_AUTO_TEST_CASE(test_sparse_forward_dynamics_in_contact_6D_LOCAL)
{
  using namespace Eigen;
  using namespace pinocchio;
  
  pinocchio::Model model;
  pinocchio::buildModels::humanoidRandom(model,true);
  pinocchio::Data data(model), data_ref(model);
  
  model.lowerPositionLimit.head<3>().fill(-1.);
  model.upperPositionLimit.head<3>().fill( 1.);
  VectorXd q = randomConfiguration(model);
  
  VectorXd v = VectorXd::Random(model.nv);
  VectorXd tau = VectorXd::Random(model.nv);
  
  const std::string RF = "rleg6_joint";
  //  const Model::JointIndex RF_id = model.getJointId(RF);
  const std::string LF = "lleg6_joint";
  //  const Model::JointIndex LF_id = model.getJointId(LF);
  
  // Contact models and data
  PINOCCHIO_STD_VECTOR_WITH_EIGEN_ALLOCATOR(RigidContactModel) contact_models;
  PINOCCHIO_STD_VECTOR_WITH_EIGEN_ALLOCATOR(RigidContactData) contact_datas;
<<<<<<< HEAD
  RigidContactModel ci_RF(CONTACT_6D,model.getJointId(RF),LOCAL);
  ci_RF.joint1_placement.setRandom();
  contact_models.push_back(ci_RF);
  contact_datas.push_back(RigidContactData(ci_RF));
  RigidContactModel ci_LF(CONTACT_6D,model.getJointId(LF),WORLD);
  ci_LF.joint1_placement.setRandom();
=======
  RigidContactModel ci_RF(CONTACT_6D,model.getFrameId(RF),WORLD);
  contact_models.push_back(ci_RF);
  contact_datas.push_back(RigidContactData(ci_RF));
  RigidContactModel ci_LF(CONTACT_6D,model.getFrameId(LF),WORLD);
>>>>>>> a0dc52d6
  contact_models.push_back(ci_LF);
  contact_datas.push_back(RigidContactData(ci_LF));
  
  Eigen::DenseIndex constraint_dim = 0;
  for(size_t k = 0; k < contact_models.size(); ++k)
    constraint_dim += contact_models[k].size();
  
  const double mu0 = 0.;
  
  computeAllTerms(model,data_ref,q,v);
  data_ref.M.triangularView<Eigen::StrictlyLower>() =
  data_ref.M.transpose().triangularView<Eigen::StrictlyLower>();
  
  Eigen::MatrixXd J_ref(constraint_dim,model.nv);
  J_ref.setZero();
  Data::Matrix6x Jtmp = Data::Matrix6x::Zero(6,model.nv);
  
  getJointJacobian(model,data_ref,
                   ci_RF.joint1_id,ci_RF.reference_frame,
                   Jtmp);
<<<<<<< HEAD
  J_ref.middleRows<6>(0) = ci_RF.joint1_placement.inverse().toActionMatrix() * Jtmp;
=======
  J_ref.middleRows<6>(0) = Jtmp;
>>>>>>> a0dc52d6
  
  Jtmp.setZero();
  getJointJacobian(model,data_ref,
                   ci_LF.joint1_id,ci_LF.reference_frame,
                   Jtmp);
  J_ref.middleRows<6>(6) = Jtmp;
  
  Eigen::VectorXd rhs_ref(constraint_dim);
<<<<<<< HEAD
  rhs_ref.segment<6>(0) = computeAcceleration(model,data_ref,ci_RF.joint1_id,ci_RF.reference_frame,ci_RF.joint1_placement).toVector();
  rhs_ref.segment<6>(6) = computeAcceleration(model,data_ref,ci_LF.joint1_id,ci_LF.reference_frame,ci_LF.joint1_placement).toVector();
=======
  rhs_ref.segment<6>(0) = computeFrameAcc(model,data_ref,ci_RF.frame_id,ci_RF.reference_frame).toVector();
  rhs_ref.segment<6>(6) = computeFrameAcc(model,data_ref,ci_LF.frame_id,ci_LF.reference_frame).toVector();
>>>>>>> a0dc52d6
  
  Eigen::MatrixXd KKT_matrix_ref
  = Eigen::MatrixXd::Zero(model.nv+constraint_dim,model.nv+constraint_dim);
  KKT_matrix_ref.bottomRightCorner(model.nv,model.nv) = data_ref.M;
  KKT_matrix_ref.topRightCorner(constraint_dim,model.nv) = J_ref;
  KKT_matrix_ref.bottomLeftCorner(model.nv,constraint_dim) = J_ref.transpose();
  
  forwardDynamics(model,data_ref,q,v,tau,J_ref,rhs_ref,mu0);
  forwardKinematics(model,data_ref,q,v,data_ref.ddq);
  
  BOOST_CHECK((J_ref*data_ref.ddq+rhs_ref).isZero());
  
  initContactDynamics(model,data,contact_models);
  contactDynamics(model,data,q,v,tau,contact_models,contact_datas,mu0);
  BOOST_CHECK((J_ref*data.ddq+rhs_ref).isZero());
  
  BOOST_CHECK((J_ref*data.ddq+rhs_ref).isZero());
  
  // Check that the decomposition is correct
  const Data::ContactCholeskyDecomposition & contact_chol = data.contact_chol;
  Eigen::MatrixXd KKT_matrix = contact_chol.matrix();
  
  BOOST_CHECK(KKT_matrix.bottomRightCorner(model.nv,model.nv).isApprox(KKT_matrix_ref.bottomRightCorner(model.nv,model.nv)));
  BOOST_CHECK(KKT_matrix.isApprox(KKT_matrix_ref));
  
  // Check solutions
  BOOST_CHECK(data.ddq.isApprox(data_ref.ddq));
  
  Eigen::DenseIndex constraint_id = 0;
  for(size_t k = 0; k < contact_models.size(); ++k)
  {
    const RigidContactModel & cmodel = contact_models[k];
    const RigidContactData & cdata = contact_datas[k];
    
    switch(cmodel.type)
    {
      case pinocchio::CONTACT_3D:
      {
        BOOST_CHECK(cdata.contact_force.linear().isApprox(data_ref.lambda_c.segment(constraint_id,cmodel.size())));
        break;
      }
        
      case pinocchio::CONTACT_6D:
      {
        ForceRef<Data::VectorXs::FixedSegmentReturnType<6>::Type> f_ref(data_ref.lambda_c.segment<6>(constraint_id));
        BOOST_CHECK(cdata.contact_force.isApprox(f_ref));
        break;
      }
        
      default:
        break;
    }
    
    constraint_id += cmodel.size();
  }
}

BOOST_AUTO_TEST_CASE(test_sparse_forward_dynamics_in_contact_6D_3D)
{
  using namespace Eigen;
  using namespace pinocchio;
  
  pinocchio::Model model;
  pinocchio::buildModels::humanoidRandom(model,true);
  pinocchio::Data data(model), data_ref(model);
  
  model.lowerPositionLimit.head<3>().fill(-1.);
  model.upperPositionLimit.head<3>().fill( 1.);
  VectorXd q = randomConfiguration(model);
  
  VectorXd v = VectorXd::Random(model.nv);
  VectorXd tau = VectorXd::Random(model.nv);
  
  const std::string RF = "rleg6_joint";
  const std::string LF = "lleg6_joint";
  
  // Contact models and data
  PINOCCHIO_STD_VECTOR_WITH_EIGEN_ALLOCATOR(RigidContactModel) contact_models;
  PINOCCHIO_STD_VECTOR_WITH_EIGEN_ALLOCATOR(RigidContactData) contact_datas;
  RigidContactModel ci_RF(CONTACT_6D,model.getJointId(RF),WORLD);
  contact_models.push_back(ci_RF);
  contact_datas.push_back(RigidContactData(ci_RF));
  RigidContactModel ci_LF(CONTACT_3D,model.getJointId(LF),WORLD);
  contact_models.push_back(ci_LF);
  contact_datas.push_back(RigidContactData(ci_LF));
  
  Eigen::DenseIndex constraint_dim = 0;
  for(size_t k = 0; k < contact_models.size(); ++k)
    constraint_dim += contact_models[k].size();
  
  const double mu0 = 0.;
  
  Eigen::MatrixXd J_ref(constraint_dim,model.nv);
  J_ref.setZero();
  
  computeAllTerms(model,data_ref,q,v);
  data_ref.M.triangularView<Eigen::StrictlyLower>() =
  data_ref.M.transpose().triangularView<Eigen::StrictlyLower>();
  
  updateFramePlacements(model,data_ref);
  getJointJacobian(model,data_ref,model.getJointId(RF),WORLD,J_ref.middleRows<6>(0));
  Data::Matrix6x J_LF(6,model.nv); J_LF.setZero();
  getJointJacobian(model,data_ref,model.getJointId(LF),WORLD,J_LF);
  J_ref.middleRows<3>(6) = J_LF.middleRows<3>(Motion::LINEAR);
  
  Eigen::VectorXd rhs_ref(constraint_dim);
  
  rhs_ref.segment<6>(0) = computeAcceleration(model,data_ref,model.getJointId(RF),ci_RF.reference_frame).toVector();
  rhs_ref.segment<3>(6) = computeAcceleration(model,data_ref,model.getJointId(LF),ci_LF.reference_frame).linear();
  
  Eigen::MatrixXd KKT_matrix_ref
  = Eigen::MatrixXd::Zero(model.nv+constraint_dim,model.nv+constraint_dim);
  KKT_matrix_ref.bottomRightCorner(model.nv,model.nv) = data_ref.M;
  KKT_matrix_ref.topRightCorner(constraint_dim,model.nv) = J_ref;
  KKT_matrix_ref.bottomLeftCorner(model.nv,constraint_dim) = J_ref.transpose();
  
  forwardDynamics(model,data_ref,q,v,tau,J_ref,rhs_ref,mu0);
  forwardKinematics(model,data_ref,q,v,data_ref.ddq);
  
  initContactDynamics(model,data,contact_models);
  contactDynamics(model,data,q,v,tau,contact_models,contact_datas,mu0);
  
  // Check that the decomposition is correct
  const Data::ContactCholeskyDecomposition & contact_chol = data.contact_chol;
  Eigen::MatrixXd KKT_matrix = contact_chol.matrix();
  
  BOOST_CHECK(KKT_matrix.bottomRightCorner(model.nv,model.nv).isApprox(KKT_matrix_ref.bottomRightCorner(model.nv,model.nv)));
  BOOST_CHECK(KKT_matrix.isApprox(KKT_matrix_ref));
  
  // Check solutions
  BOOST_CHECK(data.ddq.isApprox(data_ref.ddq));
  
  Eigen::DenseIndex constraint_id = 0;
  for(size_t k = 0; k < contact_models.size(); ++k)
  {
    const RigidContactModel & cmodel = contact_models[k];
    const RigidContactData & cdata = contact_datas[k];
    
    switch(cmodel.type)
    {
      case pinocchio::CONTACT_3D:
      {
        BOOST_CHECK(cdata.contact_force.linear().isApprox(data_ref.lambda_c.segment(constraint_id,cmodel.size())));
        break;
      }
        
      case pinocchio::CONTACT_6D:
      {
        ForceRef<Data::VectorXs::FixedSegmentReturnType<6>::Type> f_ref(data_ref.lambda_c.segment<6>(constraint_id));
        BOOST_CHECK(cdata.contact_force.isApprox(f_ref));
        break;
      }
        
      default:
        break;
    }
    
    constraint_id += cmodel.size();
  }
}

BOOST_AUTO_TEST_CASE(test_sparse_forward_dynamics_in_contact_6D_LOCAL_WORLD_ALIGNED)
{
  using namespace Eigen;
  using namespace pinocchio;
  
  pinocchio::Model model;
  pinocchio::buildModels::humanoidRandom(model,true);
  pinocchio::Data data(model), data_ref(model);
  
  model.lowerPositionLimit.head<3>().fill(-1.);
  model.upperPositionLimit.head<3>().fill( 1.);
  VectorXd q = randomConfiguration(model);
  
  VectorXd v = VectorXd::Random(model.nv);
  VectorXd tau = VectorXd::Random(model.nv);
  
  const std::string RF = "rleg6_joint";
  //  const Model::JointIndex RF_id = model.getJointId(RF);
  const std::string LF = "lleg6_joint";
  //  const Model::JointIndex LF_id = model.getJointId(LF);
  
  // Contact models and data
  PINOCCHIO_STD_VECTOR_WITH_EIGEN_ALLOCATOR(RigidContactModel) contact_models;
  PINOCCHIO_STD_VECTOR_WITH_EIGEN_ALLOCATOR(RigidContactData) contact_datas;
  RigidContactModel ci_RF(CONTACT_6D,model.getJointId(RF),LOCAL_WORLD_ALIGNED);
  contact_models.push_back(ci_RF);
  contact_datas.push_back(RigidContactData(ci_RF));
  RigidContactModel ci_LF(CONTACT_6D,model.getJointId(LF),WORLD);
  contact_models.push_back(ci_LF);
  contact_datas.push_back(RigidContactData(ci_LF));
  
  Eigen::DenseIndex constraint_dim = 0;
  for(size_t k = 0; k < contact_models.size(); ++k)
    constraint_dim += contact_models[k].size();
  
  const double mu0 = 0.;
  
  Eigen::MatrixXd J_ref(constraint_dim,model.nv);
  J_ref.setZero();
  
  computeAllTerms(model,data_ref,q,v);
  data_ref.M.triangularView<Eigen::StrictlyLower>() =
  data_ref.M.transpose().triangularView<Eigen::StrictlyLower>();
  
  updateFramePlacements(model,data_ref);
  getJointJacobian(model,data_ref,
                   ci_RF.joint1_id,ci_RF.reference_frame,
                   J_ref.middleRows<6>(0));
  getJointJacobian(model,data_ref,
                   ci_LF.joint1_id,ci_LF.reference_frame,
                   J_ref.middleRows<6>(6));
  
  Eigen::VectorXd rhs_ref(constraint_dim);
  
  rhs_ref.segment<6>(0) = computeAcceleration(model,data_ref,ci_RF.joint1_id,ci_RF.reference_frame).toVector();
  rhs_ref.segment<6>(6) = computeAcceleration(model,data_ref,ci_LF.joint1_id,ci_LF.reference_frame).toVector();
  
  Eigen::MatrixXd KKT_matrix_ref
  = Eigen::MatrixXd::Zero(model.nv+constraint_dim,model.nv+constraint_dim);
  KKT_matrix_ref.bottomRightCorner(model.nv,model.nv) = data_ref.M;
  KKT_matrix_ref.topRightCorner(constraint_dim,model.nv) = J_ref;
  KKT_matrix_ref.bottomLeftCorner(model.nv,constraint_dim) = J_ref.transpose();
  
  forwardDynamics(model,data_ref,q,v,tau,J_ref,rhs_ref,mu0);
  forwardKinematics(model,data_ref,q,v,data_ref.ddq);
  
  initContactDynamics(model,data,contact_models);
  contactDynamics(model,data,q,v,tau,contact_models,contact_datas,mu0);
  
  // Check that the decomposition is correct
  const Data::ContactCholeskyDecomposition & contact_chol = data.contact_chol;
  Eigen::MatrixXd KKT_matrix = contact_chol.matrix();
  
  BOOST_CHECK(KKT_matrix.bottomRightCorner(model.nv,model.nv).isApprox(KKT_matrix_ref.bottomRightCorner(model.nv,model.nv)));
  BOOST_CHECK(KKT_matrix.isApprox(KKT_matrix_ref));
  
  // Check solutions
  BOOST_CHECK(data.ddq.isApprox(data_ref.ddq));
  BOOST_CHECK((J_ref*data.ddq+rhs_ref).isZero());
  
  Eigen::DenseIndex constraint_id = 0;
  for(size_t k = 0; k < contact_models.size(); ++k)
  {
    const RigidContactModel & cmodel = contact_models[k];
    const RigidContactData & cdata = contact_datas[k];
    
    switch(cmodel.type)
    {
      case pinocchio::CONTACT_3D:
      {
        BOOST_CHECK(cdata.contact_force.linear().isApprox(data_ref.lambda_c.segment(constraint_id,cmodel.size())));
        break;
      }
        
      case pinocchio::CONTACT_6D:
      {
        ForceRef<Data::VectorXs::FixedSegmentReturnType<6>::Type> f_ref(data_ref.lambda_c.segment<6>(constraint_id));
        BOOST_CHECK(cdata.contact_force.isApprox(f_ref));
        break;
      }
        
      default:
        break;
    }
    
    constraint_id += cmodel.size();
  }
}

BOOST_AUTO_TEST_CASE(test_contact_ABA_with_armature)
{
  using namespace pinocchio;
  using namespace Eigen;
  
  pinocchio::Model model;
  pinocchio::buildModels::humanoidRandom(model);
  model.rotorInertia = 100. * (Model::VectorXs::Random(model.nv) + Model::VectorXs::Constant(model.nv,1.));
  model.rotorGearRatio.fill(100);
  
  pinocchio::Data data(model), data_ref(model);
  
  model.lowerPositionLimit.head<3>().fill(-1.);
  model.upperPositionLimit.head<3>().fill( 1.);
  VectorXd q = randomConfiguration(model);
  
  VectorXd v = VectorXd::Random(model.nv);
  VectorXd tau = VectorXd::Random(model.nv);
  
  typedef PINOCCHIO_STD_VECTOR_WITH_EIGEN_ALLOCATOR(RigidContactModel) RigidContactModelVector;
  typedef PINOCCHIO_STD_VECTOR_WITH_EIGEN_ALLOCATOR(RigidContactData) RigidContactDataVector;
  const RigidContactModelVector empty_rigid_contact_models;
  RigidContactDataVector empty_rigid_contact_data;
  
  const Data::VectorXs a = contactABA(model,data,q,v,tau,empty_rigid_contact_models,empty_rigid_contact_data);
  const Data::VectorXs tau_ref = rnea(model,data_ref,q,v,a);
  
  BOOST_CHECK(tau.isApprox(tau_ref));
}

BOOST_AUTO_TEST_CASE(test_diagonal_inertia)
{
  using namespace pinocchio;

  const double mu = 1e2;
  const Inertia diagonal6_inertia(mu,Inertia::Vector3::Zero(),
                                  Symmetric3(mu,0,mu,0,0,mu));
  const Inertia::Matrix6 diagonal6_inertia_mat = diagonal6_inertia.matrix();
  BOOST_CHECK(diagonal6_inertia_mat.block(Inertia::LINEAR,Inertia::ANGULAR,3,3).isZero());
  BOOST_CHECK(diagonal6_inertia_mat.block(Inertia::ANGULAR,Inertia::LINEAR,3,3).isZero());
  
  const SE3 M = SE3::Random();
//  const Inertia::Matrix3 RtRmu = mu * M.rotation().transpose()*M.rotation();
  const Inertia::Matrix3 RtRmu = mu * Inertia::Matrix3::Identity();
  Inertia I6_translate(mu,M.translation(),Symmetric3(RtRmu));
  
  const Inertia I6_ref = M.act(diagonal6_inertia);
  BOOST_CHECK(I6_translate.isApprox(I6_ref));
  
  const Inertia diagonal3_inertia(mu,Inertia::Vector3::Zero(),
                                  Symmetric3(0,0,0,0,0,0));
  const Inertia::Matrix6 diagonal3_inertia_mat = diagonal3_inertia.matrix();
  BOOST_CHECK(diagonal3_inertia_mat.block(Inertia::LINEAR,Inertia::ANGULAR,3,3).isZero());
  BOOST_CHECK(diagonal3_inertia_mat.block(Inertia::ANGULAR,Inertia::LINEAR,3,3).isZero());
  BOOST_CHECK(diagonal3_inertia_mat.block(Inertia::ANGULAR,Inertia::ANGULAR,3,3).isZero());
  
  Inertia I3_translate(mu,
                       M.translation(),
                       Symmetric3(0,0,0,0,0,0));
  
  const Inertia I3_ref = M.act(diagonal3_inertia);
  BOOST_CHECK(I3_translate.isApprox(I3_ref));
}

BOOST_AUTO_TEST_CASE(test_contact_ABA_6D)
{
  using namespace Eigen;
  using namespace pinocchio;
  
  pinocchio::Model model;
  pinocchio::buildModels::humanoidRandom(model,true);
  pinocchio::Data data(model), data_ref(model);
  
  model.lowerPositionLimit.head<3>().fill(-1.);
  model.upperPositionLimit.head<3>().fill( 1.);
  VectorXd q = randomConfiguration(model);
  
  VectorXd v = VectorXd::Random(model.nv);
  VectorXd tau = VectorXd::Random(model.nv);
  
  const std::string RF = "rleg6_joint";
//  const Frame & RF_frame = model.frames[model.getJointId(RF)];
//  Frame RF_contact_frame("RF_contact_frame",
//                         RF_frame.parent,model.getJointId(RF),
//                         SE3::Random(),OP_FRAME);
//  model.addFrame(RF_contact_frame);
  
  const std::string LF = "lleg6_joint";
//  const Frame & LF_frame = model.frames[model.getJointId(LF)];
//  Frame LF_contact_frame("LF_contact_frame",
//                         LF_frame.parent,model.getJointId(RF),
//                         SE3::Random(),OP_FRAME);
//  model.addFrame(LF_contact_frame);
  //  const Model::JointIndex LF_id = model.getJointId(LF);
  
  // Contact models and data
  typedef PINOCCHIO_STD_VECTOR_WITH_EIGEN_ALLOCATOR(RigidContactModel) RigidContactModelVector;
  typedef PINOCCHIO_STD_VECTOR_WITH_EIGEN_ALLOCATOR(RigidContactData) RigidContactDataVector;
  
  const RigidContactModelVector empty_contact_models;
  RigidContactDataVector empty_contact_data;
  
  contactABA(model, data, q, v, tau, empty_contact_models, empty_contact_data);
  forwardKinematics(model, data_ref, q, v, 0*v);
  for(JointIndex joint_id = 1; joint_id < (JointIndex)model.njoints; ++joint_id)
  {
    BOOST_CHECK(data.liMi[joint_id].isApprox(data_ref.liMi[joint_id]));
    BOOST_CHECK(data.oMi[joint_id].isApprox(data_ref.oMi[joint_id]));
    BOOST_CHECK(data.ov[joint_id].isApprox(data_ref.oMi[joint_id].act(data_ref.v[joint_id])));
    BOOST_CHECK(data.oa_drift[joint_id].isApprox(data_ref.oMi[joint_id].act(data_ref.a[joint_id])));
  }
  
  computeJointJacobians(model,data_ref,q);
  BOOST_CHECK(data.J.isApprox(data_ref.J));
  aba(model, data_ref, q, v, tau);
  
  for(JointIndex joint_id = 1; joint_id < (JointIndex)model.njoints; ++joint_id)
  {
    const Data::SE3 & oMi = data.oMi[joint_id];
    Eigen::MatrixXd U_ref = oMi.toDualActionMatrix() * data_ref.joints[joint_id].U();
    BOOST_CHECK(data.joints[joint_id].U().isApprox(U_ref));
    Eigen::MatrixXd StYS_ref = data_ref.joints[joint_id].S().matrix().transpose() * data_ref.joints[joint_id].U();
    BOOST_CHECK(data.joints[joint_id].StU().isApprox(StYS_ref));
    const Data::Matrix6 oYaba_ref = oMi.toDualActionMatrix() * data_ref.Yaba[joint_id] * oMi.inverse().toActionMatrix();
    BOOST_CHECK(data.oYaba[joint_id].isApprox(oYaba_ref));
    BOOST_CHECK(data.oa_augmented[joint_id].isApprox(model.gravity+data_ref.oMi[joint_id].act(data_ref.a[joint_id])));
  }
  
  BOOST_CHECK(data.ddq.isApprox(data_ref.ddq));
  
  // Test second call
  contactABA(model, data, q, v, tau, empty_contact_models, empty_contact_data);
  BOOST_CHECK(data.ddq.isApprox(data_ref.ddq));
  
  RigidContactModelVector contact_models; RigidContactDataVector contact_datas;
<<<<<<< HEAD
  RigidContactModel ci_RF(CONTACT_6D,model.getJointId(RF),LOCAL);
  ci_RF.joint1_placement.setRandom();
  contact_models.push_back(ci_RF);
  contact_datas.push_back(RigidContactData(ci_RF));
  RigidContactModel ci_LF(CONTACT_6D,model.getJointId(LF),LOCAL);
  ci_LF.joint1_placement.setRandom();
=======
  RigidContactModel ci_RF(CONTACT_6D,model.getFrameId(RF),LOCAL);
  contact_models.push_back(ci_RF);
  contact_datas.push_back(RigidContactData(ci_RF));
  RigidContactModel ci_LF(CONTACT_6D,model.getFrameId(LF),LOCAL);
>>>>>>> a0dc52d6
  contact_models.push_back(ci_LF);
  contact_datas.push_back(RigidContactData(ci_LF));
  
  RigidContactDataVector contact_datas_ref(contact_datas);
  
  Eigen::DenseIndex constraint_dim = 0;
  for(size_t k = 0; k < contact_models.size(); ++k)
    constraint_dim += contact_models[k].size();
  
  const double mu0 = 0.;
  
  Eigen::MatrixXd J_ref(constraint_dim,model.nv);
  J_ref.setZero();
  
  initContactDynamics(model, data_ref, contact_models);
  contactDynamics(model, data_ref, q, v, tau, contact_models, contact_datas_ref);
  forwardKinematics(model, data_ref, q, v, v*0);
  
  updateFramePlacements(model,data_ref);
  Data::Matrix6x Jtmp(6,model.nv);
  
  Jtmp.setZero();
  getJointJacobian(model,data_ref,
                   ci_RF.joint1_id,ci_RF.reference_frame,
                   Jtmp);
<<<<<<< HEAD
  J_ref.middleRows<6>(0) = ci_RF.joint1_placement.inverse().toActionMatrix()*Jtmp;
=======
  J_ref.middleRows<6>(0) = Jtmp;
>>>>>>> a0dc52d6
  
  Jtmp.setZero();
  getJointJacobian(model,data_ref,
                   ci_LF.joint1_id,ci_LF.reference_frame,
                   Jtmp);
<<<<<<< HEAD
  J_ref.middleRows<6>(6) = ci_LF.joint1_placement.inverse().toActionMatrix()*Jtmp;
  
  Eigen::VectorXd gamma(constraint_dim);
  
  gamma.segment<6>(0) = computeAcceleration(model,data_ref,ci_RF.joint1_id,ci_RF.reference_frame,ci_RF.joint1_placement).toVector();
  gamma.segment<6>(6) = computeAcceleration(model,data_ref,ci_LF.joint1_id,ci_LF.reference_frame,ci_LF.joint1_placement).toVector();
=======
  J_ref.middleRows<6>(6) = Jtmp;
  
  Eigen::VectorXd gamma(constraint_dim);
  
  gamma.segment<6>(0) = computeFrameAcc(model,data_ref,ci_RF.frame_id,ci_RF.reference_frame).toVector();
  gamma.segment<6>(6) = computeFrameAcc(model,data_ref,ci_LF.frame_id,ci_LF.reference_frame).toVector();
>>>>>>> a0dc52d6
  
  BOOST_CHECK((J_ref*data_ref.ddq + gamma).isZero());
  
  Data data_constrained_dyn(model);
  forwardDynamics(model,data_constrained_dyn,q,v,tau,J_ref,gamma,mu0);
  BOOST_CHECK((J_ref*data_constrained_dyn.ddq + gamma).isZero());
  
  ProximalSettings prox_settings;
  prox_settings.max_iter = 10;
  prox_settings.mu = 1e8;
  const double mu = prox_settings.mu;
  contactABA(model, data, q, v, tau, contact_models, contact_datas, prox_settings);
  
  BOOST_CHECK((J_ref*data.ddq + gamma).isZero());
  
  forwardKinematics(model, data_ref, q, v, 0*v);
  for(JointIndex joint_id = 1; joint_id < (JointIndex)model.njoints; ++joint_id)
  {
    BOOST_CHECK(data.oa_drift[joint_id].isApprox(data_ref.oMi[joint_id].act(data_ref.a[joint_id])));
  }
       
  aba(model,data_ref,q,v,0*v);
  for(size_t contact_id = 0; contact_id < contact_models.size(); ++contact_id)
  {
    const RigidContactModel & cmodel = contact_models[contact_id];
    const RigidContactData & cdata = contact_datas[contact_id];

    const RigidContactModel::JointIndex & joint1_id = cmodel.joint1_id;
    
    // Check contact placement
<<<<<<< HEAD
    const SE3 & iMc = cmodel.joint1_placement;
    const SE3 oMc = data_ref.oMi[joint1_id] * iMc;
    BOOST_CHECK(cdata.contact_placement.isApprox(oMc));
=======
    const SE3 & iMc = frame.placement;
    const SE3 oMc = data_ref.oMi[joint_id] * iMc;
    //BOOST_CHECK(cdata.contact_placement.isApprox(oMc));
>>>>>>> a0dc52d6
    
    // Check contact velocity
    const Motion contact_velocity_ref = iMc.actInv(data_ref.v[joint1_id]);
    BOOST_CHECK(cdata.contact_velocity.isApprox(contact_velocity_ref));
    
    // Check contact inertia
    Symmetric3 S(Symmetric3::Zero());
    if(cmodel.type == CONTACT_6D)
      S.setDiagonal(Symmetric3::Vector3::Constant(mu));
    
    const Inertia contact_inertia(mu,data_ref.oMf[frame_id].translation(),S);
    
    Inertia::Matrix6 contact_inertia_ref = Inertia::Matrix6::Zero();
    
    if(cmodel.type == CONTACT_6D)
      contact_inertia_ref.diagonal().fill(mu);
    else
      contact_inertia_ref.diagonal().head<3>().fill(mu);
    contact_inertia_ref = oMc.toDualActionMatrix() * contact_inertia_ref * oMc.toActionMatrixInverse();
    BOOST_CHECK(contact_inertia_ref.isApprox(contact_inertia.matrix()));
    
    Inertia::Matrix6 Yaba_ref
    = data_ref.oMi[joint1_id].toDualActionMatrix() * model.inertias[joint1_id].matrix() * data_ref.oMi[joint1_id].toActionMatrixInverse()
    + contact_inertia_ref;
    
    const JointModel & jmodel = model.joints[joint1_id];
    const JointData & jdata = data.joints[joint1_id];
//    const JointData & jdata_ref = data_ref.joints[joint_id];
    
    const MatrixXd U_ref = Yaba_ref * data_ref.J.middleCols(jmodel.idx_v(),jmodel.nv());
    const MatrixXd D_ref = data_ref.J.middleCols(jmodel.idx_v(),jmodel.nv()).transpose() * U_ref;
    const MatrixXd Dinv_ref = D_ref.inverse();
    const MatrixXd UDinv_ref = U_ref * Dinv_ref;
    BOOST_CHECK(jdata.U().isApprox(U_ref));
    BOOST_CHECK(jdata.StU().isApprox(D_ref));
    BOOST_CHECK(jdata.Dinv().isApprox(Dinv_ref));
    BOOST_CHECK(jdata.UDinv().isApprox(UDinv_ref));
    
    Yaba_ref -= UDinv_ref * U_ref.transpose();
    
    BOOST_CHECK(data.oYaba[joint1_id].isApprox(Yaba_ref));
    
  }
  
  // Call the algorithm a second time
  Data data2(model);
  ProximalSettings prox_settings2;
  contactABA(model, data2, q, v, tau, contact_models, contact_datas, prox_settings2);
  
  BOOST_CHECK(prox_settings2.iter == 0);
  
}

BOOST_AUTO_TEST_CASE(test_contact_ABA_3D)
{
  using namespace Eigen;
  using namespace pinocchio;
  
  pinocchio::Model model;
  pinocchio::buildModels::humanoidRandom(model,true);
  pinocchio::Data data(model), data_ref(model);
  
  model.lowerPositionLimit.head<3>().fill(-1.);
  model.upperPositionLimit.head<3>().fill( 1.);
  VectorXd q = randomConfiguration(model);
  
  VectorXd v = VectorXd::Random(model.nv);
  VectorXd tau = VectorXd::Random(model.nv);
  
  const std::string RF = "rleg6_joint";
  //  const Model::JointIndex RF_id = model.getJointId(RF);
  const std::string LF = "lleg6_joint";
  //  const Model::JointIndex LF_id = model.getJointId(LF);
  
  // Contact models and data
  typedef PINOCCHIO_STD_VECTOR_WITH_EIGEN_ALLOCATOR(RigidContactModel) RigidContactModelVector;
  typedef PINOCCHIO_STD_VECTOR_WITH_EIGEN_ALLOCATOR(RigidContactData) RigidContactDataVector;
  
  RigidContactModelVector contact_models; RigidContactDataVector contact_datas;
  RigidContactModel ci_RF(CONTACT_3D,model.getJointId(RF),LOCAL);
  contact_models.push_back(ci_RF);
  contact_datas.push_back(RigidContactData(ci_RF));
  RigidContactModel ci_LF(CONTACT_3D,model.getJointId(LF),LOCAL);
  contact_models.push_back(ci_LF);
  contact_datas.push_back(RigidContactData(ci_LF));
  
  RigidContactDataVector contact_datas_ref(contact_datas);
  
  Eigen::DenseIndex constraint_dim = 0;
  for(size_t k = 0; k < contact_models.size(); ++k)
    constraint_dim += contact_models[k].size();
  
  Eigen::MatrixXd J_ref(constraint_dim,model.nv);
  J_ref.setZero();
  
  initContactDynamics(model, data_ref, contact_models);
  contactDynamics(model, data_ref, q, v, tau, contact_models, contact_datas_ref);
  forwardKinematics(model, data_ref, q, v, v*0);
  
  Data::Matrix6x Jtmp = Data::Matrix6x::Zero(6,model.nv);
  getJointJacobian(model,data_ref,ci_RF.joint1_id,ci_RF.reference_frame,Jtmp);
  J_ref.middleRows<3>(0) = Jtmp.middleRows<3>(Motion::LINEAR);
  Jtmp.setZero(); getJointJacobian(model,data_ref,ci_LF.joint1_id,ci_LF.reference_frame,Jtmp);
  J_ref.middleRows<3>(3) = Jtmp.middleRows<3>(Motion::LINEAR);
  
  Eigen::VectorXd gamma(constraint_dim);
  
  gamma.segment<3>(0) = computeAcceleration(model,data_ref,ci_RF.joint1_id,ci_RF.reference_frame).linear();
  gamma.segment<3>(3) = computeAcceleration(model,data_ref,ci_LF.joint1_id,ci_LF.reference_frame).linear();
  
  BOOST_CHECK((J_ref*data_ref.ddq + gamma).isZero());
  
  Data data_constrained_dyn(model);
  forwardDynamics(model,data_constrained_dyn,q,v,tau,J_ref,gamma,0.);
  BOOST_CHECK((J_ref*data_constrained_dyn.ddq + gamma).isZero());
  
  ProximalSettings prox_settings;
  prox_settings.max_iter = 10;
  prox_settings.mu = 1e8;
  contactABA(model, data, q, v, tau, contact_models, contact_datas, prox_settings);
  
  BOOST_CHECK((J_ref*data.ddq + gamma).isZero());
  
  // Call the algorithm a second time
  Data data2(model);
  ProximalSettings prox_settings2;
  contactABA(model, data2, q, v, tau, contact_models, contact_datas, prox_settings2);
  
  BOOST_CHECK(prox_settings2.iter == 0);
  
}

BOOST_AUTO_TEST_SUITE_END ()<|MERGE_RESOLUTION|>--- conflicted
+++ resolved
@@ -35,23 +35,15 @@
   SE3 M(SE3::Random());
   RigidContactModel cmodel2(CONTACT_3D,0);
   BOOST_CHECK(cmodel2.type == CONTACT_3D);
-<<<<<<< HEAD
   BOOST_CHECK(cmodel2.joint1_id == 0);
   BOOST_CHECK(cmodel2.joint1_placement.isApprox(M));
-=======
-  BOOST_CHECK(cmodel2.frame_id == 0);
->>>>>>> a0dc52d6
   BOOST_CHECK(cmodel2.size() == 3);
   
   // Check contructor with two arguments
   RigidContactModel cmodel2prime(CONTACT_3D,0);
   BOOST_CHECK(cmodel2prime.type == CONTACT_3D);
-<<<<<<< HEAD
   BOOST_CHECK(cmodel2prime.joint1_id == 0);
   BOOST_CHECK(cmodel2prime.joint1_placement.isIdentity());
-=======
-  BOOST_CHECK(cmodel2prime.frame_id == 0);
->>>>>>> a0dc52d6
   BOOST_CHECK(cmodel2prime.size() == 3);
   
   // Check default copy constructor
@@ -61,12 +53,8 @@
   // Check complete constructor 6D
   RigidContactModel cmodel4(CONTACT_6D,0);
   BOOST_CHECK(cmodel4.type == CONTACT_6D);
-<<<<<<< HEAD
   BOOST_CHECK(cmodel4.joint1_id == 0);
   BOOST_CHECK(cmodel4.joint1_placement.isIdentity());
-=======
-  BOOST_CHECK(cmodel4.frame_id == 0);
->>>>>>> a0dc52d6
   BOOST_CHECK(cmodel4.size() == 6);
 }
 
@@ -261,20 +249,13 @@
   // Contact models and data
   PINOCCHIO_STD_VECTOR_WITH_EIGEN_ALLOCATOR(RigidContactModel) contact_models;
   PINOCCHIO_STD_VECTOR_WITH_EIGEN_ALLOCATOR(RigidContactData) contact_datas;
-<<<<<<< HEAD
   RigidContactModel ci_RF(CONTACT_6D,model.getJointId(RF),WORLD);
   ci_RF.joint1_placement.setRandom();
-=======
-  RigidContactModel ci_RF(CONTACT_6D,model.getFrameId(RF),WORLD);
->>>>>>> a0dc52d6
   contact_models.push_back(ci_RF);
   contact_datas.push_back(RigidContactData(ci_RF));
   RigidContactModel ci_LF(CONTACT_6D,model.getJointId(LF),WORLD);
   contact_models.push_back(ci_LF);
-<<<<<<< HEAD
   ci_LF.joint1_placement.setRandom();
-=======
->>>>>>> a0dc52d6
   contact_datas.push_back(RigidContactData(ci_LF));
   
   Eigen::DenseIndex constraint_dim = 0;
@@ -295,13 +276,8 @@
   
   Eigen::VectorXd rhs_ref(constraint_dim);
   
-<<<<<<< HEAD
   rhs_ref.segment<6>(0) = computeAcceleration(model,data_ref,model.getJointId(RF),ci_RF.reference_frame,ci_RF.joint1_placement).toVector();
   rhs_ref.segment<6>(6) = computeAcceleration(model,data_ref,model.getJointId(LF),ci_LF.reference_frame,ci_LF.joint1_placement).toVector();
-=======
-  rhs_ref.segment<6>(0) = computeFrameAcc(model,data_ref,model.getFrameId(RF),ci_RF.reference_frame).toVector();
-  rhs_ref.segment<6>(6) = computeFrameAcc(model,data_ref,model.getFrameId(LF),ci_LF.reference_frame).toVector();
->>>>>>> a0dc52d6
 
   Eigen::MatrixXd KKT_matrix_ref
   = Eigen::MatrixXd::Zero(model.nv+constraint_dim,model.nv+constraint_dim);
@@ -401,19 +377,12 @@
   // Contact models and data
   PINOCCHIO_STD_VECTOR_WITH_EIGEN_ALLOCATOR(RigidContactModel) contact_models;
   PINOCCHIO_STD_VECTOR_WITH_EIGEN_ALLOCATOR(RigidContactData) contact_datas;
-<<<<<<< HEAD
   RigidContactModel ci_RF(CONTACT_6D,model.getJointId(RF),LOCAL);
   ci_RF.joint1_placement.setRandom();
   contact_models.push_back(ci_RF);
   contact_datas.push_back(RigidContactData(ci_RF));
   RigidContactModel ci_LF(CONTACT_6D,model.getJointId(LF),WORLD);
   ci_LF.joint1_placement.setRandom();
-=======
-  RigidContactModel ci_RF(CONTACT_6D,model.getFrameId(RF),WORLD);
-  contact_models.push_back(ci_RF);
-  contact_datas.push_back(RigidContactData(ci_RF));
-  RigidContactModel ci_LF(CONTACT_6D,model.getFrameId(LF),WORLD);
->>>>>>> a0dc52d6
   contact_models.push_back(ci_LF);
   contact_datas.push_back(RigidContactData(ci_LF));
   
@@ -434,11 +403,7 @@
   getJointJacobian(model,data_ref,
                    ci_RF.joint1_id,ci_RF.reference_frame,
                    Jtmp);
-<<<<<<< HEAD
   J_ref.middleRows<6>(0) = ci_RF.joint1_placement.inverse().toActionMatrix() * Jtmp;
-=======
-  J_ref.middleRows<6>(0) = Jtmp;
->>>>>>> a0dc52d6
   
   Jtmp.setZero();
   getJointJacobian(model,data_ref,
@@ -447,13 +412,8 @@
   J_ref.middleRows<6>(6) = Jtmp;
   
   Eigen::VectorXd rhs_ref(constraint_dim);
-<<<<<<< HEAD
   rhs_ref.segment<6>(0) = computeAcceleration(model,data_ref,ci_RF.joint1_id,ci_RF.reference_frame,ci_RF.joint1_placement).toVector();
   rhs_ref.segment<6>(6) = computeAcceleration(model,data_ref,ci_LF.joint1_id,ci_LF.reference_frame,ci_LF.joint1_placement).toVector();
-=======
-  rhs_ref.segment<6>(0) = computeFrameAcc(model,data_ref,ci_RF.frame_id,ci_RF.reference_frame).toVector();
-  rhs_ref.segment<6>(6) = computeFrameAcc(model,data_ref,ci_LF.frame_id,ci_LF.reference_frame).toVector();
->>>>>>> a0dc52d6
   
   Eigen::MatrixXd KKT_matrix_ref
   = Eigen::MatrixXd::Zero(model.nv+constraint_dim,model.nv+constraint_dim);
@@ -859,19 +819,12 @@
   BOOST_CHECK(data.ddq.isApprox(data_ref.ddq));
   
   RigidContactModelVector contact_models; RigidContactDataVector contact_datas;
-<<<<<<< HEAD
   RigidContactModel ci_RF(CONTACT_6D,model.getJointId(RF),LOCAL);
   ci_RF.joint1_placement.setRandom();
   contact_models.push_back(ci_RF);
   contact_datas.push_back(RigidContactData(ci_RF));
   RigidContactModel ci_LF(CONTACT_6D,model.getJointId(LF),LOCAL);
   ci_LF.joint1_placement.setRandom();
-=======
-  RigidContactModel ci_RF(CONTACT_6D,model.getFrameId(RF),LOCAL);
-  contact_models.push_back(ci_RF);
-  contact_datas.push_back(RigidContactData(ci_RF));
-  RigidContactModel ci_LF(CONTACT_6D,model.getFrameId(LF),LOCAL);
->>>>>>> a0dc52d6
   contact_models.push_back(ci_LF);
   contact_datas.push_back(RigidContactData(ci_LF));
   
@@ -897,31 +850,18 @@
   getJointJacobian(model,data_ref,
                    ci_RF.joint1_id,ci_RF.reference_frame,
                    Jtmp);
-<<<<<<< HEAD
   J_ref.middleRows<6>(0) = ci_RF.joint1_placement.inverse().toActionMatrix()*Jtmp;
-=======
-  J_ref.middleRows<6>(0) = Jtmp;
->>>>>>> a0dc52d6
   
   Jtmp.setZero();
   getJointJacobian(model,data_ref,
                    ci_LF.joint1_id,ci_LF.reference_frame,
                    Jtmp);
-<<<<<<< HEAD
   J_ref.middleRows<6>(6) = ci_LF.joint1_placement.inverse().toActionMatrix()*Jtmp;
   
   Eigen::VectorXd gamma(constraint_dim);
   
   gamma.segment<6>(0) = computeAcceleration(model,data_ref,ci_RF.joint1_id,ci_RF.reference_frame,ci_RF.joint1_placement).toVector();
   gamma.segment<6>(6) = computeAcceleration(model,data_ref,ci_LF.joint1_id,ci_LF.reference_frame,ci_LF.joint1_placement).toVector();
-=======
-  J_ref.middleRows<6>(6) = Jtmp;
-  
-  Eigen::VectorXd gamma(constraint_dim);
-  
-  gamma.segment<6>(0) = computeFrameAcc(model,data_ref,ci_RF.frame_id,ci_RF.reference_frame).toVector();
-  gamma.segment<6>(6) = computeFrameAcc(model,data_ref,ci_LF.frame_id,ci_LF.reference_frame).toVector();
->>>>>>> a0dc52d6
   
   BOOST_CHECK((J_ref*data_ref.ddq + gamma).isZero());
   
@@ -952,15 +892,9 @@
     const RigidContactModel::JointIndex & joint1_id = cmodel.joint1_id;
     
     // Check contact placement
-<<<<<<< HEAD
     const SE3 & iMc = cmodel.joint1_placement;
     const SE3 oMc = data_ref.oMi[joint1_id] * iMc;
     BOOST_CHECK(cdata.contact_placement.isApprox(oMc));
-=======
-    const SE3 & iMc = frame.placement;
-    const SE3 oMc = data_ref.oMi[joint_id] * iMc;
-    //BOOST_CHECK(cdata.contact_placement.isApprox(oMc));
->>>>>>> a0dc52d6
     
     // Check contact velocity
     const Motion contact_velocity_ref = iMc.actInv(data_ref.v[joint1_id]);
