--- conflicted
+++ resolved
@@ -120,11 +120,7 @@
   J.bottomRows<6>() = J_LF;
 
   // Check Forward Dynamics
-<<<<<<< HEAD
   pinocchio::crba(model, data_ref, q);
-=======
-  pinocchio::crba(model, data_ref, q, pinocchio::Convention::WORLD);
->>>>>>> fbc93a6a
   data_ref.M.triangularView<Eigen::StrictlyLower>() =
     data_ref.M.transpose().triangularView<Eigen::StrictlyLower>();
 
