//
// Copyright (c) 2020-2022 CNRS INRIA
//

#include <iostream>

#include "pinocchio/algorithm/jacobian.hpp"
#include "pinocchio/algorithm/frames.hpp"
#include "pinocchio/algorithm/kinematics.hpp"
#include "pinocchio/algorithm/crba.hpp"
#include "pinocchio/parsers/srdf.hpp"
#include "pinocchio/algorithm/aba-derivatives.hpp"
#include "pinocchio/algorithm/kinematics-derivatives.hpp"
#include "pinocchio/algorithm/frames-derivatives.hpp"
#include "pinocchio/algorithm/constrained-dynamics.hpp"
#include "pinocchio/algorithm/constrained-dynamics-derivatives.hpp"
#include "pinocchio/algorithm/joint-configuration.hpp"
#include "pinocchio/multibody/sample-models.hpp"
#include "pinocchio/spatial/classic-acceleration.hpp"

#include <boost/test/unit_test.hpp>
#include <boost/utility/binary.hpp>

#ifdef PINOCCHIO_WITH_SDFORMAT

  #include "pinocchio/parsers/sdf.hpp"

#endif // PINOCCHIO_WITH_SDFORMAT

#define KP 10.
#define KD 2 * math::sqrt(KP)

BOOST_AUTO_TEST_SUITE(BOOST_TEST_MODULE)

using namespace Eigen;
using namespace pinocchio;

BOOST_AUTO_TEST_CASE(test_sparse_constraint_dynamics_derivatives_no_contact)
{
  using namespace Eigen;
  using namespace pinocchio;

  Model model;
  buildModels::humanoidRandom(model, true);
  Data data(model), data_ref(model);

  model.lowerPositionLimit.head<3>().fill(-1.);
  model.upperPositionLimit.head<3>().fill(1.);
  VectorXd q = randomConfiguration(model);

  VectorXd v = VectorXd::Random(model.nv);
  VectorXd tau = VectorXd::Random(model.nv);

  // Contact models and data
  const PINOCCHIO_STD_VECTOR_WITH_EIGEN_ALLOCATOR(RigidConstraintModel) empty_constraint_models;
  PINOCCHIO_STD_VECTOR_WITH_EIGEN_ALLOCATOR(RigidConstraintData) empty_constraint_data;

  const double mu0 = 0.;
  ProximalSettings prox_settings(1e-12, mu0, 1);

  initConstraintDynamics(model, data, empty_constraint_models);
  constraintDynamics(
    model, data, q, v, tau, empty_constraint_models, empty_constraint_data, prox_settings);
  data.M.triangularView<Eigen::StrictlyLower>() =
    data.M.transpose().triangularView<Eigen::StrictlyLower>();
  computeConstraintDynamicsDerivatives(
    model, data, empty_constraint_models, empty_constraint_data, prox_settings);

  // Reference values
  computeABADerivatives(model, data_ref, q, v, tau);
  forwardKinematics(model, data_ref, q, v, data_ref.ddq);
  BOOST_CHECK(data_ref.ddq.isApprox(data.ddq));

  for (size_t k = 1; k < (size_t)model.njoints; ++k)
  {
    BOOST_CHECK(data_ref.oMi[k].isApprox(data.oMi[k]));
    BOOST_CHECK(data_ref.ov[k].isApprox(data.ov[k]));
    BOOST_CHECK(data_ref.v[k].isApprox(data.v[k]));
    BOOST_CHECK(data_ref.a[k].isApprox(data.a[k]));
    BOOST_CHECK(data_ref.oa[k].isApprox(data.oa[k]));
  }

  BOOST_CHECK(data_ref.ddq.isApprox(data.ddq));
  BOOST_CHECK(data_ref.dVdq.isApprox(data.dVdq));
  BOOST_CHECK(data_ref.J.isApprox(data.J));
  BOOST_CHECK(data_ref.dAdq.isApprox(data.dAdq));
  BOOST_CHECK(data_ref.dAdv.isApprox(data.dAdv));
  BOOST_CHECK(data_ref.dFdq.isApprox(data.dFdq));
  BOOST_CHECK(data_ref.dFdv.isApprox(data.dFdv));

  BOOST_CHECK(data_ref.dtau_dq.isApprox(data.dtau_dq));
  BOOST_CHECK(data_ref.dtau_dv.isApprox(data.dtau_dv));

  BOOST_CHECK(data_ref.ddq_dq.isApprox(data.ddq_dq));
  BOOST_CHECK(data_ref.ddq_dv.isApprox(data.ddq_dv));
  BOOST_CHECK(data_ref.Minv.isApprox(data.ddq_dtau));
}

BOOST_AUTO_TEST_CASE(test_sparse_constraint_dynamics_derivatives)
{
  using namespace Eigen;
  using namespace pinocchio;
  Model model;
  buildModels::humanoidRandom(model, true);
  Data data(model), data_ref(model);

  model.lowerPositionLimit.head<3>().fill(-1.);
  model.upperPositionLimit.head<3>().fill(1.);
  VectorXd q = randomConfiguration(model);

  VectorXd v = VectorXd::Random(model.nv);
  VectorXd tau = VectorXd::Random(model.nv);

  const std::string RF = "rleg6_joint";
  const Model::JointIndex RF_id = model.getJointId(RF);
  const std::string LF = "lleg6_joint";
  const Model::JointIndex LF_id = model.getJointId(LF);

  // Contact models and data
  PINOCCHIO_STD_VECTOR_WITH_EIGEN_ALLOCATOR(RigidConstraintModel) constraint_models;
  PINOCCHIO_STD_VECTOR_WITH_EIGEN_ALLOCATOR(RigidConstraintData) constraint_data;

  RigidConstraintModel ci_LF(CONTACT_6D, model, LF_id, LOCAL);
  ci_LF.joint1_placement.setRandom();
  RigidConstraintModel ci_RF(CONTACT_3D, model, RF_id, LOCAL);
  ci_RF.joint1_placement.setRandom();

  constraint_models.push_back(ci_LF);
  constraint_data.push_back(RigidConstraintData(ci_LF));
  constraint_models.push_back(ci_RF);
  constraint_data.push_back(RigidConstraintData(ci_RF));

  Eigen::DenseIndex constraint_dim = 0;
  for (size_t k = 0; k < constraint_models.size(); ++k)
    constraint_dim += constraint_models[k].size();

  const double mu0 = 0.;
  ProximalSettings prox_settings(1e-12, mu0, 1);

  initConstraintDynamics(model, data, constraint_models);
  constraintDynamics(model, data, q, v, tau, constraint_models, constraint_data, prox_settings);
  data.M.triangularView<Eigen::StrictlyLower>() =
    data.M.transpose().triangularView<Eigen::StrictlyLower>();
  computeConstraintDynamicsDerivatives(
    model, data, constraint_models, constraint_data, prox_settings);

  // Reference values
<<<<<<< HEAD
  crba(model, data_ref, q);
=======
  crba(model, data_ref, q, Convention::WORLD);
>>>>>>> fbc93a6a
  data_ref.M.triangularView<Eigen::StrictlyLower>() =
    data_ref.M.transpose().triangularView<Eigen::StrictlyLower>();
  container::aligned_vector<Force> fext((size_t)model.njoints, Force::Zero());
  for (size_t k = 0; k < constraint_models.size(); ++k)
  {
    const RigidConstraintModel & cmodel = constraint_models[k];
    const RigidConstraintData & cdata = constraint_data[k];
    fext[cmodel.joint1_id] = cmodel.joint1_placement.act(cdata.contact_force);

    BOOST_CHECK(cdata.oMc1.isApprox(data_ref.oMi[cmodel.joint1_id] * cmodel.joint1_placement));
  }

  computeABADerivatives(model, data_ref, q, v, tau, fext);
  forwardKinematics(model, data_ref, q, v);

  BOOST_CHECK(data.ddq.isApprox(data_ref.ddq));
  BOOST_CHECK(data.dVdq.isApprox(data_ref.dVdq));
  BOOST_CHECK(data.J.isApprox(data_ref.J));
  BOOST_CHECK(data.dAdq.isApprox(data_ref.dAdq));
  BOOST_CHECK(data.dAdv.isApprox(data_ref.dAdv));
  BOOST_CHECK(data.dFdq.isApprox(data_ref.dFdq));
  BOOST_CHECK(data.dFdv.isApprox(data_ref.dFdv));

  MatrixXd vLF_partial_dq(MatrixXd::Zero(6, model.nv)), aLF_partial_dq(MatrixXd::Zero(6, model.nv)),
    aLF_partial_dv(MatrixXd::Zero(6, model.nv)), aLF_partial_da(MatrixXd::Zero(6, model.nv));

  MatrixXd vRF_partial_dq(MatrixXd::Zero(6, model.nv)), aRF_partial_dq(MatrixXd::Zero(6, model.nv)),
    aRF_partial_dv(MatrixXd::Zero(6, model.nv)), aRF_partial_da(MatrixXd::Zero(6, model.nv));

  getFrameAccelerationDerivatives(
    model, data_ref, LF_id, ci_LF.joint1_placement, LOCAL, vLF_partial_dq, aLF_partial_dq,
    aLF_partial_dv, aLF_partial_da);
  getFrameAccelerationDerivatives(
    model, data_ref, RF_id, ci_RF.joint1_placement, LOCAL, vRF_partial_dq, aRF_partial_dq,
    aRF_partial_dv, aRF_partial_da);

  MatrixXd Jc(constraint_dim, model.nv);
  Jc << aLF_partial_da, aRF_partial_da.topRows<3>();

  MatrixXd K(model.nv + constraint_dim, model.nv + constraint_dim);
  K << data_ref.M, Jc.transpose(), Jc, MatrixXd::Zero(constraint_dim, constraint_dim);
  const MatrixXd Kinv = K.inverse();

  MatrixXd osim((Jc * data_ref.M.inverse() * Jc.transpose()).inverse());
  BOOST_CHECK(data.osim.isApprox(osim));

  MatrixXd ac_partial_dq(constraint_dim, model.nv);

  BOOST_CHECK(data.ov[RF_id].isApprox(data_ref.oMi[RF_id].act(data_ref.v[RF_id])));
  aRF_partial_dq.topRows<3>() +=
    cross(ci_RF.joint1_placement.actInv(data_ref.v[RF_id]).angular(), vRF_partial_dq.topRows<3>())
    - cross(
      ci_RF.joint1_placement.actInv(data_ref.v[RF_id]).linear(), vRF_partial_dq.bottomRows<3>());

  BOOST_CHECK(data.ov[LF_id].isApprox(data_ref.oMi[LF_id].act(data_ref.v[LF_id])));

  ac_partial_dq << aLF_partial_dq, aRF_partial_dq.topRows<3>();

  MatrixXd dac_dq = ac_partial_dq; // - Jc * data_ref.Minv*data_ref.dtau_dq;

  BOOST_CHECK(data.dac_dq.isApprox(dac_dq, 1e-8));
  BOOST_CHECK(Kinv.bottomLeftCorner(constraint_dim, model.nv).isApprox(osim * Jc * data_ref.Minv));

  MatrixXd df_dq = Kinv.bottomLeftCorner(constraint_dim, model.nv) * data_ref.dtau_dq
                   + Kinv.bottomRightCorner(constraint_dim, constraint_dim) * ac_partial_dq;

  MatrixXd ddq_dq = data_ref.Minv * (-data_ref.dtau_dq + Jc.transpose() * df_dq);

  BOOST_CHECK(df_dq.isApprox(data.dlambda_dq));
  BOOST_CHECK(ddq_dq.isApprox(data.ddq_dq));
}

pinocchio::Motion computeAcceleration(
  const pinocchio::Model & model,
  const pinocchio::Data & data,
  const pinocchio::JointIndex & joint_id,
  const pinocchio::ReferenceFrame reference_frame,
  const pinocchio::ContactType contact_type,
  const pinocchio::SE3 & placement = pinocchio::SE3::Identity())
{
  PINOCCHIO_UNUSED_VARIABLE(model);
  using namespace pinocchio;
  Motion res(Motion::Zero());

  const Data::SE3 & oMi = data.oMi[joint_id];
  const Data::SE3 oMc = oMi * placement;

  const Data::SE3 & iMc = placement;
  const Motion ov = oMi.act(data.v[joint_id]);
  const Motion oa = oMi.act(data.a[joint_id]);

  switch (reference_frame)
  {
  case WORLD:
    if (contact_type == CONTACT_6D)
      return oa;
    classicAcceleration(ov, oa, res.linear());
    res.angular() = oa.angular();
    break;
  case LOCAL_WORLD_ALIGNED:
    if (contact_type == CONTACT_6D)
    {
      res.linear() = oMc.rotation() * iMc.actInv(data.a[joint_id]).linear();
      res.angular() = oMi.rotation() * data.a[joint_id].angular();
    }
    else
    {
      res.linear() = oMc.rotation() * classicAcceleration(data.v[joint_id], data.a[joint_id], iMc);
      res.angular() = oMi.rotation() * data.a[joint_id].angular();
    }
    break;
  case LOCAL:
    if (contact_type == CONTACT_6D)
      return oMc.actInv(oa);
    classicAcceleration(data.v[joint_id], data.a[joint_id], iMc, res.linear());
    res.angular() = iMc.rotation().transpose() * data.a[joint_id].angular();
    break;
  default:
    break;
  }

  return res;
}

pinocchio::Motion getContactAcceleration(
  const Model & model,
  const Data & data,
  const RigidConstraintModel & cmodel,
  const pinocchio::SE3 & c1Mc2 = SE3::Identity())
{
  const Motion v1 = getFrameVelocity(
    model, data, cmodel.joint1_id, cmodel.joint1_placement, cmodel.reference_frame);
  const Motion v2 = getFrameVelocity(
    model, data, cmodel.joint2_id, cmodel.joint2_placement, cmodel.reference_frame);
  const Motion v = v1 - c1Mc2.act(v2);
  const Motion a1 = computeAcceleration(
    model, data, cmodel.joint1_id, cmodel.reference_frame, cmodel.type, cmodel.joint1_placement);
  const Motion a2 = computeAcceleration(
    model, data, cmodel.joint2_id, cmodel.reference_frame, cmodel.type, cmodel.joint2_placement);
  return a1 - c1Mc2.act(a2) + v.cross(c1Mc2.act(v2));
}

BOOST_AUTO_TEST_CASE(test_constraint_dynamics_derivatives_LOCAL_6D_fd)
{
  using namespace Eigen;
  using namespace pinocchio;

  Model model;
  buildModels::humanoidRandom(model, true);
  Data data(model), data_fd(model);

  model.lowerPositionLimit.head<3>().fill(-1.);
  model.upperPositionLimit.head<3>().fill(1.);
  VectorXd q = randomConfiguration(model);

  VectorXd v = VectorXd::Random(model.nv);
  VectorXd tau = VectorXd::Random(model.nv);

  const std::string LF = "lleg6_joint";
  const Model::JointIndex LF_id = model.getJointId(LF);

  // Contact models and data
  PINOCCHIO_STD_VECTOR_WITH_EIGEN_ALLOCATOR(RigidConstraintModel) constraint_models;
  PINOCCHIO_STD_VECTOR_WITH_EIGEN_ALLOCATOR(RigidConstraintData) constraint_data;

  RigidConstraintModel ci_LF(CONTACT_6D, model, LF_id, LOCAL);
  ci_LF.joint1_placement.setRandom();
  ci_LF.corrector.Kp.array() = KP;
  ci_LF.corrector.Kd.array() = KD;

  constraint_models.push_back(ci_LF);
  constraint_data.push_back(RigidConstraintData(ci_LF));

  Eigen::DenseIndex constraint_dim = 0;
  for (size_t k = 0; k < constraint_models.size(); ++k)
    constraint_dim += constraint_models[k].size();

  const double mu0 = 0.;
  ProximalSettings prox_settings(1e-12, mu0, 1);

  initConstraintDynamics(model, data, constraint_models);
  constraintDynamics(model, data, q, v, tau, constraint_models, constraint_data, prox_settings);
  const Data::TangentVectorType a = data.ddq;
  computeConstraintDynamicsDerivatives(
    model, data, constraint_models, constraint_data, prox_settings);

  // Data_fd
  initConstraintDynamics(model, data_fd, constraint_models);

  MatrixXd ddq_partial_dq_fd(model.nv, model.nv);
  ddq_partial_dq_fd.setZero();
  MatrixXd ddq_partial_dv_fd(model.nv, model.nv);
  ddq_partial_dv_fd.setZero();
  MatrixXd ddq_partial_dtau_fd(model.nv, model.nv);
  ddq_partial_dtau_fd.setZero();

  MatrixXd lambda_partial_dtau_fd(constraint_dim, model.nv);
  lambda_partial_dtau_fd.setZero();
  MatrixXd lambda_partial_dq_fd(constraint_dim, model.nv);
  lambda_partial_dq_fd.setZero();
  MatrixXd lambda_partial_dv_fd(constraint_dim, model.nv);
  lambda_partial_dv_fd.setZero();

  const VectorXd ddq0 = constraintDynamics(
    model, data_fd, q, v, tau, constraint_models, constraint_data, prox_settings);
  const VectorXd lambda0 = data_fd.lambda_c;
  VectorXd v_eps(VectorXd::Zero(model.nv));
  VectorXd q_plus(model.nq);
  VectorXd ddq_plus(model.nv);

  VectorXd lambda_plus(constraint_dim);

  const double alpha = 1e-8;
  forwardKinematics(model, data, q, v, a);

  for (int k = 0; k < model.nv; ++k)
  {
    v_eps[k] += alpha;
    q_plus = integrate(model, q, v_eps);
    ddq_plus = constraintDynamics(
      model, data_fd, q_plus, v, tau, constraint_models, constraint_data, prox_settings);
    ddq_partial_dq_fd.col(k) = (ddq_plus - ddq0) / alpha;
    lambda_partial_dq_fd.col(k) = (data_fd.lambda_c - lambda0) / alpha;
    v_eps[k] = 0.;
  }

  BOOST_CHECK(ddq_partial_dq_fd.isApprox(data.ddq_dq, sqrt(alpha)));
  BOOST_CHECK(lambda_partial_dq_fd.isApprox(data.dlambda_dq, sqrt(alpha)));
<<<<<<< HEAD
  // std::cout << "lambda_partial_dq_fd:\n" << lambda_partial_dq_fd << std::endl;
  // std::cout << "data.dlambda_dq:\n" << data.dlambda_dq << std::endl;
=======
>>>>>>> fbc93a6a

  VectorXd v_plus(v);
  for (int k = 0; k < model.nv; ++k)
  {
    v_plus[k] += alpha;
    ddq_plus = constraintDynamics(
      model, data_fd, q, v_plus, tau, constraint_models, constraint_data, prox_settings);
    ddq_partial_dv_fd.col(k) = (ddq_plus - ddq0) / alpha;
    lambda_partial_dv_fd.col(k) = (data_fd.lambda_c - lambda0) / alpha;
    v_plus[k] -= alpha;
  }

  BOOST_CHECK(ddq_partial_dv_fd.isApprox(data.ddq_dv, sqrt(alpha)));
  BOOST_CHECK(lambda_partial_dv_fd.isApprox(data.dlambda_dv, sqrt(alpha)));

  VectorXd tau_plus(tau);
  for (int k = 0; k < model.nv; ++k)
  {
    tau_plus[k] += alpha;
    ddq_plus = constraintDynamics(
      model, data_fd, q, v, tau_plus, constraint_models, constraint_data, prox_settings);
    ddq_partial_dtau_fd.col(k) = (ddq_plus - ddq0) / alpha;
    lambda_partial_dtau_fd.col(k) = (data_fd.lambda_c - lambda0) / alpha;
    tau_plus[k] -= alpha;
  }

  BOOST_CHECK(lambda_partial_dtau_fd.isApprox(data.dlambda_dtau, sqrt(alpha)));
  BOOST_CHECK(ddq_partial_dtau_fd.isApprox(data.ddq_dtau, sqrt(alpha)));
}

PINOCCHIO_STD_VECTOR_WITH_EIGEN_ALLOCATOR(pinocchio::RigidConstraintData)
createData(
  const PINOCCHIO_STD_VECTOR_WITH_EIGEN_ALLOCATOR(pinocchio::RigidConstraintModel)
  & constraint_models)
{
  PINOCCHIO_STD_VECTOR_WITH_EIGEN_ALLOCATOR(pinocchio::RigidConstraintData) constraint_datas;
  for (size_t k = 0; k < constraint_models.size(); ++k)
    constraint_datas.push_back(pinocchio::RigidConstraintData(constraint_models[k]));

  return constraint_datas;
}

BOOST_AUTO_TEST_CASE(test_correction_6D)
{
  using namespace Eigen;
  using namespace pinocchio;

  Model model;
  buildModels::humanoidRandom(model, true);
  Data data(model), data_fd(model);

  model.lowerPositionLimit.head<3>().fill(-1.);
  model.upperPositionLimit.head<3>().fill(1.);
  VectorXd q = randomConfiguration(model);

  VectorXd v = VectorXd::Random(model.nv);
  VectorXd tau = VectorXd::Random(model.nv);
  const double mu = 0.;
  ProximalSettings prox_settings(1e-12, mu, 1);

  const std::string RF = "rleg6_joint";
  const Model::JointIndex RF_id = model.getJointId(RF);
  const std::string LF = "lleg6_joint";
  const Model::JointIndex LF_id = model.getJointId(LF);

  // Contact models and data
  PINOCCHIO_STD_VECTOR_WITH_EIGEN_ALLOCATOR(RigidConstraintModel) constraint_models;

  RigidConstraintModel ci_RF(CONTACT_6D, model, RF_id, LOCAL);
  ci_RF.joint1_placement.setRandom();
  ci_RF.joint2_placement.setRandom();
  ci_RF.corrector.Kp.array() = KP;
  ci_RF.corrector.Kd.array() = KD;
  constraint_models.push_back(ci_RF);

  RigidConstraintModel ci_LF(CONTACT_3D, model, LF_id, LOCAL);
  ci_LF.joint1_placement.setRandom();
  ci_LF.joint2_placement.setRandom();
  ci_LF.corrector.Kp.array() = KP;
  ci_LF.corrector.Kd.array() = KD;
  constraint_models.push_back(ci_LF);

  Eigen::DenseIndex constraint_dim = 0;
  for (size_t k = 0; k < constraint_models.size(); ++k)
    constraint_dim += constraint_models[k].size();

  PINOCCHIO_STD_VECTOR_WITH_EIGEN_ALLOCATOR(RigidConstraintData)
  constraint_datas = createData(constraint_models);
  initConstraintDynamics(model, data, constraint_models);
  const Eigen::VectorXd ddq0 =
    constraintDynamics(model, data, q, v, tau, constraint_models, constraint_datas, prox_settings);

  Eigen::MatrixXd ddq_dq(model.nv, model.nv), ddq_dv(model.nv, model.nv),
    ddq_dtau(model.nv, model.nv);
  Eigen::MatrixXd dlambda_dq(constraint_dim, model.nv), dlambda_dv(constraint_dim, model.nv),
    dlambda_dtau(constraint_dim, model.nv);

  computeConstraintDynamicsDerivatives(
    model, data, constraint_models, constraint_datas, prox_settings, ddq_dq, ddq_dv, ddq_dtau,
    dlambda_dq, dlambda_dv, dlambda_dtau);
  computeForwardKinematicsDerivatives(model, data, q, v, 0 * v);

  Data::Matrix6x dv_RF_dq_L(Data::Matrix6x::Zero(6, model.nv));
  Data::Matrix6x dv_RF_dv_L(Data::Matrix6x::Zero(6, model.nv));
  getFrameVelocityDerivatives(
    model, data, ci_RF.joint1_id, ci_RF.joint1_placement, ci_RF.reference_frame, dv_RF_dq_L,
    dv_RF_dv_L);

  Data::Matrix6x dv_LF_dq_L(Data::Matrix6x::Zero(6, model.nv));
  Data::Matrix6x dv_LF_dv_L(Data::Matrix6x::Zero(6, model.nv));
  getFrameVelocityDerivatives(
    model, data, ci_LF.joint1_id, ci_LF.joint1_placement, ci_LF.reference_frame, dv_LF_dq_L,
    dv_LF_dv_L);

  const double eps = 1e-8;
  Data::Matrix6x dacc_corrector_RF_dq(6, model.nv);
  dacc_corrector_RF_dq.setZero();
  Data::Matrix6x dacc_corrector_RF_dv(6, model.nv);
  dacc_corrector_RF_dv.setZero();
  Data::Matrix3x dacc_corrector_LF_dq(3, model.nv);
  dacc_corrector_LF_dq.setZero();
  Data::Matrix3x dacc_corrector_LF_dv(3, model.nv);
  dacc_corrector_LF_dv.setZero();

  {
    const SE3::Matrix6 Jlog = Jlog6(constraint_datas[0].c1Mc2.inverse());
    dacc_corrector_RF_dq = -(ci_RF.corrector.Kp.asDiagonal() * Jlog * dv_RF_dv_L);
    dacc_corrector_RF_dq -= ci_RF.corrector.Kd.asDiagonal() * dv_RF_dq_L;

    dacc_corrector_RF_dv = -(ci_RF.corrector.Kd.asDiagonal() * dv_RF_dv_L);
    BOOST_CHECK(dv_RF_dv_L.isApprox(data.contact_chol.matrix().topRightCorner(6, model.nv)));
  }

  {
    dacc_corrector_LF_dq = -(ci_LF.corrector.Kp.asDiagonal() * dv_LF_dv_L.topRows<3>());
    dacc_corrector_LF_dq -= ci_LF.corrector.Kd.asDiagonal() * dv_LF_dq_L.topRows<3>();
    for (Eigen::DenseIndex k = 0; k < model.nv; ++k)
    {
      dacc_corrector_LF_dq.col(k) +=
        ci_LF.corrector.Kp.asDiagonal()
        * dv_LF_dv_L.col(k).tail<3>().cross(constraint_datas[1].contact_placement_error.linear());
    }

    dacc_corrector_LF_dv = -(ci_LF.corrector.Kd.asDiagonal() * dv_LF_dv_L.topRows<3>());
    BOOST_CHECK(dv_LF_dv_L.topRows<3>().isApprox(
      data.contact_chol.matrix().topRightCorner(9, model.nv).bottomRows<3>()));
  }

  PINOCCHIO_STD_VECTOR_WITH_EIGEN_ALLOCATOR(RigidConstraintData)
  constraint_datas_fd = createData(constraint_models);
  initConstraintDynamics(model, data_fd, constraint_models);

  Data::Matrix6x dacc_corrector_RF_dq_fd(6, model.nv);
  Data::Matrix3x dacc_corrector_LF_dq_fd(3, model.nv);

  Eigen::MatrixXd ddq_dq_fd(model.nv, model.nv), ddq_dv_fd(model.nv, model.nv),
    ddq_dtau_fd(model.nv, model.nv);
  Eigen::MatrixXd dlambda_dq_fd(constraint_dim, model.nv), dlambda_dv_fd(constraint_dim, model.nv),
    dlambda_dtau_fd(constraint_dim, model.nv);

  for (Eigen::DenseIndex k = 0; k < model.nv; ++k)
  {
    Eigen::VectorXd v_eps = Eigen::VectorXd::Zero(model.nv);
    v_eps[k] = eps;
    const Eigen::VectorXd q_plus = integrate(model, q, v_eps);

    Eigen::VectorXd ddq_plus = constraintDynamics(
      model, data_fd, q_plus, v, tau, constraint_models, constraint_datas_fd, prox_settings);
    dacc_corrector_RF_dq_fd.col(k) = (constraint_datas_fd[0].contact_acceleration_error
                                      - constraint_datas[0].contact_acceleration_error)
                                       .toVector()
                                     / eps;
    dacc_corrector_LF_dq_fd.col(k) = (constraint_datas_fd[1].contact_acceleration_error.linear()
                                      - constraint_datas[1].contact_acceleration_error.linear())
                                     / eps;

    ddq_dq_fd.col(k) = (ddq_plus - ddq0) / eps;
  }

  BOOST_CHECK(ddq_dq_fd.isApprox(ddq_dq, sqrt(eps)));
  //  std::cout << "ddq_dq_fd:\n" << ddq_dq_fd - ddq_dq << std::endl;
  //  std::cout << "ddq_dq:\n" << ddq_dq << std::endl;
  BOOST_CHECK(dacc_corrector_RF_dq.isApprox(dacc_corrector_RF_dq_fd, sqrt(eps)));
  BOOST_CHECK(dacc_corrector_LF_dq.isApprox(dacc_corrector_LF_dq_fd, sqrt(eps)));
  // std::cout << "dacc_corrector_RF_dq:\n" << dacc_corrector_RF_dq << std::endl;
  // std::cout << "dacc_corrector_RF_dq_fd:\n" << dacc_corrector_RF_dq_fd << std::endl;

  Data::Matrix6x dacc_corrector_RF_dv_fd(6, model.nv);
  Data::Matrix3x dacc_corrector_LF_dv_fd(3, model.nv);
  for (Eigen::DenseIndex k = 0; k < model.nv; ++k)
  {
    Eigen::VectorXd v_plus(v);
    v_plus[k] += eps;

    Eigen::VectorXd ddq_plus = constraintDynamics(
      model, data_fd, q, v_plus, tau, constraint_models, constraint_datas_fd, prox_settings);
    dacc_corrector_RF_dv_fd.col(k) = (constraint_datas_fd[0].contact_acceleration_error
                                      - constraint_datas[0].contact_acceleration_error)
                                       .toVector()
                                     / eps;
    dacc_corrector_LF_dv_fd.col(k) = (constraint_datas_fd[1].contact_acceleration_error.linear()
                                      - constraint_datas[1].contact_acceleration_error.linear())
                                     / eps;

    ddq_dv_fd.col(k) = (ddq_plus - ddq0) / eps;
  }
  BOOST_CHECK(ddq_dv_fd.isApprox(ddq_dv, sqrt(eps)));
  BOOST_CHECK(dacc_corrector_RF_dv.isApprox(dacc_corrector_RF_dv_fd, sqrt(eps)));
  BOOST_CHECK(dacc_corrector_LF_dv.isApprox(dacc_corrector_LF_dv_fd, sqrt(eps)));

  Data::Matrix6x dacc_corrector_RF_dtau_fd(6, model.nv);
  Data::Matrix3x dacc_corrector_LF_dtau_fd(3, model.nv);
  for (Eigen::DenseIndex k = 0; k < model.nv; ++k)
  {
    Eigen::VectorXd tau_plus(tau);
    tau_plus[k] += eps;

    Eigen::VectorXd ddq_plus = constraintDynamics(
      model, data_fd, q, v, tau_plus, constraint_models, constraint_datas_fd, prox_settings);
    dacc_corrector_RF_dtau_fd.col(k) = (constraint_datas_fd[0].contact_acceleration_error
                                        - constraint_datas[0].contact_acceleration_error)
                                         .toVector()
                                       / eps;
    dacc_corrector_LF_dtau_fd.col(k) = (constraint_datas_fd[1].contact_acceleration_error.linear()
                                        - constraint_datas[1].contact_acceleration_error.linear())
                                       / eps;

    ddq_dtau_fd.col(k) = (ddq_plus - ddq0) / eps;
  }
  BOOST_CHECK(ddq_dtau_fd.isApprox(ddq_dtau, sqrt(eps)));
  BOOST_CHECK(dacc_corrector_RF_dtau_fd.isZero(sqrt(eps)));
  BOOST_CHECK(dacc_corrector_LF_dtau_fd.isZero(sqrt(eps)));
}

BOOST_AUTO_TEST_CASE(test_constraint_dynamics_derivatives_LOCAL_3D_fd)
{
  using namespace Eigen;
  using namespace pinocchio;

  Model model;
  buildModels::humanoidRandom(model, true);
  Data data(model), data_fd(model);

  model.lowerPositionLimit.head<3>().fill(-1.);
  model.upperPositionLimit.head<3>().fill(1.);
  VectorXd q = randomConfiguration(model);

  VectorXd v = VectorXd::Random(model.nv);
  VectorXd tau = VectorXd::Random(model.nv);

  const std::string RF = "rleg6_joint";
  const Model::JointIndex RF_id = model.getJointId(RF);
  const std::string LF = "lleg6_joint";
  //  const Model::JointIndex LF_id = model.getJointId(LF);

  // Contact models and data
  PINOCCHIO_STD_VECTOR_WITH_EIGEN_ALLOCATOR(RigidConstraintModel) constraint_models;
  PINOCCHIO_STD_VECTOR_WITH_EIGEN_ALLOCATOR(RigidConstraintData) constraint_data;

  RigidConstraintModel ci_RF(CONTACT_3D, model, RF_id, LOCAL);
  ci_RF.joint1_placement.setRandom();
  ci_RF.corrector.Kp.array() = KP;
  ci_RF.corrector.Kd.array() = KD;
  constraint_models.push_back(ci_RF);
  constraint_data.push_back(RigidConstraintData(ci_RF));

  Eigen::DenseIndex constraint_dim = 0;
  for (size_t k = 0; k < constraint_models.size(); ++k)
    constraint_dim += constraint_models[k].size();

  const double mu0 = 0.;
  ProximalSettings prox_settings(1e-12, mu0, 1);

  initConstraintDynamics(model, data, constraint_models);
  constraintDynamics(model, data, q, v, tau, constraint_models, constraint_data, prox_settings);
  const Data::TangentVectorType a = data.ddq;
  data.M.triangularView<Eigen::StrictlyLower>() =
    data.M.transpose().triangularView<Eigen::StrictlyLower>();
  computeConstraintDynamicsDerivatives(
    model, data, constraint_models, constraint_data, prox_settings);

  // Data_fd
  initConstraintDynamics(model, data_fd, constraint_models);

  MatrixXd ddq_partial_dq_fd(model.nv, model.nv);
  ddq_partial_dq_fd.setZero();
  MatrixXd ddq_partial_dv_fd(model.nv, model.nv);
  ddq_partial_dv_fd.setZero();
  MatrixXd ddq_partial_dtau_fd(model.nv, model.nv);
  ddq_partial_dtau_fd.setZero();

  MatrixXd lambda_partial_dtau_fd(constraint_dim, model.nv);
  lambda_partial_dtau_fd.setZero();
  MatrixXd lambda_partial_dq_fd(constraint_dim, model.nv);
  lambda_partial_dq_fd.setZero();
  MatrixXd lambda_partial_dv_fd(constraint_dim, model.nv);
  lambda_partial_dv_fd.setZero();

  const VectorXd ddq0 = constraintDynamics(
    model, data_fd, q, v, tau, constraint_models, constraint_data, prox_settings);
  const VectorXd lambda0 = data_fd.lambda_c;
  VectorXd v_eps(VectorXd::Zero(model.nv));
  VectorXd q_plus(model.nq);
  VectorXd ddq_plus(model.nv);

  VectorXd lambda_plus(constraint_dim);

  const double alpha = 1e-8;
  forwardKinematics(model, data, q, v, a);

  for (int k = 0; k < model.nv; ++k)
  {
    v_eps[k] += alpha;
    q_plus = integrate(model, q, v_eps);
    ddq_plus = constraintDynamics(
      model, data_fd, q_plus, v, tau, constraint_models, constraint_data, prox_settings);
    ddq_partial_dq_fd.col(k) = (ddq_plus - ddq0) / alpha;
    lambda_partial_dq_fd.col(k) = (data_fd.lambda_c - lambda0) / alpha;
    v_eps[k] = 0.;
  }

  BOOST_CHECK(ddq_partial_dq_fd.isApprox(data.ddq_dq, sqrt(alpha)));
  BOOST_CHECK(lambda_partial_dq_fd.isApprox(data.dlambda_dq, sqrt(alpha)));

  VectorXd v_plus(v);
  for (int k = 0; k < model.nv; ++k)
  {
    v_plus[k] += alpha;
    ddq_plus = constraintDynamics(
      model, data_fd, q, v_plus, tau, constraint_models, constraint_data, prox_settings);
    ddq_partial_dv_fd.col(k) = (ddq_plus - ddq0) / alpha;
    lambda_partial_dv_fd.col(k) = (data_fd.lambda_c - lambda0) / alpha;
    v_plus[k] -= alpha;
  }

  BOOST_CHECK(ddq_partial_dv_fd.isApprox(data.ddq_dv, sqrt(alpha)));
  BOOST_CHECK(lambda_partial_dv_fd.isApprox(data.dlambda_dv, sqrt(alpha)));

  VectorXd tau_plus(tau);
  for (int k = 0; k < model.nv; ++k)
  {
    tau_plus[k] += alpha;
    ddq_plus = constraintDynamics(
      model, data_fd, q, v, tau_plus, constraint_models, constraint_data, prox_settings);
    ddq_partial_dtau_fd.col(k) = (ddq_plus - ddq0) / alpha;
    lambda_partial_dtau_fd.col(k) = (data_fd.lambda_c - lambda0) / alpha;
    tau_plus[k] -= alpha;
  }

  BOOST_CHECK(lambda_partial_dtau_fd.isApprox(data.dlambda_dtau, sqrt(alpha)));
  BOOST_CHECK(ddq_partial_dtau_fd.isApprox(data.ddq_dtau, sqrt(alpha)));
}

BOOST_AUTO_TEST_CASE(test_constraint_dynamics_derivatives_LOCAL_3D_fd_prox)
{
  using namespace Eigen;
  using namespace pinocchio;

  Model model;
  buildModels::humanoidRandom(model, true);
  Data data(model), data_fd(model);

  model.lowerPositionLimit.head<3>().fill(-1.);
  model.upperPositionLimit.head<3>().fill(1.);
  VectorXd q = randomConfiguration(model);

  VectorXd v = VectorXd::Random(model.nv);
  VectorXd tau = VectorXd::Random(model.nv);

  const std::string RF = "rleg6_joint";
  const Model::JointIndex RF_id = model.getJointId(RF);
  const std::string LF = "lleg6_joint";
  //  const Model::JointIndex LF_id = model.getJointId(LF);

  // Contact models and data
  PINOCCHIO_STD_VECTOR_WITH_EIGEN_ALLOCATOR(RigidConstraintModel) constraint_models;
  PINOCCHIO_STD_VECTOR_WITH_EIGEN_ALLOCATOR(RigidConstraintData) constraint_data;

  RigidConstraintModel ci_RF(CONTACT_3D, model, RF_id, LOCAL);
  ci_RF.joint1_placement.setRandom();
  ci_RF.corrector.Kp.array() = KP;
  ci_RF.corrector.Kd.array() = KD;
  constraint_models.push_back(ci_RF);
  constraint_data.push_back(RigidConstraintData(ci_RF));

  Eigen::DenseIndex constraint_dim = 0;
  for (size_t k = 0; k < constraint_models.size(); ++k)
    constraint_dim += constraint_models[k].size();

  const double mu0 = 1e-4;
  ProximalSettings prox_settings(1e-12, mu0, 20);

  initConstraintDynamics(model, data, constraint_models);
  VectorXd a_res =
    constraintDynamics(model, data, q, v, tau, constraint_models, constraint_data, prox_settings);
  BOOST_CHECK(prox_settings.iter > 1 && prox_settings.iter <= prox_settings.max_iter);
  const Data::TangentVectorType a = data.ddq;
  data.M.triangularView<Eigen::StrictlyLower>() =
    data.M.transpose().triangularView<Eigen::StrictlyLower>();
  computeConstraintDynamicsDerivatives(
    model, data, constraint_models, constraint_data, prox_settings);

  ProximalSettings prox_settings_fd(1e-12, mu0, 20);
  // Data_fd
  initConstraintDynamics(model, data_fd, constraint_models);

  MatrixXd ddq_partial_dq_fd(model.nv, model.nv);
  ddq_partial_dq_fd.setZero();
  MatrixXd ddq_partial_dv_fd(model.nv, model.nv);
  ddq_partial_dv_fd.setZero();
  MatrixXd ddq_partial_dtau_fd(model.nv, model.nv);
  ddq_partial_dtau_fd.setZero();

  MatrixXd lambda_partial_dtau_fd(constraint_dim, model.nv);
  lambda_partial_dtau_fd.setZero();
  MatrixXd lambda_partial_dq_fd(constraint_dim, model.nv);
  lambda_partial_dq_fd.setZero();
  MatrixXd lambda_partial_dv_fd(constraint_dim, model.nv);
  lambda_partial_dv_fd.setZero();

  const VectorXd ddq0 = constraintDynamics(
    model, data_fd, q, v, tau, constraint_models, constraint_data, prox_settings_fd);
  BOOST_CHECK(a_res.isApprox(ddq0));
  const VectorXd lambda0 = data_fd.lambda_c;

  computeConstraintDynamicsDerivatives(
    model, data_fd, constraint_models, constraint_data, prox_settings_fd);
  BOOST_CHECK(data_fd.dlambda_dtau.isApprox(data.dlambda_dtau));

  VectorXd v_eps(VectorXd::Zero(model.nv));
  VectorXd q_plus(model.nq);
  VectorXd ddq_plus(model.nv);

  VectorXd lambda_plus(constraint_dim);

  const double alpha = 1e-8;
  forwardKinematics(model, data, q, v, a);

  for (int k = 0; k < model.nv; ++k)
  {
    v_eps[k] += alpha;
    q_plus = integrate(model, q, v_eps);
    ddq_plus = constraintDynamics(
      model, data_fd, q_plus, v, tau, constraint_models, constraint_data, prox_settings_fd);
    ddq_partial_dq_fd.col(k) = (ddq_plus - ddq0) / alpha;
    lambda_partial_dq_fd.col(k) = (data_fd.lambda_c - lambda0) / alpha;
    v_eps[k] = 0.;
  }

  BOOST_CHECK(ddq_partial_dq_fd.isApprox(data.ddq_dq, sqrt(alpha)));
  BOOST_CHECK(lambda_partial_dq_fd.isApprox(data.dlambda_dq, sqrt(alpha)));

  VectorXd v_plus(v);
  for (int k = 0; k < model.nv; ++k)
  {
    v_plus[k] += alpha;
    ddq_plus = constraintDynamics(
      model, data_fd, q, v_plus, tau, constraint_models, constraint_data, prox_settings_fd);
    ddq_partial_dv_fd.col(k) = (ddq_plus - ddq0) / alpha;
    lambda_partial_dv_fd.col(k) = (data_fd.lambda_c - lambda0) / alpha;
    v_plus[k] -= alpha;
  }

  BOOST_CHECK(ddq_partial_dv_fd.isApprox(data.ddq_dv, sqrt(alpha)));
  BOOST_CHECK(lambda_partial_dv_fd.isApprox(data.dlambda_dv, sqrt(alpha)));

  VectorXd tau_plus(tau);
  for (int k = 0; k < model.nv; ++k)
  {
    tau_plus[k] += alpha;
    ddq_plus = constraintDynamics(
      model, data_fd, q, v, tau_plus, constraint_models, constraint_data, prox_settings_fd);
    ddq_partial_dtau_fd.col(k) = (ddq_plus - ddq0) / alpha;
    lambda_partial_dtau_fd.col(k) = (data_fd.lambda_c - lambda0) / alpha;
    tau_plus[k] -= alpha;
  }

  BOOST_CHECK(lambda_partial_dtau_fd.isApprox(data.dlambda_dtau, sqrt(alpha)));
  BOOST_CHECK(ddq_partial_dtau_fd.isApprox(data.ddq_dtau, sqrt(alpha)));
}

BOOST_AUTO_TEST_CASE(test_constraint_dynamics_derivatives_LOCAL_loop_closure_3D_fd_prox)
{
  using namespace Eigen;
  using namespace pinocchio;

  Model model;
  buildModels::humanoidRandom(model, true);
  Data data(model), data_fd(model);

  model.lowerPositionLimit.head<3>().fill(-1.);
  model.upperPositionLimit.head<3>().fill(1.);
  VectorXd q = randomConfiguration(model);

  VectorXd v = VectorXd::Random(model.nv);
  VectorXd tau = VectorXd::Random(model.nv);

  const std::string RF = "rleg6_joint";
  const Model::JointIndex RF_id = model.getJointId(RF);
  const std::string LF = "lleg6_joint";
  const Model::JointIndex LF_id = model.getJointId(LF);

  // Contact models and data
  PINOCCHIO_STD_VECTOR_WITH_EIGEN_ALLOCATOR(RigidConstraintModel) constraint_models;
  PINOCCHIO_STD_VECTOR_WITH_EIGEN_ALLOCATOR(RigidConstraintData) constraint_data;

  RigidConstraintModel ci_RF(CONTACT_3D, model, RF_id, LF_id, LOCAL);
  ci_RF.corrector.Kp.array() = KP;
  ci_RF.corrector.Kd.array() = KD;
  ci_RF.joint1_placement.setRandom();
  forwardKinematics(model, data, q);
  // data.oMi[LF_id] * ci_RF.joint2_placement = data.oMi[RF_id] * ci_RF.joint1_placement;
  ci_RF.joint2_placement = data.oMi[LF_id].inverse() * data.oMi[RF_id] * ci_RF.joint1_placement;

  constraint_models.push_back(ci_RF);
  constraint_data.push_back(RigidConstraintData(ci_RF));

  Eigen::DenseIndex constraint_dim = 0;
  for (size_t k = 0; k < constraint_models.size(); ++k)
    constraint_dim += constraint_models[k].size();

  const double mu0 = 1e-4;
  ProximalSettings prox_settings(1e-12, mu0, 20);

  initConstraintDynamics(model, data, constraint_models);
  VectorXd a_res =
    constraintDynamics(model, data, q, v, tau, constraint_models, constraint_data, prox_settings);
  BOOST_CHECK(prox_settings.iter > 1 && prox_settings.iter <= prox_settings.max_iter);
  const Data::TangentVectorType a = data.ddq;
  data.M.triangularView<Eigen::StrictlyLower>() =
    data.M.transpose().triangularView<Eigen::StrictlyLower>();
  computeConstraintDynamicsDerivatives(
    model, data, constraint_models, constraint_data, prox_settings);

  ProximalSettings prox_settings_fd(1e-12, mu0, 20);
  // Data_fd
  initConstraintDynamics(model, data_fd, constraint_models);

  MatrixXd ddq_partial_dq_fd(model.nv, model.nv);
  ddq_partial_dq_fd.setZero();
  MatrixXd ddq_partial_dv_fd(model.nv, model.nv);
  ddq_partial_dv_fd.setZero();
  MatrixXd ddq_partial_dtau_fd(model.nv, model.nv);
  ddq_partial_dtau_fd.setZero();

  MatrixXd lambda_partial_dtau_fd(constraint_dim, model.nv);
  lambda_partial_dtau_fd.setZero();
  MatrixXd lambda_partial_dq_fd(constraint_dim, model.nv);
  lambda_partial_dq_fd.setZero();
  MatrixXd lambda_partial_dv_fd(constraint_dim, model.nv);
  lambda_partial_dv_fd.setZero();

  const VectorXd ddq0 = constraintDynamics(
    model, data_fd, q, v, tau, constraint_models, constraint_data, prox_settings_fd);
  BOOST_CHECK(a_res.isApprox(ddq0));
  const VectorXd lambda0 = data_fd.lambda_c;

  computeConstraintDynamicsDerivatives(
    model, data_fd, constraint_models, constraint_data, prox_settings_fd);
  BOOST_CHECK(data_fd.dlambda_dtau.isApprox(data.dlambda_dtau));

  VectorXd v_eps(VectorXd::Zero(model.nv));
  VectorXd q_plus(model.nq);
  VectorXd ddq_plus(model.nv);

  VectorXd lambda_plus(constraint_dim);

  const double alpha = 1e-8;
  forwardKinematics(model, data, q, v, a);

  for (int k = 0; k < model.nv; ++k)
  {
    v_eps[k] += alpha;
    q_plus = integrate(model, q, v_eps);
    ddq_plus = constraintDynamics(
      model, data_fd, q_plus, v, tau, constraint_models, constraint_data, prox_settings_fd);
    ddq_partial_dq_fd.col(k) = (ddq_plus - ddq0) / alpha;
    lambda_partial_dq_fd.col(k) = (data_fd.lambda_c - lambda0) / alpha;
    v_eps[k] = 0.;
  }

  BOOST_CHECK(ddq_partial_dq_fd.isApprox(data.ddq_dq, sqrt(alpha)));
  BOOST_CHECK(lambda_partial_dq_fd.isApprox(data.dlambda_dq, sqrt(alpha)));

  VectorXd v_plus(v);
  for (int k = 0; k < model.nv; ++k)
  {
    v_plus[k] += alpha;
    ddq_plus = constraintDynamics(
      model, data_fd, q, v_plus, tau, constraint_models, constraint_data, prox_settings_fd);
    ddq_partial_dv_fd.col(k) = (ddq_plus - ddq0) / alpha;
    lambda_partial_dv_fd.col(k) = (data_fd.lambda_c - lambda0) / alpha;
    v_plus[k] -= alpha;
  }

  BOOST_CHECK(ddq_partial_dv_fd.isApprox(data.ddq_dv, sqrt(alpha)));
  BOOST_CHECK(lambda_partial_dv_fd.isApprox(data.dlambda_dv, sqrt(alpha)));

  VectorXd tau_plus(tau);
  for (int k = 0; k < model.nv; ++k)
  {
    tau_plus[k] += alpha;
    ddq_plus = constraintDynamics(
      model, data_fd, q, v, tau_plus, constraint_models, constraint_data, prox_settings_fd);
    ddq_partial_dtau_fd.col(k) = (ddq_plus - ddq0) / alpha;
    lambda_partial_dtau_fd.col(k) = (data_fd.lambda_c - lambda0) / alpha;
    tau_plus[k] -= alpha;
  }

  BOOST_CHECK(lambda_partial_dtau_fd.isApprox(data.dlambda_dtau, sqrt(alpha)));
  BOOST_CHECK(ddq_partial_dtau_fd.isApprox(data.ddq_dtau, sqrt(alpha)));
}

BOOST_AUTO_TEST_CASE(test_constraint_dynamics_derivatives_LOCAL_3D_loop_closure_j2_fd)
{
  using namespace Eigen;
  using namespace pinocchio;

  Model model;
  buildModels::humanoidRandom(model, true);
  Data data(model), data_fd(model);

  model.lowerPositionLimit.head<3>().fill(-1.);
  model.upperPositionLimit.head<3>().fill(1.);
  VectorXd q = randomConfiguration(model);

  VectorXd v = VectorXd::Random(model.nv);
  VectorXd tau = VectorXd::Random(model.nv);

  const std::string RF = "rleg6_joint";
  // const Model::JointIndex RF_id = model.getJointId(RF);
  const std::string LF = "lleg6_joint";
  //  const Model::JointIndex LF_id = model.getJointId(LF);

  // Contact models and data
  PINOCCHIO_STD_VECTOR_WITH_EIGEN_ALLOCATOR(RigidConstraintModel) constraint_models;
  PINOCCHIO_STD_VECTOR_WITH_EIGEN_ALLOCATOR(RigidConstraintData) constraint_data;

  // Add Loop Closure Constraint

  const std::string RA = "rarm5_joint";
  const Model::JointIndex RA_id = model.getJointId(RA);
  const std::string LA = "larm5_joint";
  // const Model::JointIndex LA_id = model.getJointId(LA);

  RigidConstraintModel ci_closure(
    CONTACT_3D, model, 0, SE3::Identity(), RA_id, SE3::Random(), LOCAL);
  ci_closure.corrector.Kp.array() = KP;
  ci_closure.corrector.Kd.array() = KD;
  constraint_models.push_back(ci_closure);
  constraint_data.push_back(RigidConstraintData(ci_closure));
  // End of Loopo Closure Constraint

  Eigen::DenseIndex constraint_dim = 0;
  for (size_t k = 0; k < constraint_models.size(); ++k)
    constraint_dim += constraint_models[k].size();

  const double mu0 = 0.;
  ProximalSettings prox_settings(1e-12, mu0, 1);

  initConstraintDynamics(model, data, constraint_models);
  constraintDynamics(model, data, q, v, tau, constraint_models, constraint_data, prox_settings);
  const Data::TangentVectorType a = data.ddq;
  data.M.triangularView<Eigen::StrictlyLower>() =
    data.M.transpose().triangularView<Eigen::StrictlyLower>();
  computeConstraintDynamicsDerivatives(
    model, data, constraint_models, constraint_data, prox_settings);

  // Data_fd
  initConstraintDynamics(model, data_fd, constraint_models);

  MatrixXd ddq_partial_dq_fd(model.nv, model.nv);
  ddq_partial_dq_fd.setZero();
  MatrixXd ddq_partial_dv_fd(model.nv, model.nv);
  ddq_partial_dv_fd.setZero();
  MatrixXd ddq_partial_dtau_fd(model.nv, model.nv);
  ddq_partial_dtau_fd.setZero();

  MatrixXd lambda_partial_dtau_fd(constraint_dim, model.nv);
  lambda_partial_dtau_fd.setZero();
  MatrixXd lambda_partial_dq_fd(constraint_dim, model.nv);
  lambda_partial_dq_fd.setZero();
  MatrixXd lambda_partial_dv_fd(constraint_dim, model.nv);
  lambda_partial_dv_fd.setZero();

  const VectorXd ddq0 = constraintDynamics(
    model, data_fd, q, v, tau, constraint_models, constraint_data, prox_settings);
  const VectorXd lambda0 = data_fd.lambda_c;
  VectorXd v_eps(VectorXd::Zero(model.nv));
  VectorXd q_plus(model.nq);
  VectorXd ddq_plus(model.nv);

  VectorXd lambda_plus(constraint_dim);

  const double alpha = 1e-8;
  forwardKinematics(model, data, q, v, a);

  for (int k = 0; k < model.nv; ++k)
  {
    v_eps[k] += alpha;
    q_plus = integrate(model, q, v_eps);
    ddq_plus = constraintDynamics(
      model, data_fd, q_plus, v, tau, constraint_models, constraint_data, prox_settings);
    ddq_partial_dq_fd.col(k) = (ddq_plus - ddq0) / alpha;
    lambda_partial_dq_fd.col(k) = (data_fd.lambda_c - lambda0) / alpha;
    v_eps[k] = 0.;
  }

  BOOST_CHECK(ddq_partial_dq_fd.isApprox(data.ddq_dq, sqrt(alpha)));
  BOOST_CHECK(lambda_partial_dq_fd.isApprox(data.dlambda_dq, sqrt(alpha)));

  VectorXd v_plus(v);
  for (int k = 0; k < model.nv; ++k)
  {
    v_plus[k] += alpha;
    ddq_plus = constraintDynamics(
      model, data_fd, q, v_plus, tau, constraint_models, constraint_data, prox_settings);
    ddq_partial_dv_fd.col(k) = (ddq_plus - ddq0) / alpha;
    lambda_partial_dv_fd.col(k) = (data_fd.lambda_c - lambda0) / alpha;
    v_plus[k] -= alpha;
  }

  BOOST_CHECK(ddq_partial_dv_fd.isApprox(data.ddq_dv, sqrt(alpha)));
  BOOST_CHECK(lambda_partial_dv_fd.isApprox(data.dlambda_dv, sqrt(alpha)));

  VectorXd tau_plus(tau);
  for (int k = 0; k < model.nv; ++k)
  {
    tau_plus[k] += alpha;
    ddq_plus = constraintDynamics(
      model, data_fd, q, v, tau_plus, constraint_models, constraint_data, prox_settings);
    ddq_partial_dtau_fd.col(k) = (ddq_plus - ddq0) / alpha;
    lambda_partial_dtau_fd.col(k) = (data_fd.lambda_c - lambda0) / alpha;
    tau_plus[k] -= alpha;
  }

  BOOST_CHECK(lambda_partial_dtau_fd.isApprox(data.dlambda_dtau, sqrt(alpha)));
  BOOST_CHECK(ddq_partial_dtau_fd.isApprox(data.ddq_dtau, sqrt(alpha)));
}

void computeVelocityAndAccelerationErrors(
  const Model & model,
  const RigidConstraintModel & cmodel,
  const VectorXd & q,
  const VectorXd & v,
  const VectorXd & a,
  Motion & v_error,
  Motion & a_error,
  const VectorXd & Kp,
  const VectorXd & Kd)
{
  Data data(model);
  forwardKinematics(model, data, q, v, a);

  const SE3 oMc1 = data.oMi[cmodel.joint1_id] * cmodel.joint1_placement;
  const SE3 oMc2 = data.oMi[cmodel.joint2_id] * cmodel.joint2_placement;

  const SE3 c1Mc2 = oMc1.actInv(oMc2);

  const Motion v1 = cmodel.joint1_placement.actInv(data.v[cmodel.joint1_id]);
  const Motion v2 = cmodel.joint2_placement.actInv(data.v[cmodel.joint2_id]);

  const Motion a1 = cmodel.joint1_placement.actInv(data.a[cmodel.joint1_id]);
  const Motion a2 = cmodel.joint2_placement.actInv(data.a[cmodel.joint2_id]);

  v_error = v1 - c1Mc2.act(v2);
  a_error = a1 - c1Mc2.act(a2) + v_error.cross(c1Mc2.act(v2));
  a_error.toVector() +=
    Kd.asDiagonal() * v_error.toVector() + Kp.asDiagonal() * (-log6(c1Mc2).toVector());
}

BOOST_AUTO_TEST_CASE(test_constraint_dynamics_derivatives_LOCAL_6D_loop_closure_j2_fd)
{
  using namespace Eigen;
  using namespace pinocchio;

  Model model;
  buildModels::humanoidRandom(model, true);
  Data data(model), data_fd(model);

  model.lowerPositionLimit.head<3>().fill(-1.);
  model.upperPositionLimit.head<3>().fill(1.);
  VectorXd q = randomConfiguration(model);

  VectorXd v = VectorXd::Random(model.nv);
  VectorXd tau = VectorXd::Random(model.nv);

  // Contact models and data
  PINOCCHIO_STD_VECTOR_WITH_EIGEN_ALLOCATOR(RigidConstraintModel) constraint_models;
  PINOCCHIO_STD_VECTOR_WITH_EIGEN_ALLOCATOR(RigidConstraintData)
  constraint_data, constraint_data_fd;

  // Add loop closure constraint
  const std::string RA = "rarm5_joint";
  const Model::JointIndex RA_id = model.getJointId(RA);

  RigidConstraintModel ci_closure(
    CONTACT_6D, model, 0, SE3::Identity(), RA_id, SE3::Identity(), LOCAL);
  ci_closure.corrector.Kp.array() = KP;
  ci_closure.corrector.Kd.array() = KD;
  constraint_models.push_back(ci_closure);
  constraint_data.push_back(RigidConstraintData(ci_closure));
  constraint_data_fd.push_back(RigidConstraintData(ci_closure));

  Eigen::DenseIndex constraint_dim = 0;
  for (size_t k = 0; k < constraint_models.size(); ++k)
    constraint_dim += constraint_models[k].size();

  const double mu0 = 0.;
  ProximalSettings prox_settings(1e-12, mu0, 100);

  initConstraintDynamics(model, data, constraint_models);
  const VectorXd ddq0 =
    constraintDynamics(model, data, q, v, tau, constraint_models, constraint_data, prox_settings);
  BOOST_CHECK(
    prox_settings.absolute_residual <= prox_settings.absolute_accuracy
    || prox_settings.relative_residual <= prox_settings.relative_accuracy);
  //  BOOST_CHECK(prox_settings.iter == 1);

  const VectorXd a = data.ddq;
  data.M.triangularView<Eigen::StrictlyLower>() =
    data.M.transpose().triangularView<Eigen::StrictlyLower>();
  computeConstraintDynamicsDerivatives(
    model, data, constraint_models, constraint_data, prox_settings);

  Motion v_error, a_error;
  computeVelocityAndAccelerationErrors(
    model, ci_closure, q, v, ddq0, v_error, a_error, ci_closure.corrector.Kp,
    ci_closure.corrector.Kd);
  BOOST_CHECK(a_error.isZero());

  const Motion constraint_velocity_error = constraint_data[0].contact_velocity_error;
  const VectorXd constraint_acceleration_error = -data.primal_rhs_contact.head(constraint_dim);
  BOOST_CHECK(constraint_velocity_error.isApprox(v_error));
  BOOST_CHECK(constraint_acceleration_error.isApprox(a_error.toVector() - data.dac_da * ddq0));

  const VectorXd lambda0 = data.lambda_c;
  VectorXd v_eps(VectorXd::Zero(model.nv));
  VectorXd q_plus(model.nq);
  VectorXd ddq_plus(model.nv);

  const double alpha = 1e-8;

  // d./dq
  MatrixXd ddq_partial_dq_fd(model.nv, model.nv);
  ddq_partial_dq_fd.setZero();
  MatrixXd lambda_partial_dq_fd(constraint_dim, model.nv);
  lambda_partial_dq_fd.setZero();
  MatrixXd dconstraint_velocity_error_dq_fd(6, model.nv);
  dconstraint_velocity_error_dq_fd.setZero();
  MatrixXd dconstraint_velocity_error_dq2_fd(6, model.nv);
  dconstraint_velocity_error_dq2_fd.setZero();
  MatrixXd dconstraint_acceleration_error_dq_fd(6, model.nv);
  dconstraint_acceleration_error_dq_fd.setZero();

  initConstraintDynamics(model, data_fd, constraint_models);
  for (int k = 0; k < model.nv; ++k)
  {
    v_eps[k] += alpha;
    q_plus = integrate(model, q, v_eps);
    ddq_plus = constraintDynamics(
      model, data_fd, q_plus, v, tau, constraint_models, constraint_data_fd, prox_settings);

    ddq_partial_dq_fd.col(k) = (ddq_plus - ddq0) / alpha;
    lambda_partial_dq_fd.col(k) = (data_fd.lambda_c - lambda0) / alpha;

    Motion v_error_plus, a_error_plus;
    computeVelocityAndAccelerationErrors(
      model, ci_closure, q_plus, v, ddq0, v_error_plus, a_error_plus, ci_closure.corrector.Kp,
      ci_closure.corrector.Kd);

    const Motion & constraint_velocity_error_plus = constraint_data_fd[0].contact_velocity_error;
    const VectorXd constraint_acceleration_error_plus =
      -data_fd.primal_rhs_contact.head(constraint_dim);
    dconstraint_velocity_error_dq_fd.col(k) =
      (constraint_velocity_error_plus - constraint_velocity_error).toVector() / alpha;
    dconstraint_velocity_error_dq2_fd.col(k) = (v_error_plus - v_error).toVector() / alpha;
    dconstraint_acceleration_error_dq_fd.col(k) = (a_error_plus - a_error).toVector() / alpha;

    v_eps[k] = 0.;
  }

  BOOST_CHECK(dconstraint_velocity_error_dq_fd.isApprox(data.dvc_dq, sqrt(alpha)));
  BOOST_CHECK(dconstraint_acceleration_error_dq_fd.isApprox(data.dac_dq, sqrt(alpha)));
  BOOST_CHECK(ddq_partial_dq_fd.isApprox(data.ddq_dq, sqrt(alpha)));
  BOOST_CHECK(lambda_partial_dq_fd.isApprox(data.dlambda_dq, sqrt(alpha)));

  // d./dv
  MatrixXd ddq_partial_dv_fd(model.nv, model.nv);
  ddq_partial_dv_fd.setZero();
  MatrixXd lambda_partial_dv_fd(constraint_dim, model.nv);
  lambda_partial_dv_fd.setZero();
  MatrixXd dconstraint_velocity_error_dv_fd(6, model.nv);
  dconstraint_velocity_error_dv_fd.setZero();
  MatrixXd dconstraint_acceleration_error_dv_fd(6, model.nv);
  dconstraint_acceleration_error_dv_fd.setZero();

  VectorXd v_plus(v);
  for (int k = 0; k < model.nv; ++k)
  {
    v_plus[k] += alpha;
    ddq_plus = constraintDynamics(
      model, data_fd, q, v_plus, tau, constraint_models, constraint_data_fd, prox_settings);

    ddq_partial_dv_fd.col(k) = (ddq_plus - ddq0) / alpha;
    lambda_partial_dv_fd.col(k) = (data_fd.lambda_c - lambda0) / alpha;

    Motion v_error_plus, a_error_plus;
    computeVelocityAndAccelerationErrors(
      model, ci_closure, q, v_plus, ddq0, v_error_plus, a_error_plus, ci_closure.corrector.Kp,
      ci_closure.corrector.Kd);

    const Motion & constraint_velocity_error_plus = constraint_data_fd[0].contact_velocity_error;
    dconstraint_velocity_error_dv_fd.col(k) =
      (constraint_velocity_error_plus - constraint_velocity_error).toVector() / alpha;
    dconstraint_acceleration_error_dv_fd.col(k) = (a_error_plus - a_error).toVector() / alpha;

    v_plus[k] -= alpha;
  }

  BOOST_CHECK(dconstraint_velocity_error_dv_fd.isApprox(data.dac_da, sqrt(alpha)));
  BOOST_CHECK(dconstraint_acceleration_error_dv_fd.isApprox(data.dac_dv, sqrt(alpha)));
  BOOST_CHECK(ddq_partial_dv_fd.isApprox(data.ddq_dv, sqrt(alpha)));
  BOOST_CHECK(lambda_partial_dv_fd.isApprox(data.dlambda_dv, sqrt(alpha)));

  // d./dtau
  MatrixXd ddq_partial_dtau_fd(model.nv, model.nv);
  ddq_partial_dtau_fd.setZero();
  MatrixXd lambda_partial_dtau_fd(constraint_dim, model.nv);
  lambda_partial_dtau_fd.setZero();

  VectorXd tau_plus(tau);
  for (int k = 0; k < model.nv; ++k)
  {
    tau_plus[k] += alpha;
    ddq_plus = constraintDynamics(
      model, data_fd, q, v, tau_plus, constraint_models, constraint_data_fd, prox_settings);
    ddq_partial_dtau_fd.col(k) = (ddq_plus - ddq0) / alpha;
    lambda_partial_dtau_fd.col(k) = (data_fd.lambda_c - lambda0) / alpha;
    tau_plus[k] -= alpha;
  }

  BOOST_CHECK(lambda_partial_dtau_fd.isApprox(data.dlambda_dtau, sqrt(alpha)));
  BOOST_CHECK(ddq_partial_dtau_fd.isApprox(data.ddq_dtau, sqrt(alpha)));
}

BOOST_AUTO_TEST_CASE(test_constraint_dynamics_derivatives_LOCAL_6D_loop_closure_j1j2_fd)
{
  using namespace Eigen;
  using namespace pinocchio;

  Model model;
  buildModels::humanoidRandom(model, true);
  Data data(model), data_fd(model);

  model.lowerPositionLimit.head<3>().fill(-1.);
  model.upperPositionLimit.head<3>().fill(1.);
  VectorXd q = randomConfiguration(model);

  VectorXd v = VectorXd::Random(model.nv);
  VectorXd tau = VectorXd::Random(model.nv);

  const std::string RF = "rleg6_joint";
  const std::string LF = "lleg6_joint";

  // Contact models and data
  PINOCCHIO_STD_VECTOR_WITH_EIGEN_ALLOCATOR(RigidConstraintModel) constraint_models;
  PINOCCHIO_STD_VECTOR_WITH_EIGEN_ALLOCATOR(RigidConstraintData)
  constraint_data, constraint_data_fd;

  const std::string RA = "rarm5_joint";
  const Model::JointIndex RA_id = model.getJointId(RA);
  const std::string LA = "larm5_joint";
  const Model::JointIndex LA_id = model.getJointId(LA);

  // Add loop closure constraint
  RigidConstraintModel ci_closure(
    CONTACT_6D, model, LA_id, SE3::Random(), RA_id, SE3::Random(), LOCAL);
  ci_closure.corrector.Kp.array() = KP;
  ci_closure.corrector.Kd.array() = KD;

  constraint_models.push_back(ci_closure);
  constraint_data.push_back(RigidConstraintData(ci_closure));
  constraint_data_fd.push_back(RigidConstraintData(ci_closure));

  Eigen::DenseIndex constraint_dim = 0;
  for (size_t k = 0; k < constraint_models.size(); ++k)
    constraint_dim += constraint_models[k].size();

  const double mu0 = 0.;
  ProximalSettings prox_settings(1e-12, mu0, 100);

  initConstraintDynamics(model, data, constraint_models);
  const VectorXd ddq0 =
    constraintDynamics(model, data, q, v, tau, constraint_models, constraint_data, prox_settings);
  const VectorXd lambda0 = data.lambda_c;

  computeConstraintDynamicsDerivatives(
    model, data, constraint_models, constraint_data, prox_settings);

  Motion v_error, a_error;
  computeVelocityAndAccelerationErrors(
    model, ci_closure, q, v, ddq0, v_error, a_error, ci_closure.corrector.Kp,
    ci_closure.corrector.Kd);
  BOOST_CHECK(a_error.isZero());

  const Motion constraint_velocity_error = constraint_data[0].contact_velocity_error;
  const VectorXd constraint_acceleration_error = -data.primal_rhs_contact.head(constraint_dim);
  BOOST_CHECK(constraint_velocity_error.isApprox(v_error));
  BOOST_CHECK(constraint_acceleration_error.isApprox(a_error.toVector() - data.dac_da * ddq0));

  // Data_fd
  initConstraintDynamics(model, data_fd, constraint_models);

  VectorXd v_eps(VectorXd::Zero(model.nv));
  VectorXd q_plus(model.nq);
  VectorXd ddq_plus(model.nv);

  VectorXd lambda_plus(constraint_dim);

  const double alpha = 1e-8;

  // d./dq
  MatrixXd ddq_partial_dq_fd(model.nv, model.nv);
  ddq_partial_dq_fd.setZero();
  MatrixXd lambda_partial_dq_fd(constraint_dim, model.nv);
  lambda_partial_dq_fd.setZero();
  MatrixXd dconstraint_velocity_error_dq_fd(6, model.nv);
  dconstraint_velocity_error_dq_fd.setZero();
  MatrixXd dconstraint_acceleration_error_dq_fd(6, model.nv);
  dconstraint_acceleration_error_dq_fd.setZero();

  for (int k = 0; k < model.nv; ++k)
  {
    v_eps[k] += alpha;

    q_plus = integrate(model, q, v_eps);
    ddq_plus = constraintDynamics(
      model, data_fd, q_plus, v, tau, constraint_models, constraint_data_fd, prox_settings);
    ddq_partial_dq_fd.col(k) = (ddq_plus - ddq0) / alpha;
    lambda_partial_dq_fd.col(k) = (data_fd.lambda_c - lambda0) / alpha;

    Motion v_error_plus, a_error_plus;
    computeVelocityAndAccelerationErrors(
      model, ci_closure, q_plus, v, ddq0, v_error_plus, a_error_plus, ci_closure.corrector.Kp,
      ci_closure.corrector.Kd);

    const Motion & constraint_velocity_error_plus = constraint_data_fd[0].contact_velocity_error;
    const VectorXd constraint_acceleration_error_plus =
      -data_fd.primal_rhs_contact.head(constraint_dim);
    dconstraint_velocity_error_dq_fd.col(k) =
      (constraint_velocity_error_plus - constraint_velocity_error).toVector() / alpha;
    dconstraint_acceleration_error_dq_fd.col(k) = (a_error_plus - a_error).toVector() / alpha;

    v_eps[k] = 0.;
  }

  BOOST_CHECK(dconstraint_velocity_error_dq_fd.isApprox(data.dvc_dq, sqrt(alpha)));
  BOOST_CHECK(dconstraint_acceleration_error_dq_fd.isApprox(data.dac_dq, sqrt(alpha)));

  BOOST_CHECK(ddq_partial_dq_fd.isApprox(data.ddq_dq, sqrt(alpha)));
  BOOST_CHECK(lambda_partial_dq_fd.isApprox(data.dlambda_dq, sqrt(alpha)));

  // d./dv
  MatrixXd ddq_partial_dv_fd(model.nv, model.nv);
  ddq_partial_dv_fd.setZero();
  MatrixXd lambda_partial_dv_fd(constraint_dim, model.nv);
  lambda_partial_dv_fd.setZero();
  MatrixXd dconstraint_velocity_error_dv_fd(6, model.nv);
  dconstraint_velocity_error_dv_fd.setZero();
  MatrixXd dconstraint_acceleration_error_dv_fd(6, model.nv);
  dconstraint_acceleration_error_dv_fd.setZero();

  VectorXd v_plus(v);
  for (int k = 0; k < model.nv; ++k)
  {
    v_plus[k] += alpha;

    ddq_plus = constraintDynamics(
      model, data_fd, q, v_plus, tau, constraint_models, constraint_data_fd, prox_settings);
    ddq_partial_dv_fd.col(k) = (ddq_plus - ddq0) / alpha;
    lambda_partial_dv_fd.col(k) = (data_fd.lambda_c - lambda0) / alpha;

    Motion v_error_plus, a_error_plus;
    computeVelocityAndAccelerationErrors(
      model, ci_closure, q, v_plus, ddq0, v_error_plus, a_error_plus, ci_closure.corrector.Kp,
      ci_closure.corrector.Kd);

    const Motion & constraint_velocity_error_plus = constraint_data_fd[0].contact_velocity_error;
    dconstraint_velocity_error_dv_fd.col(k) =
      (constraint_velocity_error_plus - constraint_velocity_error).toVector() / alpha;
    dconstraint_acceleration_error_dv_fd.col(k) = (a_error_plus - a_error).toVector() / alpha;
<<<<<<< HEAD

    v_plus[k] -= alpha;
  }

  BOOST_CHECK(dconstraint_velocity_error_dv_fd.isApprox(data.dac_da, sqrt(alpha)));
  BOOST_CHECK(dconstraint_acceleration_error_dv_fd.isApprox(data.dac_dv, sqrt(alpha)));

  BOOST_CHECK(ddq_partial_dv_fd.isApprox(data.ddq_dv, sqrt(alpha)));
  BOOST_CHECK(lambda_partial_dv_fd.isApprox(data.dlambda_dv, sqrt(alpha)));

  // d./dtau
  MatrixXd ddq_partial_dtau_fd(model.nv, model.nv);
  ddq_partial_dtau_fd.setZero();
  MatrixXd lambda_partial_dtau_fd(constraint_dim, model.nv);
  lambda_partial_dtau_fd.setZero();
=======

    v_plus[k] -= alpha;
  }

  BOOST_CHECK(dconstraint_velocity_error_dv_fd.isApprox(data.dac_da, sqrt(alpha)));
  BOOST_CHECK(dconstraint_acceleration_error_dv_fd.isApprox(data.dac_dv, sqrt(alpha)));

  BOOST_CHECK(ddq_partial_dv_fd.isApprox(data.ddq_dv, sqrt(alpha)));
  BOOST_CHECK(lambda_partial_dv_fd.isApprox(data.dlambda_dv, sqrt(alpha)));

  // d./dtau
  MatrixXd ddq_partial_dtau_fd(model.nv, model.nv);
  ddq_partial_dtau_fd.setZero();
  MatrixXd lambda_partial_dtau_fd(constraint_dim, model.nv);
  lambda_partial_dtau_fd.setZero();

  VectorXd tau_plus(tau);
  for (int k = 0; k < model.nv; ++k)
  {
    tau_plus[k] += alpha;
    ddq_plus = constraintDynamics(
      model, data_fd, q, v, tau_plus, constraint_models, constraint_data_fd, prox_settings);
    ddq_partial_dtau_fd.col(k) = (ddq_plus - ddq0) / alpha;
    lambda_partial_dtau_fd.col(k) = (data_fd.lambda_c - lambda0) / alpha;
    tau_plus[k] -= alpha;
  }

  BOOST_CHECK(lambda_partial_dtau_fd.isApprox(data.dlambda_dtau, sqrt(alpha)));
  BOOST_CHECK(ddq_partial_dtau_fd.isApprox(data.ddq_dtau, sqrt(alpha)));
}

BOOST_AUTO_TEST_CASE(
  test_constraint_dynamics_derivatives_LOCAL_WORL_ALIGNED_6D_loop_closure_j1j2_fd)
{
  using namespace Eigen;
  using namespace pinocchio;

  Model model;
  buildModels::humanoidRandom(model, true);
  Data data(model), data_fd(model);

  model.lowerPositionLimit.head<3>().fill(-1.);
  model.upperPositionLimit.head<3>().fill(1.);
  VectorXd q = randomConfiguration(model);

  VectorXd v = VectorXd::Random(model.nv);
  VectorXd tau = VectorXd::Random(model.nv);

  const std::string RF = "rleg6_joint";
  // const Model::JointIndex RF_id = model.getJointId(RF);
  const std::string LF = "lleg6_joint";
  //  const Model::JointIndex LF_id = model.getJointId(LF);

  // Contact models and data
  PINOCCHIO_STD_VECTOR_WITH_EIGEN_ALLOCATOR(RigidConstraintModel) constraint_models;
  PINOCCHIO_STD_VECTOR_WITH_EIGEN_ALLOCATOR(RigidConstraintData) constraint_data;

  // Add Loop Closure Constraint

  const std::string RA = "rarm5_joint";
  const Model::JointIndex RA_id = model.getJointId(RA);
  const std::string LA = "larm5_joint";
  const Model::JointIndex LA_id = model.getJointId(LA);

  RigidConstraintModel ci_closure(
    CONTACT_6D, model, LA_id, SE3::Random(), RA_id, SE3::Random(), LOCAL_WORLD_ALIGNED);
  ci_closure.corrector.Kp.array() = 0.;
  ci_closure.corrector.Kd.array() = 0;

  constraint_models.push_back(ci_closure);
  constraint_data.push_back(RigidConstraintData(ci_closure));
  // End of Loopo Closure Constraint

  Eigen::DenseIndex constraint_dim = 0;
  for (size_t k = 0; k < constraint_models.size(); ++k)
    constraint_dim += constraint_models[k].size();

  const double mu0 = 0.;
  ProximalSettings prox_settings(1e-12, mu0, 1);

  initConstraintDynamics(model, data, constraint_models);
  constraintDynamics(model, data, q, v, tau, constraint_models, constraint_data, prox_settings);
  const Data::TangentVectorType a = data.ddq;
  data.M.triangularView<Eigen::StrictlyLower>() =
    data.M.transpose().triangularView<Eigen::StrictlyLower>();
  computeConstraintDynamicsDerivatives(
    model, data, constraint_models, constraint_data, prox_settings);

  // Data_fd
  initConstraintDynamics(model, data_fd, constraint_models);

  MatrixXd ddq_partial_dq_fd(model.nv, model.nv);
  ddq_partial_dq_fd.setZero();
  MatrixXd ddq_partial_dv_fd(model.nv, model.nv);
  ddq_partial_dv_fd.setZero();
  MatrixXd ddq_partial_dtau_fd(model.nv, model.nv);
  ddq_partial_dtau_fd.setZero();

  MatrixXd lambda_partial_dtau_fd(constraint_dim, model.nv);
  lambda_partial_dtau_fd.setZero();
  MatrixXd lambda_partial_dq_fd(constraint_dim, model.nv);
  lambda_partial_dq_fd.setZero();
  MatrixXd lambda_partial_dv_fd(constraint_dim, model.nv);
  lambda_partial_dv_fd.setZero();

  const VectorXd ddq0 = constraintDynamics(
    model, data_fd, q, v, tau, constraint_models, constraint_data, prox_settings);
  const VectorXd lambda0 = data_fd.lambda_c;
  VectorXd v_eps(VectorXd::Zero(model.nv));
  VectorXd q_plus(model.nq);
  VectorXd ddq_plus(model.nv);

  VectorXd lambda_plus(constraint_dim);

  const double alpha = 1e-8;
  forwardKinematics(model, data, q, v, a);

  for (int k = 0; k < model.nv; ++k)
  {
    v_eps[k] += alpha;
    q_plus = integrate(model, q, v_eps);
    ddq_plus = constraintDynamics(
      model, data_fd, q_plus, v, tau, constraint_models, constraint_data, prox_settings);
    ddq_partial_dq_fd.col(k) = (ddq_plus - ddq0) / alpha;
    lambda_partial_dq_fd.col(k) = (data_fd.lambda_c - lambda0) / alpha;
    v_eps[k] = 0.;
  }

  BOOST_CHECK(ddq_partial_dq_fd.isApprox(data.ddq_dq, sqrt(alpha)));
  BOOST_CHECK(lambda_partial_dq_fd.isApprox(data.dlambda_dq, sqrt(alpha)));

  VectorXd v_plus(v);
  for (int k = 0; k < model.nv; ++k)
  {
    v_plus[k] += alpha;
    ddq_plus = constraintDynamics(
      model, data_fd, q, v_plus, tau, constraint_models, constraint_data, prox_settings);
    ddq_partial_dv_fd.col(k) = (ddq_plus - ddq0) / alpha;
    lambda_partial_dv_fd.col(k) = (data_fd.lambda_c - lambda0) / alpha;
    v_plus[k] -= alpha;
  }

  BOOST_CHECK(ddq_partial_dv_fd.isApprox(data.ddq_dv, sqrt(alpha)));
  BOOST_CHECK(lambda_partial_dv_fd.isApprox(data.dlambda_dv, sqrt(alpha)));
>>>>>>> fbc93a6a

  VectorXd tau_plus(tau);
  for (int k = 0; k < model.nv; ++k)
  {
    tau_plus[k] += alpha;
    ddq_plus = constraintDynamics(
<<<<<<< HEAD
      model, data_fd, q, v, tau_plus, constraint_models, constraint_data_fd, prox_settings);
=======
      model, data_fd, q, v, tau_plus, constraint_models, constraint_data, prox_settings);
>>>>>>> fbc93a6a
    ddq_partial_dtau_fd.col(k) = (ddq_plus - ddq0) / alpha;
    lambda_partial_dtau_fd.col(k) = (data_fd.lambda_c - lambda0) / alpha;
    tau_plus[k] -= alpha;
  }

  BOOST_CHECK(lambda_partial_dtau_fd.isApprox(data.dlambda_dtau, sqrt(alpha)));
  BOOST_CHECK(ddq_partial_dtau_fd.isApprox(data.ddq_dtau, sqrt(alpha)));
}

BOOST_AUTO_TEST_CASE(test_constraint_dynamics_derivatives_LOCAL_3D_loop_closure_j1j2_fd)
{
  using namespace Eigen;
  using namespace pinocchio;

  Model model;
  buildModels::humanoidRandom(model, true);
  Data data(model), data_fd(model);

  model.lowerPositionLimit.head<3>().fill(-1.);
  model.upperPositionLimit.head<3>().fill(1.);
  VectorXd q = randomConfiguration(model);

  VectorXd v = VectorXd::Random(model.nv);
  VectorXd tau = VectorXd::Random(model.nv);

  const std::string RF = "rleg6_joint";
  // const Model::JointIndex RF_id = model.getJointId(RF);
  const std::string LF = "lleg6_joint";
  //  const Model::JointIndex LF_id = model.getJointId(LF);

  // Contact models and data
  PINOCCHIO_STD_VECTOR_WITH_EIGEN_ALLOCATOR(RigidConstraintModel) constraint_models;
  PINOCCHIO_STD_VECTOR_WITH_EIGEN_ALLOCATOR(RigidConstraintData) constraint_data;

  // Add Loop Closure Constraint

  const std::string RA = "rarm5_joint";
  const Model::JointIndex RA_id = model.getJointId(RA);
  const std::string LA = "larm5_joint";
  const Model::JointIndex LA_id = model.getJointId(LA);

  RigidConstraintModel ci_closure(
    CONTACT_3D, model, LA_id, SE3::Random(), RA_id, SE3::Random(), LOCAL);
  ci_closure.corrector.Kp.array() = KP;
  ci_closure.corrector.Kd.array() = KD;
  constraint_models.push_back(ci_closure);
  constraint_data.push_back(RigidConstraintData(ci_closure));
  // End of Loopo Closure Constraint

  Eigen::DenseIndex constraint_dim = 0;
  for (size_t k = 0; k < constraint_models.size(); ++k)
    constraint_dim += constraint_models[k].size();

  const double mu0 = 0.;
  ProximalSettings prox_settings(1e-12, mu0, 1);

  initConstraintDynamics(model, data, constraint_models);
  constraintDynamics(model, data, q, v, tau, constraint_models, constraint_data, prox_settings);
  const Data::TangentVectorType a = data.ddq;
  data.M.triangularView<Eigen::StrictlyLower>() =
    data.M.transpose().triangularView<Eigen::StrictlyLower>();
  computeConstraintDynamicsDerivatives(
    model, data, constraint_models, constraint_data, prox_settings);

  // Data_fd
  initConstraintDynamics(model, data_fd, constraint_models);

  MatrixXd ddq_partial_dq_fd(model.nv, model.nv);
  ddq_partial_dq_fd.setZero();
  MatrixXd ddq_partial_dv_fd(model.nv, model.nv);
  ddq_partial_dv_fd.setZero();
  MatrixXd ddq_partial_dtau_fd(model.nv, model.nv);
  ddq_partial_dtau_fd.setZero();

  MatrixXd lambda_partial_dtau_fd(constraint_dim, model.nv);
  lambda_partial_dtau_fd.setZero();
  MatrixXd lambda_partial_dq_fd(constraint_dim, model.nv);
  lambda_partial_dq_fd.setZero();
  MatrixXd lambda_partial_dv_fd(constraint_dim, model.nv);
  lambda_partial_dv_fd.setZero();

  const VectorXd ddq0 = constraintDynamics(
    model, data_fd, q, v, tau, constraint_models, constraint_data, prox_settings);
  const VectorXd lambda0 = data_fd.lambda_c;
  VectorXd v_eps(VectorXd::Zero(model.nv));
  VectorXd q_plus(model.nq);
  VectorXd ddq_plus(model.nv);

  VectorXd lambda_plus(constraint_dim);

  const double alpha = 1e-8;
  forwardKinematics(model, data, q, v, a);

  for (int k = 0; k < model.nv; ++k)
  {
    v_eps[k] += alpha;
    q_plus = integrate(model, q, v_eps);
    ddq_plus = constraintDynamics(
      model, data_fd, q_plus, v, tau, constraint_models, constraint_data, prox_settings);
    ddq_partial_dq_fd.col(k) = (ddq_plus - ddq0) / alpha;
    lambda_partial_dq_fd.col(k) = (data_fd.lambda_c - lambda0) / alpha;
    v_eps[k] = 0.;
  }

  BOOST_CHECK(ddq_partial_dq_fd.isApprox(data.ddq_dq, sqrt(alpha)));
  BOOST_CHECK(lambda_partial_dq_fd.isApprox(data.dlambda_dq, sqrt(alpha)));
  VectorXd v_plus(v);
  for (int k = 0; k < model.nv; ++k)
  {
    v_plus[k] += alpha;
    ddq_plus = constraintDynamics(
      model, data_fd, q, v_plus, tau, constraint_models, constraint_data, prox_settings);
    ddq_partial_dv_fd.col(k) = (ddq_plus - ddq0) / alpha;
    lambda_partial_dv_fd.col(k) = (data_fd.lambda_c - lambda0) / alpha;
    v_plus[k] -= alpha;
  }

  BOOST_CHECK(ddq_partial_dv_fd.isApprox(data.ddq_dv, sqrt(alpha)));
  BOOST_CHECK(lambda_partial_dv_fd.isApprox(data.dlambda_dv, sqrt(alpha)));

  VectorXd tau_plus(tau);
  for (int k = 0; k < model.nv; ++k)
  {
    tau_plus[k] += alpha;
    ddq_plus = constraintDynamics(
      model, data_fd, q, v, tau_plus, constraint_models, constraint_data, prox_settings);
    ddq_partial_dtau_fd.col(k) = (ddq_plus - ddq0) / alpha;
    lambda_partial_dtau_fd.col(k) = (data_fd.lambda_c - lambda0) / alpha;
    tau_plus[k] -= alpha;
  }

  BOOST_CHECK(lambda_partial_dtau_fd.isApprox(data.dlambda_dtau, sqrt(alpha)));
  BOOST_CHECK(ddq_partial_dtau_fd.isApprox(data.ddq_dtau, sqrt(alpha)));
}

BOOST_AUTO_TEST_CASE(
  test_constraint_dynamics_derivatives_LOCAL_WORLD_ALIGNED_3D_loop_closure_j1j2_fd)
{
  using namespace Eigen;
  using namespace pinocchio;

  Model model;
  buildModels::humanoidRandom(model, true);
  Data data(model), data_fd(model);

  model.lowerPositionLimit.head<3>().fill(-1.);
  model.upperPositionLimit.head<3>().fill(1.);
  VectorXd q = randomConfiguration(model);

  VectorXd v = VectorXd::Random(model.nv);
  VectorXd tau = VectorXd::Random(model.nv);

  const std::string RF = "rleg6_joint";
  // const Model::JointIndex RF_id = model.getJointId(RF);
  const std::string LF = "lleg6_joint";
  //  const Model::JointIndex LF_id = model.getJointId(LF);

  // Contact models and data
  PINOCCHIO_STD_VECTOR_WITH_EIGEN_ALLOCATOR(RigidConstraintModel) constraint_models;
  PINOCCHIO_STD_VECTOR_WITH_EIGEN_ALLOCATOR(RigidConstraintData) constraint_data;

  // Add Loop Closure Constraint

  const std::string RA = "rarm5_joint";
  const Model::JointIndex RA_id = model.getJointId(RA);
  const std::string LA = "larm5_joint";
  const Model::JointIndex LA_id = model.getJointId(LA);

  RigidConstraintModel ci_closure(
    CONTACT_3D, model, LA_id, SE3::Random(), RA_id, SE3::Random(), LOCAL_WORLD_ALIGNED);

  ci_closure.corrector.Kp.array() = KP;
  ci_closure.corrector.Kd.array() = KD;

  constraint_models.push_back(ci_closure);
  constraint_data.push_back(RigidConstraintData(ci_closure));
  // End of Loopo Closure Constraint

  Eigen::DenseIndex constraint_dim = 0;
  for (size_t k = 0; k < constraint_models.size(); ++k)
    constraint_dim += constraint_models[k].size();

  const double mu0 = 0.;
  ProximalSettings prox_settings(1e-12, mu0, 1);

  initConstraintDynamics(model, data, constraint_models);
  constraintDynamics(model, data, q, v, tau, constraint_models, constraint_data, prox_settings);
  const Data::TangentVectorType a = data.ddq;
  data.M.triangularView<Eigen::StrictlyLower>() =
    data.M.transpose().triangularView<Eigen::StrictlyLower>();
  computeConstraintDynamicsDerivatives(
    model, data, constraint_models, constraint_data, prox_settings);

  // Data_fd
  initConstraintDynamics(model, data_fd, constraint_models);

  MatrixXd ddq_partial_dq_fd(model.nv, model.nv);
  ddq_partial_dq_fd.setZero();
  MatrixXd ddq_partial_dv_fd(model.nv, model.nv);
  ddq_partial_dv_fd.setZero();
  MatrixXd ddq_partial_dtau_fd(model.nv, model.nv);
  ddq_partial_dtau_fd.setZero();

  MatrixXd lambda_partial_dtau_fd(constraint_dim, model.nv);
  lambda_partial_dtau_fd.setZero();
  MatrixXd lambda_partial_dq_fd(constraint_dim, model.nv);
  lambda_partial_dq_fd.setZero();
  MatrixXd lambda_partial_dv_fd(constraint_dim, model.nv);
  lambda_partial_dv_fd.setZero();

  const VectorXd ddq0 = constraintDynamics(
    model, data_fd, q, v, tau, constraint_models, constraint_data, prox_settings);
  const VectorXd lambda0 = data_fd.lambda_c;
  VectorXd v_eps(VectorXd::Zero(model.nv));
  VectorXd q_plus(model.nq);
  VectorXd ddq_plus(model.nv);

  VectorXd lambda_plus(constraint_dim);

  const double alpha = 1e-8;
  forwardKinematics(model, data, q, v, a);

  for (int k = 0; k < model.nv; ++k)
  {
    v_eps[k] += alpha;
    q_plus = integrate(model, q, v_eps);
    ddq_plus = constraintDynamics(
      model, data_fd, q_plus, v, tau, constraint_models, constraint_data, prox_settings);
    ddq_partial_dq_fd.col(k) = (ddq_plus - ddq0) / alpha;
    lambda_partial_dq_fd.col(k) = (data_fd.lambda_c - lambda0) / alpha;
    v_eps[k] = 0.;
  }

  BOOST_CHECK(ddq_partial_dq_fd.isApprox(data.ddq_dq, sqrt(alpha)));
  BOOST_CHECK(lambda_partial_dq_fd.isApprox(data.dlambda_dq, sqrt(alpha)));

  VectorXd v_plus(v);
  for (int k = 0; k < model.nv; ++k)
  {
    v_plus[k] += alpha;
    ddq_plus = constraintDynamics(
      model, data_fd, q, v_plus, tau, constraint_models, constraint_data, prox_settings);
    ddq_partial_dv_fd.col(k) = (ddq_plus - ddq0) / alpha;
    lambda_partial_dv_fd.col(k) = (data_fd.lambda_c - lambda0) / alpha;
    v_plus[k] -= alpha;
  }

  BOOST_CHECK(ddq_partial_dv_fd.isApprox(data.ddq_dv, sqrt(alpha)));
  BOOST_CHECK(lambda_partial_dv_fd.isApprox(data.dlambda_dv, sqrt(alpha)));

  VectorXd tau_plus(tau);
  for (int k = 0; k < model.nv; ++k)
  {
    tau_plus[k] += alpha;
    ddq_plus = constraintDynamics(
      model, data_fd, q, v, tau_plus, constraint_models, constraint_data, prox_settings);
    ddq_partial_dtau_fd.col(k) = (ddq_plus - ddq0) / alpha;
    lambda_partial_dtau_fd.col(k) = (data_fd.lambda_c - lambda0) / alpha;
    tau_plus[k] -= alpha;
  }

  BOOST_CHECK(lambda_partial_dtau_fd.isApprox(data.dlambda_dtau, sqrt(alpha)));
  BOOST_CHECK(ddq_partial_dtau_fd.isApprox(data.ddq_dtau, sqrt(alpha)));
}

BOOST_AUTO_TEST_CASE(test_constraint_dynamics_derivatives_LOCAL_WORLD_ALIGNED_6D_fd)
{
  using namespace Eigen;
  using namespace pinocchio;

  Model model;
  buildModels::humanoidRandom(model, true);
  Data data(model), data_fd(model);

  model.lowerPositionLimit.head<3>().fill(-1.);
  model.upperPositionLimit.head<3>().fill(1.);
  VectorXd q = randomConfiguration(model);

  VectorXd v = VectorXd::Random(model.nv);
  VectorXd tau = VectorXd::Random(model.nv);

  const std::string RF = "rleg6_joint";
  //  const Model::JointIndex RF_id = model.getJointId(RF);
  const std::string LF = "lleg6_joint";
  const Model::JointIndex LF_id = model.getJointId(LF);

  // Contact models and data
  PINOCCHIO_STD_VECTOR_WITH_EIGEN_ALLOCATOR(RigidConstraintModel) constraint_models;
  PINOCCHIO_STD_VECTOR_WITH_EIGEN_ALLOCATOR(RigidConstraintData) constraint_data;

  RigidConstraintModel ci_LF(CONTACT_6D, model, LF_id, LOCAL_WORLD_ALIGNED);
  ci_LF.corrector.Kp.array() = 0; // TODO: Add support for KP >0
  ci_LF.corrector.Kd.array() = KD;

  ci_LF.joint1_placement.setRandom();
  constraint_models.push_back(ci_LF);
  constraint_data.push_back(RigidConstraintData(ci_LF));

  Eigen::DenseIndex constraint_dim = 0;
  for (size_t k = 0; k < constraint_models.size(); ++k)
    constraint_dim += constraint_models[k].size();

  const double mu0 = 0.;
  ProximalSettings prox_settings(1e-12, mu0, 1);

  initConstraintDynamics(model, data, constraint_models);
  constraintDynamics(model, data, q, v, tau, constraint_models, constraint_data, prox_settings);

  data.M.triangularView<Eigen::StrictlyLower>() =
    data.M.transpose().triangularView<Eigen::StrictlyLower>();
  computeConstraintDynamicsDerivatives(
    model, data, constraint_models, constraint_data, prox_settings);

  // Data_fd
  initConstraintDynamics(model, data_fd, constraint_models);

  MatrixXd ddq_partial_dq_fd(model.nv, model.nv);
  ddq_partial_dq_fd.setZero();
  MatrixXd ddq_partial_dv_fd(model.nv, model.nv);
  ddq_partial_dv_fd.setZero();
  MatrixXd ddq_partial_dtau_fd(model.nv, model.nv);
  ddq_partial_dtau_fd.setZero();

  MatrixXd lambda_partial_dtau_fd(constraint_dim, model.nv);
  lambda_partial_dtau_fd.setZero();
  MatrixXd lambda_partial_dq_fd(constraint_dim, model.nv);
  lambda_partial_dq_fd.setZero();
  MatrixXd lambda_partial_dv_fd(constraint_dim, model.nv);
  lambda_partial_dv_fd.setZero();

  const VectorXd ddq0 = constraintDynamics(
    model, data_fd, q, v, tau, constraint_models, constraint_data, prox_settings);
  const VectorXd lambda0 = data_fd.lambda_c;
  VectorXd v_eps(VectorXd::Zero(model.nv));
  VectorXd q_plus(model.nq);
  VectorXd ddq_plus(model.nv);

  VectorXd lambda_plus(constraint_dim);

  const double alpha = 1e-8;
  for (int k = 0; k < model.nv; ++k)
  {
    v_eps[k] += alpha;
    q_plus = integrate(model, q, v_eps);
    ddq_plus = constraintDynamics(
      model, data_fd, q_plus, v, tau, constraint_models, constraint_data, prox_settings);
    ddq_partial_dq_fd.col(k) = (ddq_plus - ddq0) / alpha;
    lambda_partial_dq_fd.col(k) = (data_fd.lambda_c - lambda0) / alpha;
    v_eps[k] = 0.;
  }

  BOOST_CHECK(ddq_partial_dq_fd.isApprox(data.ddq_dq, sqrt(alpha)));
  BOOST_CHECK(lambda_partial_dq_fd.isApprox(data.dlambda_dq, sqrt(alpha)));

  VectorXd v_plus(v);
  for (int k = 0; k < model.nv; ++k)
  {
    v_plus[k] += alpha;
    ddq_plus = constraintDynamics(
      model, data_fd, q, v_plus, tau, constraint_models, constraint_data, prox_settings);
    ddq_partial_dv_fd.col(k) = (ddq_plus - ddq0) / alpha;
    lambda_partial_dv_fd.col(k) = (data_fd.lambda_c - lambda0) / alpha;
    v_plus[k] -= alpha;
  }

  BOOST_CHECK(ddq_partial_dv_fd.isApprox(data.ddq_dv, sqrt(alpha)));
  BOOST_CHECK(lambda_partial_dv_fd.isApprox(data.dlambda_dv, sqrt(alpha)));

  VectorXd tau_plus(tau);
  for (int k = 0; k < model.nv; ++k)
  {
    tau_plus[k] += alpha;
    ddq_plus = constraintDynamics(
      model, data_fd, q, v, tau_plus, constraint_models, constraint_data, prox_settings);
    ddq_partial_dtau_fd.col(k) = (ddq_plus - ddq0) / alpha;
    lambda_partial_dtau_fd.col(k) = (data_fd.lambda_c - lambda0) / alpha;
    tau_plus[k] -= alpha;
  }

  BOOST_CHECK(lambda_partial_dtau_fd.isApprox(data.dlambda_dtau, sqrt(alpha)));
  BOOST_CHECK(ddq_partial_dtau_fd.isApprox(data.ddq_dtau, sqrt(alpha)));
}

BOOST_AUTO_TEST_CASE(test_constraint_dynamics_derivatives_LOCAL_WORLD_ALIGNED_3D_fd)
{
  using namespace Eigen;
  using namespace pinocchio;

  Model model;
  buildModels::humanoidRandom(model, true);
  Data data(model), data_fd(model);

  model.lowerPositionLimit.head<3>().fill(-1.);
  model.upperPositionLimit.head<3>().fill(1.);
  VectorXd q = randomConfiguration(model);

  VectorXd v = VectorXd::Random(model.nv);
  VectorXd tau = VectorXd::Random(model.nv);

  const std::string RF = "rleg6_joint";
  const Model::JointIndex RF_id = model.getJointId(RF);
  const std::string LF = "lleg6_joint";
  //  const Model::JointIndex LF_id = model.getJointId(LF);

  // Contact models and data
  PINOCCHIO_STD_VECTOR_WITH_EIGEN_ALLOCATOR(RigidConstraintModel) constraint_models;
  PINOCCHIO_STD_VECTOR_WITH_EIGEN_ALLOCATOR(RigidConstraintData) constraint_data;

  RigidConstraintModel ci_RF(CONTACT_3D, model, RF_id, LOCAL_WORLD_ALIGNED);
  ci_RF.corrector.Kp.array() = KP;
  ci_RF.corrector.Kd.array() = KD;
  ci_RF.joint1_placement.setRandom();
  constraint_models.push_back(ci_RF);
  constraint_data.push_back(RigidConstraintData(ci_RF));

  Eigen::DenseIndex constraint_dim = 0;
  for (size_t k = 0; k < constraint_models.size(); ++k)
    constraint_dim += constraint_models[k].size();

  const double mu0 = 0.;
  ProximalSettings prox_settings(1e-12, mu0, 1);

  initConstraintDynamics(model, data, constraint_models);
  constraintDynamics(model, data, q, v, tau, constraint_models, constraint_data, prox_settings);

  data.M.triangularView<Eigen::StrictlyLower>() =
    data.M.transpose().triangularView<Eigen::StrictlyLower>();
  computeConstraintDynamicsDerivatives(
    model, data, constraint_models, constraint_data, prox_settings);

  // Data_fd
  initConstraintDynamics(model, data_fd, constraint_models);

  MatrixXd ddq_partial_dq_fd(model.nv, model.nv);
  ddq_partial_dq_fd.setZero();
  MatrixXd ddq_partial_dv_fd(model.nv, model.nv);
  ddq_partial_dv_fd.setZero();
  MatrixXd ddq_partial_dtau_fd(model.nv, model.nv);
  ddq_partial_dtau_fd.setZero();

  MatrixXd lambda_partial_dtau_fd(constraint_dim, model.nv);
  lambda_partial_dtau_fd.setZero();
  MatrixXd lambda_partial_dq_fd(constraint_dim, model.nv);
  lambda_partial_dq_fd.setZero();
  MatrixXd lambda_partial_dv_fd(constraint_dim, model.nv);
  lambda_partial_dv_fd.setZero();

  const VectorXd ddq0 = constraintDynamics(
    model, data_fd, q, v, tau, constraint_models, constraint_data, prox_settings);
  const VectorXd lambda0 = data_fd.lambda_c;
  VectorXd v_eps(VectorXd::Zero(model.nv));
  VectorXd q_plus(model.nq);
  VectorXd ddq_plus(model.nv);

  VectorXd lambda_plus(constraint_dim);

  const double alpha = 1e-8;
  for (int k = 0; k < model.nv; ++k)
  {
    v_eps[k] += alpha;
    q_plus = integrate(model, q, v_eps);
    ddq_plus = constraintDynamics(
      model, data_fd, q_plus, v, tau, constraint_models, constraint_data, prox_settings);
    ddq_partial_dq_fd.col(k) = (ddq_plus - ddq0) / alpha;
    lambda_partial_dq_fd.col(k) = (data_fd.lambda_c - lambda0) / alpha;
    v_eps[k] = 0.;
  }

  BOOST_CHECK(ddq_partial_dq_fd.isApprox(data.ddq_dq, sqrt(alpha)));
  BOOST_CHECK(lambda_partial_dq_fd.isApprox(data.dlambda_dq, sqrt(alpha)));

  VectorXd v_plus(v);
  for (int k = 0; k < model.nv; ++k)
  {
    v_plus[k] += alpha;
    ddq_plus = constraintDynamics(
      model, data_fd, q, v_plus, tau, constraint_models, constraint_data, prox_settings);
    ddq_partial_dv_fd.col(k) = (ddq_plus - ddq0) / alpha;
    lambda_partial_dv_fd.col(k) = (data_fd.lambda_c - lambda0) / alpha;
    v_plus[k] -= alpha;
  }

  BOOST_CHECK(ddq_partial_dv_fd.isApprox(data.ddq_dv, sqrt(alpha)));
  BOOST_CHECK(lambda_partial_dv_fd.isApprox(data.dlambda_dv, sqrt(alpha)));

  VectorXd tau_plus(tau);
  for (int k = 0; k < model.nv; ++k)
  {
    tau_plus[k] += alpha;
    ddq_plus = constraintDynamics(
      model, data_fd, q, v, tau_plus, constraint_models, constraint_data, prox_settings);
    ddq_partial_dtau_fd.col(k) = (ddq_plus - ddq0) / alpha;
    lambda_partial_dtau_fd.col(k) = (data_fd.lambda_c - lambda0) / alpha;
    tau_plus[k] -= alpha;
  }

  BOOST_CHECK(lambda_partial_dtau_fd.isApprox(data.dlambda_dtau, sqrt(alpha)));
  BOOST_CHECK(ddq_partial_dtau_fd.isApprox(data.ddq_dtau, sqrt(alpha)));
}

BOOST_AUTO_TEST_CASE(test_constraint_dynamics_derivatives_mix_fd)
{
  using namespace Eigen;
  using namespace pinocchio;

  Model model;
  buildModels::humanoidRandom(model, true);
  Data data(model), data_fd(model);

  model.lowerPositionLimit.head<3>().fill(-1.);
  model.upperPositionLimit.head<3>().fill(1.);
  VectorXd q = randomConfiguration(model);

  VectorXd v = VectorXd::Random(model.nv);
  VectorXd tau = VectorXd::Random(model.nv);

  const std::string RF = "rleg6_joint";
  const Model::JointIndex RF_id = model.getJointId(RF);
  const std::string LF = "lleg6_joint";
  const Model::JointIndex LF_id = model.getJointId(LF);
  const std::string RH = "rarm6_joint";
  const Model::JointIndex RH_id = model.getJointId(RH);
  const std::string LH = "larm6_joint";
  const Model::JointIndex LH_id = model.getJointId(LH);

  // Contact models and data
  PINOCCHIO_STD_VECTOR_WITH_EIGEN_ALLOCATOR(RigidConstraintModel) constraint_models;
  PINOCCHIO_STD_VECTOR_WITH_EIGEN_ALLOCATOR(RigidConstraintData) constraint_data;

  RigidConstraintModel ci_LF(CONTACT_6D, model, LF_id, LOCAL_WORLD_ALIGNED);
  ci_LF.corrector.Kp.array() = 0; // TODO: fix local_world_aligned for 6d with kp non-zero
  ci_LF.corrector.Kd.array() = KD;
  ci_LF.joint1_placement.setRandom();
  constraint_models.push_back(ci_LF);
  constraint_data.push_back(RigidConstraintData(ci_LF));
  RigidConstraintModel ci_RF(CONTACT_6D, model, RF_id, LOCAL);
  ci_RF.corrector.Kp.array() = KP;
  ci_RF.corrector.Kd.array() = KD;
  ci_RF.joint1_placement.setRandom();
  constraint_models.push_back(ci_RF);
  constraint_data.push_back(RigidConstraintData(ci_RF));

  RigidConstraintModel ci_LH(CONTACT_3D, model, LH_id, LOCAL_WORLD_ALIGNED);
  ci_LH.corrector.Kp.array() = KP;
  ci_LH.corrector.Kd.array() = KD;
  ci_LH.joint1_placement.setRandom();
  constraint_models.push_back(ci_LH);
  constraint_data.push_back(RigidConstraintData(ci_LH));
  RigidConstraintModel ci_RH(CONTACT_3D, model, RH_id, LOCAL);
  ci_RH.corrector.Kp.array() = KP;
  ci_RH.corrector.Kd.array() = KD;
  ci_RH.joint1_placement.setRandom();
  constraint_models.push_back(ci_RH);
  constraint_data.push_back(RigidConstraintData(ci_RH));

  Eigen::DenseIndex constraint_dim = 0;
  for (size_t k = 0; k < constraint_models.size(); ++k)
    constraint_dim += constraint_models[k].size();

  const double mu0 = 0.;
  ProximalSettings prox_settings(1e-12, mu0, 1);

  initConstraintDynamics(model, data, constraint_models);
  constraintDynamics(model, data, q, v, tau, constraint_models, constraint_data, prox_settings);
  const Data::TangentVectorType a = data.ddq;
  data.M.triangularView<Eigen::StrictlyLower>() =
    data.M.transpose().triangularView<Eigen::StrictlyLower>();
  computeConstraintDynamicsDerivatives(
    model, data, constraint_models, constraint_data, prox_settings);

  // Data_fd
  initConstraintDynamics(model, data_fd, constraint_models);

  MatrixXd ddq_partial_dq_fd(model.nv, model.nv);
  ddq_partial_dq_fd.setZero();
  MatrixXd ddq_partial_dv_fd(model.nv, model.nv);
  ddq_partial_dv_fd.setZero();
  MatrixXd ddq_partial_dtau_fd(model.nv, model.nv);
  ddq_partial_dtau_fd.setZero();

  MatrixXd lambda_partial_dtau_fd(constraint_dim, model.nv);
  lambda_partial_dtau_fd.setZero();
  MatrixXd lambda_partial_dq_fd(constraint_dim, model.nv);
  lambda_partial_dq_fd.setZero();
  MatrixXd lambda_partial_dv_fd(constraint_dim, model.nv);
  lambda_partial_dv_fd.setZero();

  const VectorXd ddq0 = constraintDynamics(
    model, data_fd, q, v, tau, constraint_models, constraint_data, prox_settings);
  const VectorXd lambda0 = data_fd.lambda_c;
  VectorXd v_eps(VectorXd::Zero(model.nv));
  VectorXd q_plus(model.nq);
  VectorXd ddq_plus(model.nv);

  VectorXd lambda_plus(constraint_dim);

  const double alpha = 1e-8;
  forwardKinematics(model, data, q, v, a);

  const Eigen::MatrixXd Jc = data.dac_da;
  const Eigen::MatrixXd Jc_ref =
    data.contact_chol.matrix().topRightCorner(constraint_dim, model.nv);

  BOOST_CHECK(Jc.isApprox(Jc_ref));

  const Eigen::MatrixXd JMinv = Jc * data.Minv;
  const Eigen::MatrixXd dac_dq = data.dac_dq;

  Eigen::MatrixXd dac_dq_fd(constraint_dim, model.nv);

  Eigen::VectorXd contact_acc0(constraint_dim);
  Eigen::DenseIndex row_id = 0;

  forwardKinematics(model, data, q, v, data.ddq);
  for (size_t k = 0; k < constraint_models.size(); ++k)
  {
    const RigidConstraintModel & cmodel = constraint_models[k];
    const RigidConstraintData & cdata = constraint_data[k];
    const Eigen::DenseIndex size = cmodel.size();

    const Motion contact_acc = getContactAcceleration(model, data, cmodel);

    if (cmodel.type == CONTACT_3D)
      contact_acc0.segment<3>(row_id) =
        contact_acc.linear() - cdata.contact_acceleration_error.linear();
    else
      contact_acc0.segment<6>(row_id) =
        contact_acc.toVector() - cdata.contact_acceleration_error.toVector();

    row_id += size;
  }

  for (int k = 0; k < model.nv; ++k)
  {
    v_eps[k] += alpha;
    q_plus = integrate(model, q, v_eps);
    ddq_plus = constraintDynamics(
      model, data_fd, q_plus, v, tau, constraint_models, constraint_data, prox_settings);

    ddq_partial_dq_fd.col(k) = (ddq_plus - ddq0) / alpha;
    lambda_partial_dq_fd.col(k) = (data_fd.lambda_c - lambda0) / alpha;

    Eigen::VectorXd contact_acc_plus(constraint_dim);
    Eigen::DenseIndex row_id = 0;
    forwardKinematics(model, data_fd, q_plus, v, data.ddq);
    for (size_t k = 0; k < constraint_models.size(); ++k)
    {
      const RigidConstraintModel & cmodel = constraint_models[k];
      const RigidConstraintData & cdata = constraint_data[k];
      const Eigen::DenseIndex size = cmodel.size();

      const Motion contact_acc = getContactAcceleration(model, data_fd, cmodel);

      if (cmodel.type == CONTACT_3D)
        contact_acc_plus.segment<3>(row_id) =
          contact_acc.linear() - cdata.contact_acceleration_error.linear();
      else
        contact_acc_plus.segment<6>(row_id) =
          contact_acc.toVector() - cdata.contact_acceleration_error.toVector();

      row_id += size;
    }

    dac_dq_fd.col(k) = (contact_acc_plus - contact_acc0) / alpha;

    v_eps[k] = 0.;
  }

  BOOST_CHECK(dac_dq_fd.isApprox(dac_dq, 1e-6));

  BOOST_CHECK(ddq_partial_dq_fd.isApprox(data.ddq_dq, sqrt(alpha)));
  BOOST_CHECK(lambda_partial_dq_fd.isApprox(data.dlambda_dq, sqrt(alpha)));

  VectorXd v_plus(v);
  for (int k = 0; k < model.nv; ++k)
  {
    v_plus[k] += alpha;
    ddq_plus = constraintDynamics(
      model, data_fd, q, v_plus, tau, constraint_models, constraint_data, prox_settings);
    ddq_partial_dv_fd.col(k) = (ddq_plus - ddq0) / alpha;
    lambda_partial_dv_fd.col(k) = (data_fd.lambda_c - lambda0) / alpha;
    v_plus[k] -= alpha;
  }

  BOOST_CHECK(ddq_partial_dv_fd.isApprox(data.ddq_dv, sqrt(alpha)));
  BOOST_CHECK(lambda_partial_dv_fd.isApprox(data.dlambda_dv, sqrt(alpha)));

  VectorXd tau_plus(tau);
  for (int k = 0; k < model.nv; ++k)
  {
    tau_plus[k] += alpha;
    ddq_plus = constraintDynamics(
      model, data_fd, q, v, tau_plus, constraint_models, constraint_data, prox_settings);
    ddq_partial_dtau_fd.col(k) = (ddq_plus - ddq0) / alpha;
    lambda_partial_dtau_fd.col(k) = (data_fd.lambda_c - lambda0) / alpha;
    tau_plus[k] -= alpha;
  }

  BOOST_CHECK(lambda_partial_dtau_fd.isApprox(data.dlambda_dtau, sqrt(alpha)));
  BOOST_CHECK(ddq_partial_dtau_fd.isApprox(data.ddq_dtau, sqrt(alpha)));
}

BOOST_AUTO_TEST_CASE(test_constraint_dynamics_derivatives_loop_closure_kinematics_fd)
{
  using namespace Eigen;
  using namespace pinocchio;

  Model model;
  buildModels::humanoidRandom(model, true);
  Data data(model), data_fd(model);

  model.lowerPositionLimit.head<3>().fill(-1.);
  model.upperPositionLimit.head<3>().fill(1.);
  VectorXd q = randomConfiguration(model);

  VectorXd v = VectorXd::Random(model.nv);
  VectorXd tau = VectorXd::Random(model.nv);

  const std::string RH = "rarm6_joint";
  const Model::JointIndex RH_id = model.getJointId(RH);
  const std::string LH = "larm6_joint";
  const Model::JointIndex LH_id = model.getJointId(LH);

  // Contact models and data
  PINOCCHIO_STD_VECTOR_WITH_EIGEN_ALLOCATOR(RigidConstraintModel) constraint_models;
  PINOCCHIO_STD_VECTOR_WITH_EIGEN_ALLOCATOR(RigidConstraintData) constraint_data;

  RigidConstraintModel ci_RH(CONTACT_6D, model, RH_id, SE3::Random(), LH_id, SE3::Random(), LOCAL);
  ci_RH.corrector.Kp.array() = 0;
  ci_RH.corrector.Kd.array() = 0;

  constraint_models.push_back(ci_RH);
  constraint_data.push_back(RigidConstraintData(ci_RH));

  Eigen::DenseIndex constraint_dim = 0;
  for (size_t k = 0; k < constraint_models.size(); ++k)
    constraint_dim += constraint_models[k].size();

  const double mu0 = 0.;
  ProximalSettings prox_settings(1e-12, mu0, 1);

  initConstraintDynamics(model, data, constraint_models);
  constraintDynamics(model, data, q, v, tau, constraint_models, constraint_data, prox_settings);
  const Data::TangentVectorType a = data.ddq;
  data.M.triangularView<Eigen::StrictlyLower>() =
    data.M.transpose().triangularView<Eigen::StrictlyLower>();
  computeConstraintDynamicsDerivatives(
    model, data, constraint_models, constraint_data, prox_settings);

  // Data_fd
  initConstraintDynamics(model, data_fd, constraint_models);
  const VectorXd ddq0 = constraintDynamics(
    model, data_fd, q, v, tau, constraint_models, constraint_data, prox_settings);
  const VectorXd lambda0 = data_fd.lambda_c;
  VectorXd v_eps(VectorXd::Zero(model.nv));
  VectorXd q_plus(model.nq);
  VectorXd ddq_plus(model.nv);

  VectorXd lambda_plus(constraint_dim);

  const double alpha = 1e-8;
  forwardKinematics(model, data, q, v, a);

  const Eigen::MatrixXd Jc = data.dac_da;
  const Eigen::MatrixXd Jc_ref =
    data.contact_chol.matrix().topRightCorner(constraint_dim, model.nv);

  BOOST_CHECK(Jc.isApprox(Jc_ref));

  const Eigen::MatrixXd JMinv = Jc * data.Minv;
  const Eigen::MatrixXd dac_dq = data.dac_dq;
  Eigen::MatrixXd dac_dq_fd(constraint_dim, model.nv);

  Eigen::VectorXd contact_acc0(constraint_dim);
  Eigen::DenseIndex row_id = 0;

  forwardKinematics(model, data, q, v, data.ddq);
  for (size_t k = 0; k < constraint_models.size(); ++k)
  {
    const RigidConstraintModel & cmodel = constraint_models[k];
    const RigidConstraintData & cdata = constraint_data[k];
    const Eigen::DenseIndex size = cmodel.size();

    const Motion contact_acc = getContactAcceleration(model, data, cmodel, cdata.c1Mc2);

    if (cmodel.type == CONTACT_3D)
      contact_acc0.segment<3>(row_id) = contact_acc.linear();
    else
      contact_acc0.segment<6>(row_id) = contact_acc.toVector();

    row_id += size;
  }

  for (int k = 0; k < model.nv; ++k)
  {
    v_eps[k] += alpha;
    q_plus = integrate(model, q, v_eps);
    ddq_plus = constraintDynamics(
      model, data_fd, q_plus, v, tau, constraint_models, constraint_data, prox_settings);

    Eigen::VectorXd contact_acc_plus(constraint_dim);
    Eigen::DenseIndex row_id = 0;
    forwardKinematics(model, data_fd, q_plus, v, data.ddq);
    for (size_t k = 0; k < constraint_models.size(); ++k)
    {
      const RigidConstraintModel & cmodel = constraint_models[k];
      const RigidConstraintData & cdata = constraint_data[k];
      const Eigen::DenseIndex size = cmodel.size();

      const Motion contact_acc = getContactAcceleration(model, data_fd, cmodel, cdata.c1Mc2);

      if (cmodel.type == CONTACT_3D)
        contact_acc_plus.segment<3>(row_id) = contact_acc.linear();
      else
        contact_acc_plus.segment<6>(row_id) = contact_acc.toVector();

      row_id += size;
    }

    dac_dq_fd.col(k) = (contact_acc_plus - contact_acc0) / alpha;

    v_eps[k] = 0.;
  }

  BOOST_CHECK(dac_dq_fd.isApprox(dac_dq, 1e-6));
}

BOOST_AUTO_TEST_CASE(test_constraint_dynamics_derivatives_dirty_data)
{
  // Verify that a dirty data doesn't affect the results of the contact dynamics derivs
  using namespace Eigen;
  using namespace pinocchio;

  Model model;
  buildModels::humanoidRandom(model, true);
  Data data_dirty(model);

  model.lowerPositionLimit.head<3>().fill(-1.);
  model.upperPositionLimit.head<3>().fill(1.);
  VectorXd q = randomConfiguration(model);

  VectorXd v = VectorXd::Random(model.nv);
  VectorXd tau = VectorXd::Random(model.nv);

  const std::string RF = "rleg6_joint";
  const Model::JointIndex RF_id = model.getJointId(RF);
  const std::string LF = "lleg6_joint";
  const Model::JointIndex LF_id = model.getJointId(LF);

  // Contact models and data
  PINOCCHIO_STD_VECTOR_WITH_EIGEN_ALLOCATOR(RigidConstraintModel) constraint_models;
  PINOCCHIO_STD_VECTOR_WITH_EIGEN_ALLOCATOR(RigidConstraintData) constraint_data;

  RigidConstraintModel ci_LF(CONTACT_6D, model, LF_id, LOCAL);
  RigidConstraintModel ci_RF(CONTACT_3D, model, RF_id, LOCAL);

  ci_LF.corrector.Kp.array() = KP;
  ci_LF.corrector.Kd.array() = KD;
  ci_RF.corrector.Kp.array() = KP;
  ci_RF.corrector.Kd.array() = KD;
  constraint_models.push_back(ci_LF);
  constraint_data.push_back(RigidConstraintData(ci_LF));
  constraint_models.push_back(ci_RF);
  constraint_data.push_back(RigidConstraintData(ci_RF));

  Eigen::DenseIndex constraint_dim = 0;
  for (size_t k = 0; k < constraint_models.size(); ++k)
    constraint_dim += constraint_models[k].size();

  const double mu0 = 0.;
  ProximalSettings prox_settings(1e-12, mu0, 1);

  initConstraintDynamics(model, data_dirty, constraint_models);
  constraintDynamics(
    model, data_dirty, q, v, tau, constraint_models, constraint_data, prox_settings);
  computeConstraintDynamicsDerivatives(
    model, data_dirty, constraint_models, constraint_data, prox_settings);

  // Reuse the same data with new configurations
  q = randomConfiguration(model);
  v = VectorXd::Random(model.nv);
  tau = VectorXd::Random(model.nv);
  constraintDynamics(
    model, data_dirty, q, v, tau, constraint_models, constraint_data, prox_settings);
  computeConstraintDynamicsDerivatives(
    model, data_dirty, constraint_models, constraint_data, prox_settings);

  // Test with fresh data
  Data data_fresh(model);
  initConstraintDynamics(model, data_fresh, constraint_models);
  constraintDynamics(
    model, data_fresh, q, v, tau, constraint_models, constraint_data, prox_settings);
  computeConstraintDynamicsDerivatives(
    model, data_fresh, constraint_models, constraint_data, prox_settings);
  const double alpha = 1e-12;

  BOOST_CHECK(data_dirty.ddq_dq.isApprox(data_fresh.ddq_dq, sqrt(alpha)));
  BOOST_CHECK(data_dirty.ddq_dv.isApprox(data_fresh.ddq_dv, sqrt(alpha)));
  BOOST_CHECK(data_dirty.ddq_dtau.isApprox(data_fresh.ddq_dtau, sqrt(alpha)));
  BOOST_CHECK(data_dirty.dlambda_dq.isApprox(data_fresh.dlambda_dq, sqrt(alpha)));
  BOOST_CHECK(data_dirty.dlambda_dv.isApprox(data_fresh.dlambda_dv, sqrt(alpha)));
  BOOST_CHECK(data_dirty.dlambda_dtau.isApprox(data_fresh.dlambda_dtau, sqrt(alpha)));
}

#ifdef PINOCCHIO_WITH_SDFORMAT

BOOST_AUTO_TEST_CASE_EXPECTED_FAILURES(test_constraint_dynamics_derivatives_cassie_proximal, 5)
BOOST_AUTO_TEST_CASE(test_constraint_dynamics_derivatives_cassie_proximal)
{
  // TODO: 4 fd tests (ddq/dtau, ddq/dq, ddq/dv, dlambda/dq, dlambda/dv) fail for cassie
  const std::string filename =
    PINOCCHIO_MODEL_DIR
    + std::string("/example-robot-data/robots/cassie_description/robots/cassie.sdf");
  const std::string srdf_filename =
    PINOCCHIO_MODEL_DIR
    + std::string("/example-robot-data/robots/cassie_description/srdf/cassie_v2.srdf");
  const std::string dir = PINOCCHIO_MODEL_DIR;

  pinocchio::Model model;
  PINOCCHIO_STD_VECTOR_WITH_EIGEN_ALLOCATOR(pinocchio::RigidConstraintModel) constraint_models;
  PINOCCHIO_STD_VECTOR_WITH_EIGEN_ALLOCATOR(RigidConstraintData) constraint_datas;

  pinocchio::sdf::buildModel(filename, pinocchio::JointModelFreeFlyer(), model, constraint_models);
  pinocchio::srdf::loadReferenceConfigurations(model, srdf_filename, false);

  Eigen::VectorXd q = model.referenceConfigurations["standing"];
  VectorXd v = VectorXd::Random(model.nv);
  VectorXd tau = VectorXd::Random(model.nv);

  const double mu0 = 1e-5;
  ProximalSettings prox_settings(1e-12, mu0, 10);

  Data data(model), data_fd(model);

  initConstraintDynamics(model, data, constraint_models);
  for (int k = 0; k < (int)constraint_models.size(); ++k)
  {
    constraint_datas.push_back(RigidConstraintData(constraint_models[(pinocchio::JointIndex)k]));
  }

  Eigen::DenseIndex constraint_dim = 0;
  for (size_t k = 0; k < constraint_models.size(); ++k)
    constraint_dim += constraint_models[k].size();

  initConstraintDynamics(model, data, constraint_models);
  constraintDynamics(model, data, q, v, tau, constraint_models, constraint_datas, prox_settings);
  data.M.triangularView<Eigen::StrictlyLower>() =
    data.M.transpose().triangularView<Eigen::StrictlyLower>();
  computeConstraintDynamicsDerivatives(
    model, data, constraint_models, constraint_datas, prox_settings);

  initConstraintDynamics(model, data_fd, constraint_models);
  MatrixXd ddq_partial_dq_fd(model.nv, model.nv);
  ddq_partial_dq_fd.setZero();
  MatrixXd ddq_partial_dv_fd(model.nv, model.nv);
  ddq_partial_dv_fd.setZero();
  MatrixXd ddq_partial_dtau_fd(model.nv, model.nv);
  ddq_partial_dtau_fd.setZero();

  MatrixXd lambda_partial_dtau_fd(constraint_dim, model.nv);
  lambda_partial_dtau_fd.setZero();
  MatrixXd lambda_partial_dq_fd(constraint_dim, model.nv);
  lambda_partial_dq_fd.setZero();
  MatrixXd lambda_partial_dv_fd(constraint_dim, model.nv);
  lambda_partial_dv_fd.setZero();

  const VectorXd ddq0 = constraintDynamics(
    model, data_fd, q, v, tau, constraint_models, constraint_datas, prox_settings);
  const VectorXd lambda0 = data_fd.lambda_c;
  VectorXd v_eps(VectorXd::Zero(model.nv));
  VectorXd q_plus(model.nq);
  VectorXd ddq_plus(model.nv);

  VectorXd lambda_plus(constraint_dim);
  const double alpha = 1e-8;
  forwardKinematics(model, data, q, v);
  for (int k = 0; k < model.nv; ++k)
  {
    v_eps[k] += alpha;
    q_plus = integrate(model, q, v_eps);
    ddq_plus = constraintDynamics(
      model, data_fd, q_plus, v, tau, constraint_models, constraint_datas, prox_settings);
    ddq_partial_dq_fd.col(k) = (ddq_plus - ddq0) / alpha;
    lambda_partial_dq_fd.col(k) = (data_fd.lambda_c - lambda0) / alpha;
    v_eps[k] = 0.;
  }

  BOOST_CHECK(ddq_partial_dq_fd.isApprox(data.ddq_dq, sqrt(alpha)));

  BOOST_CHECK(lambda_partial_dq_fd.isApprox(data.dlambda_dq, sqrt(alpha)));

  VectorXd v_plus(v);
  for (int k = 0; k < model.nv; ++k)
  {
    v_plus[k] += alpha;
    ddq_plus = constraintDynamics(
      model, data_fd, q, v_plus, tau, constraint_models, constraint_datas, prox_settings);
    ddq_partial_dv_fd.col(k) = (ddq_plus - ddq0) / alpha;
    lambda_partial_dv_fd.col(k) = (data_fd.lambda_c - lambda0) / alpha;
    v_plus[k] -= alpha;
  }

  BOOST_CHECK(ddq_partial_dv_fd.isApprox(data.ddq_dv, sqrt(alpha)));
  BOOST_CHECK(lambda_partial_dv_fd.isApprox(data.dlambda_dv, sqrt(alpha)));

  VectorXd tau_plus(tau);
  for (int k = 0; k < model.nv; ++k)
  {
    tau_plus[k] += alpha;
    ddq_plus = constraintDynamics(
      model, data_fd, q, v, tau_plus, constraint_models, constraint_datas, prox_settings);
    ddq_partial_dtau_fd.col(k) = (ddq_plus - ddq0) / alpha;
    lambda_partial_dtau_fd.col(k) = (data_fd.lambda_c - lambda0) / alpha;
    tau_plus[k] -= alpha;
  }

  BOOST_CHECK(lambda_partial_dtau_fd.isApprox(data.dlambda_dtau, sqrt(alpha)));
  BOOST_CHECK(ddq_partial_dtau_fd.isApprox(data.ddq_dtau, sqrt(alpha)));
}

#endif // PINOCCHIO_WITH_SDFORMAT

BOOST_AUTO_TEST_SUITE_END()<|MERGE_RESOLUTION|>--- conflicted
+++ resolved
@@ -145,11 +145,7 @@
     model, data, constraint_models, constraint_data, prox_settings);
 
   // Reference values
-<<<<<<< HEAD
   crba(model, data_ref, q);
-=======
-  crba(model, data_ref, q, Convention::WORLD);
->>>>>>> fbc93a6a
   data_ref.M.triangularView<Eigen::StrictlyLower>() =
     data_ref.M.transpose().triangularView<Eigen::StrictlyLower>();
   container::aligned_vector<Force> fext((size_t)model.njoints, Force::Zero());
@@ -378,11 +374,8 @@
 
   BOOST_CHECK(ddq_partial_dq_fd.isApprox(data.ddq_dq, sqrt(alpha)));
   BOOST_CHECK(lambda_partial_dq_fd.isApprox(data.dlambda_dq, sqrt(alpha)));
-<<<<<<< HEAD
   // std::cout << "lambda_partial_dq_fd:\n" << lambda_partial_dq_fd << std::endl;
   // std::cout << "data.dlambda_dq:\n" << data.dlambda_dq << std::endl;
-=======
->>>>>>> fbc93a6a
 
   VectorXd v_plus(v);
   for (int k = 0; k < model.nv; ++k)
@@ -1475,23 +1468,6 @@
     dconstraint_velocity_error_dv_fd.col(k) =
       (constraint_velocity_error_plus - constraint_velocity_error).toVector() / alpha;
     dconstraint_acceleration_error_dv_fd.col(k) = (a_error_plus - a_error).toVector() / alpha;
-<<<<<<< HEAD
-
-    v_plus[k] -= alpha;
-  }
-
-  BOOST_CHECK(dconstraint_velocity_error_dv_fd.isApprox(data.dac_da, sqrt(alpha)));
-  BOOST_CHECK(dconstraint_acceleration_error_dv_fd.isApprox(data.dac_dv, sqrt(alpha)));
-
-  BOOST_CHECK(ddq_partial_dv_fd.isApprox(data.ddq_dv, sqrt(alpha)));
-  BOOST_CHECK(lambda_partial_dv_fd.isApprox(data.dlambda_dv, sqrt(alpha)));
-
-  // d./dtau
-  MatrixXd ddq_partial_dtau_fd(model.nv, model.nv);
-  ddq_partial_dtau_fd.setZero();
-  MatrixXd lambda_partial_dtau_fd(constraint_dim, model.nv);
-  lambda_partial_dtau_fd.setZero();
-=======
 
     v_plus[k] -= alpha;
   }
@@ -1636,18 +1612,13 @@
 
   BOOST_CHECK(ddq_partial_dv_fd.isApprox(data.ddq_dv, sqrt(alpha)));
   BOOST_CHECK(lambda_partial_dv_fd.isApprox(data.dlambda_dv, sqrt(alpha)));
->>>>>>> fbc93a6a
 
   VectorXd tau_plus(tau);
   for (int k = 0; k < model.nv; ++k)
   {
     tau_plus[k] += alpha;
     ddq_plus = constraintDynamics(
-<<<<<<< HEAD
-      model, data_fd, q, v, tau_plus, constraint_models, constraint_data_fd, prox_settings);
-=======
       model, data_fd, q, v, tau_plus, constraint_models, constraint_data, prox_settings);
->>>>>>> fbc93a6a
     ddq_partial_dtau_fd.col(k) = (ddq_plus - ddq0) / alpha;
     lambda_partial_dtau_fd.col(k) = (data_fd.lambda_c - lambda0) / alpha;
     tau_plus[k] -= alpha;
