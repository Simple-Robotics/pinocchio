//
// Copyright (c) 2021-2022 INRIA
//

#include "pinocchio/spatial/fwd.hpp"
#include "pinocchio/algorithm/parallel/aba.hpp"
#include "pinocchio/algorithm/aba.hpp"
#include "pinocchio/algorithm/joint-configuration.hpp"
#include "pinocchio/multibody/sample-models.hpp"
#include "pinocchio/utils/timer.hpp"

#include <iostream>

#include <boost/test/unit_test.hpp>
#include <boost/utility/binary.hpp>

using namespace pinocchio;

BOOST_AUTO_TEST_SUITE(BOOST_TEST_MODULE)

BOOST_AUTO_TEST_CASE(test_parallel_aba)
{
  pinocchio::Model model;
  buildModels::humanoidRandom(model);
  Data data_ref(model);

  model.lowerPositionLimit.head<3>().fill(-1.);
  model.upperPositionLimit.head<3>().fill(1.);

  const Eigen::DenseIndex batch_size = 128;
  const size_t num_threads = (size_t)omp_get_max_threads();

  Eigen::MatrixXd q(model.nq, batch_size);
  Eigen::MatrixXd v(model.nv, batch_size);
  Eigen::MatrixXd tau(model.nv, batch_size);
  Eigen::MatrixXd a(model.nv, batch_size);
  Eigen::MatrixXd a_ref(model.nv, batch_size);

  for (Eigen::DenseIndex i = 0; i < batch_size; ++i)
  {
    q.col(i) = randomConfiguration(model);
    v.col(i) = Eigen::VectorXd::Random(model.nv);
    tau.col(i) = Eigen::VectorXd::Random(model.nv);
  }

  ModelPool pool(model);
  abaInParallel(num_threads, pool, q, v, tau, a);

  for (Eigen::DenseIndex i = 0; i < batch_size; ++i)
  {
<<<<<<< HEAD
    a_ref.col(i) = aba(model, data_ref, q.col(i), v.col(i), tau.col(i));
=======
    a_ref.col(i) = aba(model, data_ref, q.col(i), v.col(i), tau.col(i), Convention::WORLD);
>>>>>>> fbc93a6a
  }

  BOOST_CHECK(a == a_ref);
}

BOOST_AUTO_TEST_SUITE_END()<|MERGE_RESOLUTION|>--- conflicted
+++ resolved
@@ -48,11 +48,7 @@
 
   for (Eigen::DenseIndex i = 0; i < batch_size; ++i)
   {
-<<<<<<< HEAD
-    a_ref.col(i) = aba(model, data_ref, q.col(i), v.col(i), tau.col(i));
-=======
     a_ref.col(i) = aba(model, data_ref, q.col(i), v.col(i), tau.col(i), Convention::WORLD);
->>>>>>> fbc93a6a
   }
 
   BOOST_CHECK(a == a_ref);
