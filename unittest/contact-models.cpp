--- conflicted
+++ resolved
@@ -104,29 +104,13 @@
   const RigidConstraintModel::Matrix36 A1_local_ref =
     cmodel.joint1_placement.toActionMatrixInverse().topRows<3>();
 
-<<<<<<< HEAD
   BOOST_CHECK(A1_local.isApprox(A1_local_ref));
-=======
-  const RigidConstraintModel::Matrix36 A2 = cmodel.getA2(cdata);
-  const RigidConstraintModel::Matrix36 A2_ref =
-    -cdata.c1Mc2.rotation() * cdata.oMc2.toActionMatrixInverse().topRows<3>();
->>>>>>> fbc93a6a
 
   const RigidConstraintModel::Matrix36 A2_local = cmodel.getA2(cdata, LocalFrame());
   const RigidConstraintModel::Matrix36 A2_local_ref =
     -cdata.c1Mc2.rotation() * cmodel.joint2_placement.toActionMatrixInverse().topRows<3>();
 
-<<<<<<< HEAD
   BOOST_CHECK(A2_local.isApprox(A2_local_ref));
-=======
-  // Check Jacobian
-  Data::MatrixXs J_ref(3, model.nv);
-  J_ref.setZero();
-  getConstraintJacobian(model, data, cmodel, cdata, J_ref);
-  const Data::Matrix6x J1 = getJointJacobian(model, data, cmodel.joint1_id, WORLD);
-  const Data::Matrix6x J2 = getJointJacobian(model, data, cmodel.joint2_id, WORLD);
-  const Data::Matrix3x J = A1 * J1 + A2 * J2;
->>>>>>> fbc93a6a
 
   // Check Jacobians
   Data::MatrixXs J_ref(3, model.nv);
@@ -158,7 +142,6 @@
   const Data::MatrixXs res_ref = J_ref * mat;
 
   BOOST_CHECK(res.isApprox(res_ref));
-<<<<<<< HEAD
 }
 
 BOOST_AUTO_TEST_CASE(constraint3D_basic_operations)
@@ -203,8 +186,6 @@
     const Inertia spatial_inertia_ref2(constant_value, placement.translation(), Symmetric3::Zero());
     BOOST_CHECK(spatial_inertia.isApprox(spatial_inertia_ref2.matrix()));
   }
-=======
->>>>>>> fbc93a6a
 }
 
 BOOST_AUTO_TEST_CASE(contact_models_sparsity_and_jacobians)
@@ -259,12 +240,8 @@
 
     for (DenseIndex k = 0; k < model.nv; ++k)
     {
-<<<<<<< HEAD
       if (!within(k, clm_RF_LF_LOCAL.colwise_span_indexes))
         BOOST_CHECK(J_clm_LOCAL.col(k).isZero());
-=======
-      BOOST_CHECK(J_clm_LOCAL.col(k).isZero() != within(k, clm_RF_LF_LOCAL.colwise_span_indexes));
->>>>>>> fbc93a6a
     }
 
     // Check Jacobian
@@ -336,12 +313,8 @@
 
     for (DenseIndex k = 0; k < model.nv; ++k)
     {
-<<<<<<< HEAD
       if (!within(k, clm_RF_LF_LWA.colwise_span_indexes))
         BOOST_CHECK(J_clm_LWA.col(k).isZero());
-=======
-      BOOST_CHECK(J_clm_LWA.col(k).isZero() != within(k, clm_RF_LF_LWA.colwise_span_indexes));
->>>>>>> fbc93a6a
     }
 
     // Check Jacobian
