--- conflicted
+++ resolved
@@ -79,11 +79,7 @@
   ADTangentVectorType ad_a = a.cast<ADScalar>();
 
   typedef Eigen::Matrix<ADScalar, Eigen::Dynamic, 1> VectorXAD;
-<<<<<<< HEAD
-  pinocchio::crba(model, data, q);
-=======
   pinocchio::crba(model, data, q, pinocchio::Convention::WORLD);
->>>>>>> fbc93a6a
   data.M.triangularView<Eigen::StrictlyLower>() =
     data.M.transpose().triangularView<Eigen::StrictlyLower>();
 
@@ -216,22 +212,14 @@
   data.Minv.triangularView<Eigen::StrictlyLower>() =
     data.Minv.transpose().triangularView<Eigen::StrictlyLower>();
 
-<<<<<<< HEAD
-  Data::TangentVectorType ddq = pinocchio::aba(model, data, q, v, tau);
-=======
   Data::TangentVectorType ddq =
     pinocchio::aba(model, data, q, v, tau, pinocchio::Convention::WORLD);
->>>>>>> fbc93a6a
 
   // dddq_dq
   {
     CppAD::Independent(ad_dq);
     ADConfigVectorType ad_q_plus = pinocchio::integrate(ad_model, ad_q, ad_dq);
-<<<<<<< HEAD
-    pinocchio::aba(ad_model, ad_data, ad_q_plus, ad_v, ad_tau);
-=======
     pinocchio::aba(ad_model, ad_data, ad_q_plus, ad_v, ad_tau, pinocchio::Convention::WORLD);
->>>>>>> fbc93a6a
 
     VectorXAD Y(model.nv);
     Eigen::Map<ADData::TangentVectorType>(Y.data(), model.nv, 1) = ad_data.ddq;
@@ -253,11 +241,7 @@
   // dddq_dv
   {
     CppAD::Independent(ad_v);
-<<<<<<< HEAD
-    pinocchio::aba(ad_model, ad_data, ad_q, ad_v, ad_tau);
-=======
     pinocchio::aba(ad_model, ad_data, ad_q, ad_v, ad_tau, pinocchio::Convention::WORLD);
->>>>>>> fbc93a6a
 
     VectorXAD Y(model.nv);
     Eigen::Map<ADData::TangentVectorType>(Y.data(), model.nv, 1) = ad_data.ddq;
@@ -279,11 +263,7 @@
   // dddq_da
   {
     CppAD::Independent(ad_tau);
-<<<<<<< HEAD
-    pinocchio::aba(ad_model, ad_data, ad_q, ad_v, ad_tau);
-=======
     pinocchio::aba(ad_model, ad_data, ad_q, ad_v, ad_tau, pinocchio::Convention::WORLD);
->>>>>>> fbc93a6a
 
     VectorXAD Y(model.nv);
     Eigen::Map<ADData::TangentVectorType>(Y.data(), model.nv, 1) = ad_data.ddq;
