--- conflicted
+++ resolved
@@ -121,30 +121,17 @@
   BOOST_CHECK_IS_APPROX(data.tau, data_multi.tau, double);
 
   // Forward Dynamics
-<<<<<<< HEAD
-  aba(model_multi, data_multi, q_multi, v_multi, tau_multi);
-  aba(model, data, q, v, tau);
-=======
   aba(model_multi, data_multi, q_multi, v_multi, tau_multi, Convention::WORLD);
   aba(model, data, q, v, tau, Convention::WORLD);
->>>>>>> fbc93a6a
 
   BOOST_CHECK_IS_APPROX(data.ddq, data_multi.ddq, double);
 
   // Mass matrix
-<<<<<<< HEAD
-  crba(model_multi, data_multi, q_multi);
-  data_multi.M.triangularView<Eigen::StrictlyLower>() =
-    data_multi.M.transpose().triangularView<Eigen::StrictlyLower>();
-
-  crba(model, data, q);
-=======
   crba(model_multi, data_multi, q_multi, Convention::WORLD);
   data_multi.M.triangularView<Eigen::StrictlyLower>() =
     data_multi.M.transpose().triangularView<Eigen::StrictlyLower>();
 
   crba(model, data, q, Convention::WORLD);
->>>>>>> fbc93a6a
   data.M.triangularView<Eigen::StrictlyLower>() =
     data.M.transpose().triangularView<Eigen::StrictlyLower>();
 
