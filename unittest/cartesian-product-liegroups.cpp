//
// Copyright (c) 2020 INRIA
//

#include "pinocchio/multibody/liegroup/liegroup.hpp"
#include "pinocchio/multibody/liegroup/liegroup-collection.hpp"
#include "pinocchio/multibody/liegroup/liegroup-generic.hpp"
#include "pinocchio/multibody/liegroup/cartesian-product-variant.hpp"
#include "pinocchio/multibody/liegroup/cartesian-product.hpp"

#include "pinocchio/multibody/joint/joint-generic.hpp"

#include <iostream>
#include <boost/test/unit_test.hpp>
#include <boost/utility/binary.hpp>
#include <boost/algorithm/string.hpp>

using namespace pinocchio;

namespace pinocchio
{
  template<typename Derived>
  std::ostream & operator<<(std::ostream & os, const LieGroupBase<Derived> & lg)
  {
    return os << lg.name();
  }
  template<typename LieGroupCollection>
  std::ostream & operator<<(std::ostream & os, const LieGroupGenericTpl<LieGroupCollection> & lg)
  {
    return os << lg.name();
  }
} // namespace pinocchio

template<typename Scalar, int Options, template<typename S, int O> class LieGroupCollectionTpl>
struct TestCartesianProduct
{

  typedef LieGroupCollectionTpl<Scalar, Options> LieGroupCollection;

  typedef LieGroupGenericTpl<LieGroupCollection> LieGroupGeneric;
  typedef typename LieGroupGeneric::ConfigVector_t ConfigVector_t;
  typedef typename LieGroupGeneric::TangentVector_t TangentVector_t;

  typedef CartesianProductOperationVariantTpl<Scalar, Options, LieGroupCollectionTpl>
    CartesianProduct;

  template<typename Derived>
  void operator()(const LieGroupBase<Derived> & lg) const
  {
    LieGroupGenericTpl<LieGroupCollection> lg_generic(lg.derived());
    CartesianProduct cp(lg_generic);
    test(lg, cp);

    CartesianProduct cp2;
    cp2.append(lg);
    BOOST_CHECK(cp == cp2);
  }

  template<typename LieGroup>
  static void test(const LieGroupBase<LieGroup> & lg, const CartesianProduct & cp)
  {
    BOOST_CHECK(lg.nq() == cp.nq());
    BOOST_CHECK(lg.nv() == cp.nv());

    std::cout << "name: " << cp.name() << std::endl;

    BOOST_CHECK(lg.neutral() == cp.neutral());

    typedef typename LieGroup::ConfigVector_t ConfigVector;
    typedef typename LieGroup::TangentVector_t TangentVector;
    typedef typename LieGroup::JacobianMatrix_t JacobianMatrix;

    ConfigVector q0 = lg.random();
    ConfigVector q1 = lg.random();
    TangentVector v = TangentVector_t::Random(lg.nv());
    PINOCCHIO_COMPILER_DIAGNOSTIC_PUSH
    PINOCCHIO_COMPILER_DIAGNOSTIC_IGNORED_MAYBE_UNINITIALIZED
    ConfigVector qout_ref(lg.nq()), qout(lg.nq());
    lg.integrate(q0, v, qout_ref);
    cp.integrate(q0, v, qout);
<<<<<<< HEAD

    BOOST_CHECK(qout.isApprox(qout_ref));

    TangentVector v_diff_ref(lg.nv()), v_diff(lg.nv());
    lg.difference(q0, q1, v_diff_ref);
    cp.difference(q0, q1, v_diff);
=======
    PINOCCHIO_COMPILER_DIAGNOSTIC_POP

    BOOST_CHECK(qout.isApprox(qout_ref));

    PINOCCHIO_COMPILER_DIAGNOSTIC_PUSH
    PINOCCHIO_COMPILER_DIAGNOSTIC_IGNORED_MAYBE_UNINITIALIZED
    TangentVector v_diff_ref(lg.nv()), v_diff(lg.nv());
    lg.difference(q0, q1, v_diff_ref);
    cp.difference(q0, q1, v_diff);
    PINOCCHIO_COMPILER_DIAGNOSTIC_POP
>>>>>>> fbc93a6a

    BOOST_CHECK(v_diff_ref.isApprox(v_diff));
    BOOST_CHECK_EQUAL(lg.squaredDistance(q0, q1), cp.squaredDistance(q0, q1));
    BOOST_CHECK_EQUAL(lg.distance(q0, q1), cp.distance(q0, q1));

    JacobianMatrix J_ref(JacobianMatrix::Zero(lg.nv(), lg.nv())),
      J(JacobianMatrix::Zero(lg.nv(), lg.nv()));

    lg.dDifference(q0, q1, J_ref, ARG0);
    cp.dDifference(q0, q1, J, ARG0);

    BOOST_CHECK(J.isApprox(J_ref));

    lg.dDifference(q0, q1, J_ref, ARG1);
    cp.dDifference(q0, q1, J, ARG1);

    BOOST_CHECK(J.isApprox(J_ref));

    lg.dIntegrate(q0, v, J_ref, ARG0);
    cp.dIntegrate(q0, v, J, ARG0);

    BOOST_CHECK(J.isApprox(J_ref));

    lg.dIntegrate(q0, v, J_ref, ARG1);
    cp.dIntegrate(q0, v, J, ARG1);

    BOOST_CHECK(J.isApprox(J_ref));

    BOOST_CHECK(cp.isSameConfiguration(q0, q0));
<<<<<<< HEAD
=======
    PINOCCHIO_COMPILER_DIAGNOSTIC_PUSH
    PINOCCHIO_COMPILER_DIAGNOSTIC_IGNORED_MAYBE_UNINITIALIZED
>>>>>>> fbc93a6a
    ConfigVector q_rand;
    cp.random(q_rand);
    ConfigVector q_rand_copy = q_rand;

    lg.normalize(q_rand_copy);
    cp.normalize(q_rand);
    BOOST_CHECK(q_rand.isApprox(q_rand_copy));

    const ConfigVector lb(-ConfigVector::Ones(lg.nq()));
    const ConfigVector ub(ConfigVector::Ones(lg.nq()));

    cp.randomConfiguration(lb, ub, q_rand);
    PINOCCHIO_COMPILER_DIAGNOSTIC_POP
  }
};

BOOST_AUTO_TEST_SUITE(BOOST_TEST_MODULE)

BOOST_AUTO_TEST_CASE(test_cartesian_product_with_liegroup_variant)
{
  boost::mpl::for_each<LieGroupCollectionDefault::LieGroupVariant::types>(
    TestCartesianProduct<double, 0, LieGroupCollectionDefaultTpl>());
}

BOOST_AUTO_TEST_CASE(test_cartesian_product_vs_cartesian_product_variant)
{
  typedef SpecialEuclideanOperationTpl<3, double, 0> SE3;
  typedef VectorSpaceOperationTpl<3, double, 0> Rn;

  typedef CartesianProductOperation<SE3, Rn> CPRef;
  typedef CartesianProductOperationVariantTpl<double, 0, LieGroupCollectionDefaultTpl> CP;

  SE3 lg1;
  Rn lg2;
  typedef LieGroupGenericTpl<CP::LieGroupCollection> LieGroupGeneric;
  LieGroupGeneric lg1_variant(lg1);
  LieGroupGeneric lg2_variant(lg2);

  CP cartesian_product(lg1_variant, lg2_variant);
  CP cartesian_product2(lg1_variant);
  cartesian_product2.append(lg2_variant);
  std::cout << "cartesian_product: " << cartesian_product << std::endl;

  BOOST_CHECK(cartesian_product == cartesian_product2);
  CPRef cartesian_product_ref;

  TestCartesianProduct<double, 0, LieGroupCollectionDefaultTpl>::test(
    cartesian_product_ref, cartesian_product);
}

BOOST_AUTO_TEST_SUITE_END()<|MERGE_RESOLUTION|>--- conflicted
+++ resolved
@@ -78,14 +78,6 @@
     ConfigVector qout_ref(lg.nq()), qout(lg.nq());
     lg.integrate(q0, v, qout_ref);
     cp.integrate(q0, v, qout);
-<<<<<<< HEAD
-
-    BOOST_CHECK(qout.isApprox(qout_ref));
-
-    TangentVector v_diff_ref(lg.nv()), v_diff(lg.nv());
-    lg.difference(q0, q1, v_diff_ref);
-    cp.difference(q0, q1, v_diff);
-=======
     PINOCCHIO_COMPILER_DIAGNOSTIC_POP
 
     BOOST_CHECK(qout.isApprox(qout_ref));
@@ -96,7 +88,6 @@
     lg.difference(q0, q1, v_diff_ref);
     cp.difference(q0, q1, v_diff);
     PINOCCHIO_COMPILER_DIAGNOSTIC_POP
->>>>>>> fbc93a6a
 
     BOOST_CHECK(v_diff_ref.isApprox(v_diff));
     BOOST_CHECK_EQUAL(lg.squaredDistance(q0, q1), cp.squaredDistance(q0, q1));
@@ -126,11 +117,8 @@
     BOOST_CHECK(J.isApprox(J_ref));
 
     BOOST_CHECK(cp.isSameConfiguration(q0, q0));
-<<<<<<< HEAD
-=======
     PINOCCHIO_COMPILER_DIAGNOSTIC_PUSH
     PINOCCHIO_COMPILER_DIAGNOSTIC_IGNORED_MAYBE_UNINITIALIZED
->>>>>>> fbc93a6a
     ConfigVector q_rand;
     cp.random(q_rand);
     ConfigVector q_rand_copy = q_rand;
