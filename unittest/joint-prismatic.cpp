--- conflicted
+++ resolved
@@ -210,11 +210,7 @@
 
   q << 3;
 
-<<<<<<< HEAD
-  crba(model, data, q);
-=======
   crba(model, data, q, Convention::WORLD);
->>>>>>> fbc93a6a
 
   BOOST_CHECK(M_expected.isApprox(data.M, 1e-10));
 }
@@ -289,27 +285,16 @@
   BOOST_CHECK(tauPX.isApprox(tauPrismaticUnaligned));
 
   // ForwardDynamics == aba
-<<<<<<< HEAD
-  Eigen::VectorXd aAbaPX = aba(modelPX, dataPX, q, v, tauPX);
-  Eigen::VectorXd aAbaPrismaticUnaligned =
-    aba(modelPrismaticUnaligned, dataPrismaticUnaligned, q, v, tauPrismaticUnaligned);
-=======
   Eigen::VectorXd aAbaPX = aba(modelPX, dataPX, q, v, tauPX, Convention::WORLD);
   Eigen::VectorXd aAbaPrismaticUnaligned = aba(
     modelPrismaticUnaligned, dataPrismaticUnaligned, q, v, tauPrismaticUnaligned,
     Convention::WORLD);
->>>>>>> fbc93a6a
 
   BOOST_CHECK(aAbaPX.isApprox(aAbaPrismaticUnaligned));
 
   // crba
-<<<<<<< HEAD
-  crba(modelPX, dataPX, q);
-  crba(modelPrismaticUnaligned, dataPrismaticUnaligned, q);
-=======
   crba(modelPX, dataPX, q, Convention::WORLD);
   crba(modelPrismaticUnaligned, dataPrismaticUnaligned, q, Convention::WORLD);
->>>>>>> fbc93a6a
 
   BOOST_CHECK(dataPX.M.isApprox(dataPrismaticUnaligned.M));
 
