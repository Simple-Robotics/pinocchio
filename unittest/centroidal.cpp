//
// Copyright (c) 2015-2019 CNRS INRIA
//

#include "pinocchio/algorithm/crba.hpp"
#include "pinocchio/algorithm/centroidal.hpp"
#include "pinocchio/algorithm/rnea.hpp"
#include "pinocchio/algorithm/jacobian.hpp"
#include "pinocchio/algorithm/center-of-mass.hpp"
#include "pinocchio/algorithm/joint-configuration.hpp"

#include "pinocchio/multibody/sample-models.hpp"

#include "pinocchio/utils/timer.hpp"

#include <iostream>

#include <boost/test/unit_test.hpp>
#include <boost/utility/binary.hpp>

template<typename JointModel>
static void addJointAndBody(
  pinocchio::Model & model,
  const pinocchio::JointModelBase<JointModel> & joint,
  const std::string & parent_name,
  const std::string & name,
  const pinocchio::SE3 placement = pinocchio::SE3::Random(),
  bool setRandomLimits = true)
{
  using namespace pinocchio;
  typedef typename JointModel::ConfigVector_t CV;
  typedef typename JointModel::TangentVector_t TV;

  Model::JointIndex idx;

  if (setRandomLimits)
    idx = model.addJoint(
      model.getJointId(parent_name), joint, SE3::Random(), name + "_joint",
      TV::Random() + TV::Constant(1), TV::Random() + TV::Constant(1),
      CV::Random() - CV::Constant(1), CV::Random() + CV::Constant(1));
  else
    idx = model.addJoint(model.getJointId(parent_name), joint, placement, name + "_joint");

  model.addJointFrame(idx);

  model.appendBodyToJoint(idx, Inertia::Random(), SE3::Identity());
  model.addBodyFrame(name + "_body", idx);
}

BOOST_AUTO_TEST_SUITE(BOOST_TEST_MODULE)

BOOST_AUTO_TEST_CASE(test_ccrba)
{
  pinocchio::Model model;
  pinocchio::buildModels::humanoidRandom(model);
  pinocchio::Data data(model), data_ref(model);

  model.lowerPositionLimit.head<3>().fill(-1.);
  model.upperPositionLimit.head<3>().fill(1.);
  Eigen::VectorXd q = randomConfiguration(model);
  Eigen::VectorXd v = Eigen::VectorXd::Ones(model.nv);

<<<<<<< HEAD
  pinocchio::minimal::crba(model, data_ref, q);
=======
  pinocchio::crba(model, data_ref, q, pinocchio::Convention::LOCAL);
>>>>>>> fbc93a6a
  data_ref.M.triangularView<Eigen::StrictlyLower>() =
    data_ref.M.transpose().triangularView<Eigen::StrictlyLower>();

  data_ref.Ycrb[0] = data_ref.liMi[1].act(data_ref.Ycrb[1]);

  pinocchio::Data data_ref_other(model);
<<<<<<< HEAD
  pinocchio::crba(model, data_ref_other, q);
=======
  pinocchio::crba(model, data_ref_other, q, pinocchio::Convention::WORLD);
>>>>>>> fbc93a6a
  data_ref_other.M.triangularView<Eigen::StrictlyLower>() =
    data_ref_other.M.transpose().triangularView<Eigen::StrictlyLower>();
  BOOST_CHECK(data_ref_other.M.isApprox(data_ref.M));

  pinocchio::SE3 cMo(pinocchio::SE3::Matrix3::Identity(), -data_ref.Ycrb[0].lever());
  BOOST_CHECK(data_ref.Ycrb[0].isApprox(data_ref_other.oYcrb[0]));

  ccrba(model, data, q, v);
  BOOST_CHECK(data.com[0].isApprox(-cMo.translation(), 1e-12));
  BOOST_CHECK(data.oYcrb[0].matrix().isApprox(data_ref.Ycrb[0].matrix(), 1e-12));

  pinocchio::Inertia Ig_ref(cMo.act(data.oYcrb[0]));
  BOOST_CHECK(data.Ig.matrix().isApprox(Ig_ref.matrix(), 1e-12));

  pinocchio::SE3 oM1(data_ref.liMi[1]);
  pinocchio::SE3 cM1(cMo * oM1);

  pinocchio::Data::Matrix6x Ag_ref(
    cM1.inverse().toActionMatrix().transpose() * data_ref.M.topRows<6>());
  BOOST_CHECK(data.Ag.isApprox(Ag_ref, 1e-12));
}

BOOST_AUTO_TEST_CASE(test_centroidal_mapping)
{
  pinocchio::Model model;
  pinocchio::buildModels::humanoidRandom(model);
  pinocchio::Data data(model), data_ref(model);

  model.lowerPositionLimit.head<3>().fill(-1.);
  model.upperPositionLimit.head<3>().fill(1.);
  Eigen::VectorXd q = randomConfiguration(model);
  Eigen::VectorXd v = Eigen::VectorXd::Zero(model.nv);

  computeCentroidalMap(model, data, q);
  ccrba(model, data_ref, q, v);

  BOOST_CHECK(data.J.isApprox(data_ref.J));
  BOOST_CHECK(data.Ag.isApprox(data_ref.Ag));

  computeJointJacobians(model, data_ref, q);

  BOOST_CHECK(data.J.isApprox(data_ref.J));
}

BOOST_AUTO_TEST_CASE(test_dccrb)
{
  using namespace pinocchio;
  Model model;
  buildModels::humanoidRandom(model);
  addJointAndBody(model, JointModelSpherical(), "larm6_joint", "larm7");
  Data data(model), data_ref(model);

  model.lowerPositionLimit.head<7>().fill(-1.);
  model.upperPositionLimit.head<7>().fill(1.);

  Eigen::VectorXd q =
    randomConfiguration(model, model.lowerPositionLimit, model.upperPositionLimit);
  Eigen::VectorXd v = Eigen::VectorXd::Random(model.nv);
  Eigen::VectorXd a = Eigen::VectorXd::Random(model.nv);

  const Eigen::VectorXd g = rnea(model, data_ref, q, 0 * v, 0 * a);
  rnea(model, data_ref, q, v, a);

<<<<<<< HEAD
  pinocchio::minimal::crba(model, data_ref, q);
=======
  pinocchio::crba(model, data_ref, q, pinocchio::Convention::LOCAL);
>>>>>>> fbc93a6a
  data_ref.M.triangularView<Eigen::StrictlyLower>() =
    data_ref.M.transpose().triangularView<Eigen::StrictlyLower>();

  SE3 cMo(SE3::Identity());
  data_ref.Ycrb[0] = data_ref.liMi[1].act(data_ref.Ycrb[1]);
  cMo.translation() = -data_ref.Ycrb[0].lever();

  SE3 oM1(data_ref.liMi[1]);
  SE3 cM1(cMo * oM1);
  Data::Matrix6x Ag_ref(cM1.toDualActionMatrix() * data_ref.M.topRows<6>());

  Force hdot_ref(cM1.act(Force(data_ref.tau.head<6>() - g.head<6>())));

  ccrba(model, data_ref, q, v);
  dccrba(model, data, q, v);
  BOOST_CHECK(data.Ag.isApprox(Ag_ref));
  BOOST_CHECK(data.Ag.isApprox(data_ref.Ag));
  BOOST_CHECK(data.hg.isApprox(data_ref.hg));

  centerOfMass(model, data_ref, q, v, a);
  BOOST_CHECK(data_ref.com[0].isApprox(data_ref.Ycrb[0].lever()));
  BOOST_CHECK(data_ref.vcom[0].isApprox(data.hg.linear() / data_ref.M(0, 0)));
  BOOST_CHECK(data_ref.vcom[0].isApprox(data.vcom[0]));
  BOOST_CHECK(data_ref.acom[0].isApprox(hdot_ref.linear() / data_ref.M(0, 0)));

  Force hdot(data.Ag * a + data.dAg * v);
  BOOST_CHECK(hdot.isApprox(hdot_ref));

  dccrba(model, data, q, 0 * v);
  BOOST_CHECK(data.dAg.isZero());

  // Check that dYcrb is equal to doYcrb
  {
    // Compute dYcrb
    Data data_ref(model), data_ref_plus(model), data(model);

    const double alpha = 1e-8;
    Eigen::VectorXd q_plus(model.nq);
    q_plus = integrate(model, q, alpha * v);

    forwardKinematics(model, data_ref, q);
<<<<<<< HEAD
    pinocchio::minimal::crba(model, data_ref, q);
    pinocchio::minimal::crba(model, data_ref_plus, q_plus);
=======
    pinocchio::crba(model, data_ref, q, pinocchio::Convention::LOCAL);
    pinocchio::crba(model, data_ref_plus, q_plus, pinocchio::Convention::LOCAL);
>>>>>>> fbc93a6a
    forwardKinematics(model, data_ref_plus, q_plus);
    dccrba(model, data, q, v);

    for (size_t i = 1; i < (size_t)model.njoints; ++i)
    {
      Inertia::Matrix6 dYcrb = (data_ref_plus.oMi[i].act(data_ref_plus.Ycrb[i]).matrix()
                                - data_ref.oMi[i].act(data_ref.Ycrb[i]).matrix())
                               / alpha;
      BOOST_CHECK(data.doYcrb[i].isApprox(dYcrb, sqrt(alpha)));
    }
  }

  {
    Data data(model);
    ccrba(model, data_ref, q, v);
    SE3 oMc_ref(SE3::Identity());
    oMc_ref.translation() = data_ref.com[0];
    const Data::Matrix6x Ag_ref = oMc_ref.toDualActionMatrix() * data_ref.Ag;
<<<<<<< HEAD
    pinocchio::minimal::crba(model, data_ref, q);
=======
    pinocchio::crba(model, data_ref, q, pinocchio::Convention::LOCAL);
>>>>>>> fbc93a6a
    const Data::Matrix6x Ag_ref_from_M =
      data_ref.oMi[1].toDualActionMatrix() * data_ref.M.topRows<6>();

    const double alpha = 1e-8;
    Eigen::VectorXd q_plus(model.nq);
    q_plus = integrate(model, q, alpha * v);
    ccrba(model, data_ref, q_plus, v);
    SE3 oMc_ref_plus(SE3::Identity());
    oMc_ref_plus.translation() = data_ref.com[0];
    const Data::Matrix6x Ag_plus_ref = oMc_ref_plus.toDualActionMatrix() * data_ref.Ag;
<<<<<<< HEAD
    pinocchio::minimal::crba(model, data_ref, q_plus);
=======
    pinocchio::crba(model, data_ref, q_plus, pinocchio::Convention::LOCAL);
>>>>>>> fbc93a6a
    const Data::Matrix6x Ag_plus_ref_from_M =
      data_ref.oMi[1].toDualActionMatrix() * data_ref.M.topRows<6>();
    const Data::Matrix6x dAg_ref = (Ag_plus_ref - Ag_ref) / alpha;
    const Data::Matrix6x dAg_ref_from_M = (Ag_plus_ref_from_M - Ag_ref_from_M) / alpha;

    dccrba(model, data, q, v);
    SE3 oMc(SE3::Identity());
    oMc.translation() = data.com[0];
    Data::Matrix6x dAg = oMc.toDualActionMatrix() * data.dAg;
    BOOST_CHECK(oMc.isApprox(oMc_ref));
    BOOST_CHECK(dAg_ref.isApprox(dAg_ref_from_M, sqrt(alpha)));
  }

  // Check for dAg/dt
  {
    Data data(model);
    ccrba(model, data_ref, q, v);
    const Data::Matrix6x Ag_ref = data_ref.Ag;

    const double alpha = 1e-8;
    Eigen::VectorXd q_plus(model.nq);
    q_plus = integrate(model, q, alpha * v);
    ccrba(model, data_ref, q_plus, v);
    const Data::Matrix6x Ag_plus_ref = data_ref.Ag;
    const Data::Matrix6x dAg_ref = (Ag_plus_ref - Ag_ref) / alpha;

    dccrba(model, data, q, v);
    BOOST_CHECK(data.dAg.isApprox(dAg_ref, sqrt(alpha)));
  }

  // Compute tensor dAg/dq
  {
    std::vector<Data::Matrix6x> dAgdq((size_t)model.nv, Data::Matrix6x::Zero(6, model.nv));
    Data data(model), data_fd(model);
    Eigen::VectorXd v_fd(Eigen::VectorXd::Zero(model.nv));
    ccrba(model, data_fd, q, v);
    SE3 oMc_ref(SE3::Identity());
    oMc_ref.translation() = data_fd.com[0];

    Data::Matrix6x Ag0 = oMc_ref.toDualActionMatrix() * data_fd.Ag;
    const Force hg0 = oMc_ref.act(data_fd.hg);

    Data::Matrix6x Ag_fd(6, model.nv);
    Force hg_fd;
    const double alpha = 1e-8;
    Eigen::VectorXd q_plus(model.nq);
    Data::Matrix6x dhdq(6, model.nv);
    for (int k = 0; k < model.nv; ++k)
    {
      v_fd[k] = alpha;
      q_plus = integrate(model, q, v_fd);
      ccrba(model, data_fd, q_plus, v);
      SE3 oMc_fd(SE3::Identity());
      oMc_fd.translation() = data_fd.com[0];
      Ag_fd = oMc_fd.toDualActionMatrix() * data_fd.Ag;
      hg_fd = oMc_fd.act(data_fd.hg);
      dAgdq[(size_t)k] = (Ag_fd - Ag0) / alpha;
      dhdq.col(k) = (hg_fd - hg0).toVector() / alpha;
      v_fd[k] = 0.;
    }

    Data::Matrix6x dAg_ref(6, model.nv);
    dAg_ref.setZero();
    for (int k = 0; k < model.nv; ++k)
    {
      dAg_ref.col(k) = dAgdq[(size_t)k] * v;
    }

    BOOST_CHECK(dhdq.isApprox(dAg_ref, sqrt(alpha)));
    BOOST_CHECK((dAg_ref * v).isApprox(dhdq * v, sqrt(alpha)));
  }
}

BOOST_AUTO_TEST_CASE(test_centroidal_mapping_time_derivative)
{
  pinocchio::Model model;
  pinocchio::buildModels::humanoidRandom(model);
  pinocchio::Data data(model), data_ref(model);

  model.lowerPositionLimit.head<3>().fill(-1.);
  model.upperPositionLimit.head<3>().fill(1.);
  Eigen::VectorXd q = randomConfiguration(model);
  Eigen::VectorXd v = Eigen::VectorXd::Zero(model.nv);

  computeCentroidalMapTimeVariation(model, data, q, v);
  dccrba(model, data_ref, q, v);

  BOOST_CHECK(data.J.isApprox(data_ref.J));
  BOOST_CHECK(data.dJ.isApprox(data_ref.dJ));
  BOOST_CHECK(data.Ag.isApprox(data_ref.Ag));
  BOOST_CHECK(data.dAg.isApprox(data_ref.dAg));

  computeJointJacobiansTimeVariation(model, data_ref, q, v);

  BOOST_CHECK(data.J.isApprox(data_ref.J));
  BOOST_CHECK(data.dJ.isApprox(data_ref.dJ));
}

BOOST_AUTO_TEST_CASE(test_computeCentroidalMomentum_computeCentroidalMomentumTimeVariation)
{
  using namespace pinocchio;
  Model model;
  buildModels::humanoidRandom(model);
  addJointAndBody(model, JointModelSpherical(), "larm6_joint", "larm7");
  Data data(model), data_fk1(model), data_fk2(model), data_ref(model);

  model.lowerPositionLimit.head<7>().fill(-1.);
  model.upperPositionLimit.head<7>().fill(1.);

  Eigen::VectorXd q =
    randomConfiguration(model, model.lowerPositionLimit, model.upperPositionLimit);
  Eigen::VectorXd v = Eigen::VectorXd::Random(model.nv);
  Eigen::VectorXd a = Eigen::VectorXd::Random(model.nv);

  ccrba(model, data_ref, q, v);
  forwardKinematics(model, data_ref, q, v);
  centerOfMass(model, data_ref, q, v, false);
  computeCentroidalMomentum(model, data, q, v);

  BOOST_CHECK(data.mass[0] == data_ref.mass[0]);
  BOOST_CHECK(data.com[0].isApprox(data_ref.com[0]));
  BOOST_CHECK(data.hg.isApprox(data_ref.hg));
  for (size_t k = 1; k < (size_t)model.njoints; ++k)
  {
    BOOST_CHECK(data.mass[k] == data_ref.mass[k]);
    BOOST_CHECK(data.com[k].isApprox(data_ref.com[k]));
    BOOST_CHECK(data.v[k].isApprox(data_ref.v[k]));
  }

  // Check other signature
  forwardKinematics(model, data_fk1, q, v);
  computeCentroidalMomentum(model, data_fk1);

  BOOST_CHECK(data_fk1.hg.isApprox(data.hg));

  computeCentroidalMomentumTimeVariation(model, data, q, v, a);
  model.gravity.setZero();
  rnea(model, data_ref, q, v, a);
  dccrba(model, data_ref, q, v);
  const Force hgdot(data_ref.Ag * a + data_ref.dAg * v);

  BOOST_CHECK(data.mass[0] == data_ref.mass[0]);
  BOOST_CHECK(data.com[0].isApprox(data_ref.com[0]));
  BOOST_CHECK(data.hg.isApprox(data_ref.hg));
  BOOST_CHECK(data.dhg.isApprox(hgdot));
  for (size_t k = 1; k < (size_t)model.njoints; ++k)
  {
    BOOST_CHECK(data.mass[k] == data_ref.mass[k]);
    BOOST_CHECK(data.com[k].isApprox(data_ref.com[k]));
    BOOST_CHECK(data.v[k].isApprox(data_ref.v[k]));
    BOOST_CHECK(data.a[k].isApprox(data_ref.a_gf[k]));
    BOOST_CHECK(data.f[k].isApprox(data_ref.f[k]));
  }

  // Check other signature
  forwardKinematics(model, data_fk2, q, v, a);
  computeCentroidalMomentumTimeVariation(model, data_fk2);

  BOOST_CHECK(data_fk2.hg.isApprox(data.hg));
  BOOST_CHECK(data_fk2.dhg.isApprox(data.dhg));

  // Check against finite differences
  Data data_fd(model);
  const double eps = 1e-8;
  Eigen::VectorXd v_plus = v + eps * a;
  Eigen::VectorXd q_plus = integrate(model, q, eps * v);

  const Force hg = computeCentroidalMomentum(model, data_fd, q, v);
  const SE3::Vector3 com = data_fd.com[0];
  const Force hg_plus = computeCentroidalMomentum(model, data_fd, q_plus, v_plus);
  const SE3::Vector3 com_plus = data_fd.com[0];

  SE3 transform(SE3::Identity());
  transform.translation() = com_plus - com;
  Force dhg_ref = (transform.act(hg_plus) - hg) / eps;

  BOOST_CHECK(data.dhg.isApprox(dhg_ref, sqrt(eps)));
}

BOOST_AUTO_TEST_SUITE_END()<|MERGE_RESOLUTION|>--- conflicted
+++ resolved
@@ -60,22 +60,14 @@
   Eigen::VectorXd q = randomConfiguration(model);
   Eigen::VectorXd v = Eigen::VectorXd::Ones(model.nv);
 
-<<<<<<< HEAD
-  pinocchio::minimal::crba(model, data_ref, q);
-=======
   pinocchio::crba(model, data_ref, q, pinocchio::Convention::LOCAL);
->>>>>>> fbc93a6a
   data_ref.M.triangularView<Eigen::StrictlyLower>() =
     data_ref.M.transpose().triangularView<Eigen::StrictlyLower>();
 
   data_ref.Ycrb[0] = data_ref.liMi[1].act(data_ref.Ycrb[1]);
 
   pinocchio::Data data_ref_other(model);
-<<<<<<< HEAD
-  pinocchio::crba(model, data_ref_other, q);
-=======
   pinocchio::crba(model, data_ref_other, q, pinocchio::Convention::WORLD);
->>>>>>> fbc93a6a
   data_ref_other.M.triangularView<Eigen::StrictlyLower>() =
     data_ref_other.M.transpose().triangularView<Eigen::StrictlyLower>();
   BOOST_CHECK(data_ref_other.M.isApprox(data_ref.M));
@@ -139,11 +131,7 @@
   const Eigen::VectorXd g = rnea(model, data_ref, q, 0 * v, 0 * a);
   rnea(model, data_ref, q, v, a);
 
-<<<<<<< HEAD
-  pinocchio::minimal::crba(model, data_ref, q);
-=======
   pinocchio::crba(model, data_ref, q, pinocchio::Convention::LOCAL);
->>>>>>> fbc93a6a
   data_ref.M.triangularView<Eigen::StrictlyLower>() =
     data_ref.M.transpose().triangularView<Eigen::StrictlyLower>();
 
@@ -185,13 +173,8 @@
     q_plus = integrate(model, q, alpha * v);
 
     forwardKinematics(model, data_ref, q);
-<<<<<<< HEAD
-    pinocchio::minimal::crba(model, data_ref, q);
-    pinocchio::minimal::crba(model, data_ref_plus, q_plus);
-=======
     pinocchio::crba(model, data_ref, q, pinocchio::Convention::LOCAL);
     pinocchio::crba(model, data_ref_plus, q_plus, pinocchio::Convention::LOCAL);
->>>>>>> fbc93a6a
     forwardKinematics(model, data_ref_plus, q_plus);
     dccrba(model, data, q, v);
 
@@ -210,11 +193,7 @@
     SE3 oMc_ref(SE3::Identity());
     oMc_ref.translation() = data_ref.com[0];
     const Data::Matrix6x Ag_ref = oMc_ref.toDualActionMatrix() * data_ref.Ag;
-<<<<<<< HEAD
-    pinocchio::minimal::crba(model, data_ref, q);
-=======
     pinocchio::crba(model, data_ref, q, pinocchio::Convention::LOCAL);
->>>>>>> fbc93a6a
     const Data::Matrix6x Ag_ref_from_M =
       data_ref.oMi[1].toDualActionMatrix() * data_ref.M.topRows<6>();
 
@@ -225,11 +204,7 @@
     SE3 oMc_ref_plus(SE3::Identity());
     oMc_ref_plus.translation() = data_ref.com[0];
     const Data::Matrix6x Ag_plus_ref = oMc_ref_plus.toDualActionMatrix() * data_ref.Ag;
-<<<<<<< HEAD
-    pinocchio::minimal::crba(model, data_ref, q_plus);
-=======
     pinocchio::crba(model, data_ref, q_plus, pinocchio::Convention::LOCAL);
->>>>>>> fbc93a6a
     const Data::Matrix6x Ag_plus_ref_from_M =
       data_ref.oMi[1].toDualActionMatrix() * data_ref.M.topRows<6>();
     const Data::Matrix6x dAg_ref = (Ag_plus_ref - Ag_ref) / alpha;
