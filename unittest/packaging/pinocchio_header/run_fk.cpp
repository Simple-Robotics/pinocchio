--- conflicted
+++ resolved
@@ -21,11 +21,7 @@
   Eigen::VectorXd tau = Eigen::VectorXd::Random(model.nv);
 
   // Computes the forward dynamics (ABA)
-<<<<<<< HEAD
-  aba(model, data, q, v, tau);
-=======
   aba(model, data, q, v, tau, Convention::WORLD);
->>>>>>> fbc93a6a
 
   // Get access to the joint acceleration
   std::cout << "Joint acceleration: " << data.ddq << std::endl;
