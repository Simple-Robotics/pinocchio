--- conflicted
+++ resolved
@@ -69,11 +69,7 @@
   VectorXd v(VectorXd::Random(model.nv));
   VectorXd a(VectorXd::Random(model.nv));
 
-<<<<<<< HEAD
   computeForwardKinematicsDerivatives(model, data, q, v);
-=======
-  computeForwardKinematicsDerivatives(model, data, q, v, a);
->>>>>>> fbc93a6a
 
   const Model::JointIndex jointId = model.existJointName("rarm2_joint")
                                       ? model.getJointId("rarm2_joint")
