//
// Copyright (c) 2019-2024 INRIA
//

#define PINOCCHIO_EIGEN_CHECK_MALLOC

#include <iostream>

#include "pinocchio/fwd.hpp"
#include "pinocchio/math/eigenvalues.hpp"
#include "pinocchio/algorithm/jacobian.hpp"
#include "pinocchio/algorithm/cholesky.hpp"
#include "pinocchio/algorithm/contact-info.hpp"
#include "pinocchio/algorithm/crba.hpp"
#include "pinocchio/algorithm/contact-cholesky.hxx"
#include "pinocchio/algorithm/joint-configuration.hpp"
#include "pinocchio/multibody/sample-models.hpp"

#include <boost/test/unit_test.hpp>
#include <boost/utility/binary.hpp>

namespace pinocchio
{
  namespace cholesky
  {
    template<typename Scalar, int Options>
    struct ContactCholeskyDecompositionAccessorTpl
    : public ContactCholeskyDecompositionTpl<Scalar, Options>
    {
      typedef ContactCholeskyDecompositionTpl<Scalar, Options> Base;
      typedef typename Base::IndexVector IndexVector;
      typedef typename Base::BooleanVector BooleanVector;

      ContactCholeskyDecompositionAccessorTpl(const Base & other)
      : Base(other)
      {
      }

      const IndexVector & getParents_fromRow() const
      {
        return this->parents_fromRow;
      }
      const IndexVector & getLastChild() const
      {
        return this->last_child;
      }
      const IndexVector & getNvSubtree_fromRow() const
      {
        return this->nv_subtree_fromRow;
      }
      const std::vector<BooleanVector> & getJoint1_indexes() const
      {
        return this->joint1_indexes;
      }
      const std::vector<BooleanVector> & getJoint2_indexes() const
      {
        return this->joint2_indexes;
      }
    };

    typedef ContactCholeskyDecompositionAccessorTpl<double, 0> ContactCholeskyDecompositionAccessor;
  } // namespace cholesky
} // namespace pinocchio

BOOST_AUTO_TEST_SUITE(BOOST_TEST_MODULE)

BOOST_AUTO_TEST_CASE(contact_operator_equal)
{

  using namespace Eigen;
  using namespace pinocchio;
  using namespace cholesky;

  pinocchio::Model humanoid_model;
  pinocchio::buildModels::humanoidRandom(humanoid_model);
  Data humanoid_data(humanoid_model);

  pinocchio::Model manipulator_model;
  pinocchio::buildModels::manipulator(manipulator_model);
  Data manipulator_data(manipulator_model);

  const PINOCCHIO_STD_VECTOR_WITH_EIGEN_ALLOCATOR(RigidConstraintModel) contact_models_empty;
  PINOCCHIO_STD_VECTOR_WITH_EIGEN_ALLOCATOR(RigidConstraintData) contact_datas_empty;

  humanoid_model.lowerPositionLimit.head<3>().fill(-1.);
  humanoid_model.upperPositionLimit.head<3>().fill(1.);
  VectorXd humanoid_q = randomConfiguration(humanoid_model);
<<<<<<< HEAD
  crba(humanoid_model, humanoid_data, humanoid_q);

  VectorXd manipulator_q = randomConfiguration(manipulator_model);
  crba(manipulator_model, manipulator_data, manipulator_q);
=======
  crba(humanoid_model, humanoid_data, humanoid_q, Convention::WORLD);

  VectorXd manipulator_q = randomConfiguration(manipulator_model);
  crba(manipulator_model, manipulator_data, manipulator_q, Convention::WORLD);
>>>>>>> fbc93a6a

  ContactCholeskyDecomposition humanoid_chol(humanoid_model), manipulator_chol(manipulator_model);
  humanoid_chol.compute(humanoid_model, humanoid_data, contact_models_empty, contact_datas_empty);
  manipulator_chol.compute(
    manipulator_model, manipulator_data, contact_models_empty, contact_datas_empty);

  BOOST_CHECK(humanoid_chol == humanoid_chol);
  BOOST_CHECK(humanoid_chol != manipulator_chol);
}

BOOST_AUTO_TEST_CASE(contact_cholesky_simple)
{
  using namespace Eigen;
  using namespace pinocchio;
  using namespace pinocchio::cholesky;

  pinocchio::Model model;
  pinocchio::buildModels::humanoidRandom(model, true);
  pinocchio::Data data_ref(model);

  model.lowerPositionLimit.head<3>().fill(-1.);
  model.upperPositionLimit.head<3>().fill(1.);
  VectorXd q = randomConfiguration(model);
<<<<<<< HEAD
  crba(model, data_ref, q);
=======
  crba(model, data_ref, q, Convention::WORLD);
>>>>>>> fbc93a6a

  pinocchio::cholesky::decompose(model, data_ref);
  data_ref.M.triangularView<Eigen::StrictlyLower>() =
    data_ref.M.triangularView<Eigen::StrictlyUpper>().transpose();

  ContactCholeskyDecomposition contact_chol_decomposition;
  const PINOCCHIO_STD_VECTOR_WITH_EIGEN_ALLOCATOR(RigidConstraintModel) contact_models_empty;
  PINOCCHIO_STD_VECTOR_WITH_EIGEN_ALLOCATOR(RigidConstraintData) contact_datas_empty;
  contact_chol_decomposition.allocate(model, contact_models_empty);

  BOOST_CHECK(contact_chol_decomposition.D.size() == model.nv);
  BOOST_CHECK(contact_chol_decomposition.Dinv.size() == model.nv);
  BOOST_CHECK(contact_chol_decomposition.U.rows() == model.nv);
  BOOST_CHECK(contact_chol_decomposition.U.cols() == model.nv);
  BOOST_CHECK(contact_chol_decomposition.size() == model.nv);
  BOOST_CHECK(contact_chol_decomposition.U.diagonal().isOnes());

  Data data(model);
<<<<<<< HEAD
  crba(model, data, q);
=======
  crba(model, data, q, Convention::WORLD);
>>>>>>> fbc93a6a
  data.M.triangularView<Eigen::StrictlyLower>() =
    data.M.triangularView<Eigen::StrictlyUpper>().transpose();

  contact_chol_decomposition.compute(model, data, contact_models_empty, contact_datas_empty);

  data_ref.Minv = data_ref.M.inverse();
  Eigen::MatrixXd Minv_test(Eigen::MatrixXd::Zero(model.nv, model.nv));
  contact_chol_decomposition.getInverseMassMatrix(Minv_test);

  BOOST_CHECK(data.M.isApprox(data_ref.M));
  BOOST_CHECK(Minv_test.isApprox(data_ref.Minv));

  BOOST_CHECK(data_ref.D.isApprox(contact_chol_decomposition.D.tail(model.nv)));
  BOOST_CHECK(data_ref.Dinv.isApprox(contact_chol_decomposition.Dinv.tail(model.nv)));
  BOOST_CHECK(
    data_ref.U.isApprox(contact_chol_decomposition.U.bottomRightCorner(model.nv, model.nv)));

  ContactCholeskyDecompositionAccessor access(contact_chol_decomposition);
  for (Eigen::DenseIndex k = 0; k < model.nv; ++k)
  {
    BOOST_CHECK(access.getParents_fromRow()[k] == data.parents_fromRow[(size_t)k]);
  }

  for (Eigen::DenseIndex k = 0; k < model.njoints; ++k)
  {
    BOOST_CHECK(access.getLastChild()[k] == data.lastChild[(size_t)k]);
  }

  for (Eigen::DenseIndex k = 0; k < model.nv; ++k)
  {
    BOOST_CHECK(access.getNvSubtree_fromRow()[k] == data.nvSubtree_fromRow[(size_t)k]);
  }

  // Test basic operation
  VectorXd v_in(VectorXd::Random(model.nv));
  MatrixXd mat_in(MatrixXd::Random(contact_chol_decomposition.size(), 20));

  // Test Uv
  VectorXd Uv_op_res(v_in), Uv_op_ref(v_in);

  contact_chol_decomposition.Uv(Uv_op_res);
  pinocchio::cholesky::Uv(model, data_ref, Uv_op_ref);

  BOOST_CHECK(Uv_op_res.isApprox(Uv_op_ref));

  MatrixXd Uv_mat_op_res(mat_in), Uv_mat_op_ref(mat_in);

  contact_chol_decomposition.Uv(Uv_mat_op_res);
  pinocchio::cholesky::Uv(model, data_ref, Uv_mat_op_ref);

  BOOST_CHECK(Uv_mat_op_res.isApprox(Uv_mat_op_ref));

  // Test Utv
  VectorXd Utv_op_res(v_in), Utv_op_ref(v_in);

  contact_chol_decomposition.Utv(Utv_op_res);
  pinocchio::cholesky::Utv(model, data_ref, Utv_op_ref);

  BOOST_CHECK(Utv_op_res.isApprox(Utv_op_ref));

  MatrixXd Utv_mat_op_res(mat_in), Utv_mat_op_ref(mat_in);

  contact_chol_decomposition.Utv(Utv_mat_op_res);
  pinocchio::cholesky::Utv(model, data_ref, Utv_mat_op_ref);

  BOOST_CHECK(Utv_mat_op_res.isApprox(Utv_mat_op_ref));

  // Test Uiv
  VectorXd Uiv_op_res(v_in), Uiv_op_ref(v_in);

  contact_chol_decomposition.Uiv(Uiv_op_res);
  pinocchio::cholesky::Uiv(model, data_ref, Uiv_op_ref);

  BOOST_CHECK(Uiv_op_res.isApprox(Uiv_op_ref));

  MatrixXd Uiv_mat_op_res(mat_in), Uiv_mat_op_ref(mat_in);

  contact_chol_decomposition.Uiv(Uiv_mat_op_res);
  pinocchio::cholesky::Uiv(model, data_ref, Uiv_mat_op_ref);

  BOOST_CHECK(Uiv_mat_op_res.isApprox(Uiv_mat_op_ref));

  // Test Utiv
  VectorXd Utiv_op_res(v_in), Utiv_op_ref(v_in);

  contact_chol_decomposition.Utiv(Utiv_op_res);
  pinocchio::cholesky::Utiv(model, data_ref, Utiv_op_ref);

  BOOST_CHECK(Utiv_op_res.isApprox(Utiv_op_ref));

  MatrixXd Utiv_mat_op_res(mat_in), Utiv_mat_op_ref(mat_in);

  contact_chol_decomposition.Utiv(Utiv_mat_op_res);
  pinocchio::cholesky::Utiv(model, data_ref, Utiv_mat_op_ref);

  BOOST_CHECK(Utiv_mat_op_res.isApprox(Utiv_mat_op_ref));

  // SolveInPlace
  VectorXd sol(v_in);
  contact_chol_decomposition.solveInPlace(sol);

  VectorXd sol_ref(data.M.inverse() * v_in);

  BOOST_CHECK(sol.isApprox(sol_ref));

  MatrixXd sol_mat(mat_in);
  contact_chol_decomposition.solveInPlace(sol_mat);

  MatrixXd sol_mat_ref(data.M.inverse() * mat_in);

  BOOST_CHECK(sol_mat.isApprox(sol_mat_ref));

  // solve
  MatrixXd sol_copy_mat = contact_chol_decomposition.solve(mat_in);
  BOOST_CHECK(sol_copy_mat.isApprox(sol_mat));

  // inverse
  MatrixXd M_inv(model.nv, model.nv);
  contact_chol_decomposition.inverse(M_inv);

  MatrixXd M_inv_ref = data.M.inverse();
  BOOST_CHECK(M_inv.isApprox(M_inv_ref));

  // test retrieve Mass Matrix Cholesky Decomposition
  ContactCholeskyDecomposition mass_matrix_chol =
    contact_chol_decomposition.getMassMatrixChoeslkyDecomposition(model);

  // test Operational Space Inertia Matrix
  MatrixXd iosim = contact_chol_decomposition.getInverseOperationalSpaceInertiaMatrix();
  MatrixXd osim = contact_chol_decomposition.getOperationalSpaceInertiaMatrix();
  BOOST_CHECK(iosim.size() == 0);
  BOOST_CHECK(osim.size() == 0);

  BOOST_CHECK(mass_matrix_chol == contact_chol_decomposition);
  BOOST_CHECK(mass_matrix_chol.U.isApprox(data_ref.U));
  BOOST_CHECK(mass_matrix_chol.D.isApprox(data_ref.D));
  BOOST_CHECK(mass_matrix_chol.Dinv.isApprox(data_ref.Dinv));
}

BOOST_AUTO_TEST_CASE(contact_cholesky_contact6D_LOCAL)
{
  using namespace Eigen;
  using namespace pinocchio;
  using namespace pinocchio::cholesky;

  pinocchio::Model model;
  pinocchio::buildModels::humanoidRandom(model, true);
  pinocchio::Data data_ref(model);

  model.lowerPositionLimit.head<3>().fill(-1.);
  model.upperPositionLimit.head<3>().fill(1.);
  VectorXd q = randomConfiguration(model);

  const std::string RF = "rleg6_joint";
  const std::string LF = "lleg6_joint";

  PINOCCHIO_STD_VECTOR_WITH_EIGEN_ALLOCATOR(RigidConstraintModel) contact_models;
  PINOCCHIO_STD_VECTOR_WITH_EIGEN_ALLOCATOR(RigidConstraintData) contact_datas;
  RigidConstraintModel ci_RF(CONTACT_6D, model, model.getJointId(RF), LOCAL);
  contact_models.push_back(ci_RF);
  contact_datas.push_back(RigidConstraintData(ci_RF));
  RigidConstraintModel ci_LF(CONTACT_6D, model, model.getJointId(LF), LOCAL);
  contact_models.push_back(ci_LF);
  contact_datas.push_back(RigidConstraintData(ci_LF));

  // Compute Mass Matrix
<<<<<<< HEAD
  crba(model, data_ref, q);
=======
  crba(model, data_ref, q, Convention::WORLD);
>>>>>>> fbc93a6a
  data_ref.M.triangularView<Eigen::StrictlyLower>() =
    data_ref.M.triangularView<Eigen::StrictlyUpper>().transpose();

  // Compute Cholesky decomposition
  pinocchio::cholesky::decompose(model, data_ref);

  // Compute Jacobians
  Data::Matrix6x J_RF(6, model.nv), J_LF(6, model.nv);
  J_RF.setZero();
  getJointJacobian(model, data_ref, model.getJointId(RF), LOCAL, J_RF);
  J_LF.setZero();
  getJointJacobian(model, data_ref, model.getJointId(LF), LOCAL, J_LF);

  const int constraint_dim = 12;
  const int total_dim = model.nv + constraint_dim;

  Data::MatrixXs H(total_dim, total_dim);
  H.setZero();
  H.bottomRightCorner(model.nv, model.nv) = data_ref.M;
  H.middleRows<6>(0).rightCols(model.nv) = J_RF;
  H.middleRows<6>(6).rightCols(model.nv) = J_LF;

  H.triangularView<Eigen::StrictlyLower>() = H.triangularView<Eigen::StrictlyUpper>().transpose();

  Data data(model);
<<<<<<< HEAD
  crba(model, data, q);
=======
  crba(model, data, q, Convention::WORLD);
>>>>>>> fbc93a6a
  ContactCholeskyDecomposition contact_chol_decomposition;
  contact_chol_decomposition.allocate(model, contact_models);

  ContactCholeskyDecompositionAccessor access(contact_chol_decomposition);
  for (Eigen::DenseIndex k = 0; k < model.nv; ++k)
  {
    if (data.parents_fromRow[(size_t)k] == -1)
      BOOST_CHECK(access.getParents_fromRow()[k + constraint_dim] == -1);
    else
      BOOST_CHECK(
        access.getParents_fromRow()[k + constraint_dim]
        == data.parents_fromRow[(size_t)k] + constraint_dim);
  }

  contact_chol_decomposition.compute(model, data, contact_models, contact_datas);

  data.M.triangularView<Eigen::StrictlyLower>() =
    data.M.triangularView<Eigen::StrictlyUpper>().transpose();

  BOOST_CHECK(data_ref.D.isApprox(contact_chol_decomposition.D.tail(model.nv)));
  BOOST_CHECK(data_ref.Dinv.isApprox(contact_chol_decomposition.Dinv.tail(model.nv)));
  BOOST_CHECK(
    data_ref.U.isApprox(contact_chol_decomposition.U.bottomRightCorner(model.nv, model.nv)));

  Data::MatrixXs M_recomposed =
    contact_chol_decomposition.U.bottomRightCorner(model.nv, model.nv)
    * contact_chol_decomposition.D.tail(model.nv).asDiagonal()
    * contact_chol_decomposition.U.bottomRightCorner(model.nv, model.nv).transpose();
  BOOST_CHECK(M_recomposed.isApprox(data.M));

  Data::MatrixXs H_recomposed = contact_chol_decomposition.U
                                * contact_chol_decomposition.D.asDiagonal()
                                * contact_chol_decomposition.U.transpose();

  BOOST_CHECK(H_recomposed.bottomRightCorner(model.nv, model.nv).isApprox(data.M));
  BOOST_CHECK(H_recomposed.topRightCorner(constraint_dim, model.nv)
                .isApprox(H.topRightCorner(constraint_dim, model.nv)));
  BOOST_CHECK(H_recomposed.isApprox(H));

  // test Operational Space Inertia Matrix
  {
    MatrixXd JMinvJt = H.middleRows<12>(0).rightCols(model.nv) * data_ref.M.inverse()
                       * H.middleRows<12>(0).rightCols(model.nv).transpose();
    MatrixXd iosim = contact_chol_decomposition.getInverseOperationalSpaceInertiaMatrix();
    MatrixXd osim = contact_chol_decomposition.getOperationalSpaceInertiaMatrix();
    Eigen::MatrixXd JMinv_test(Eigen::MatrixXd::Zero(constraint_dim, model.nv));
    contact_chol_decomposition.getJMinv(JMinv_test);
    MatrixXd JMinv_ref = H.middleRows<12>(0).rightCols(model.nv) * data_ref.M.inverse();
    BOOST_CHECK(JMinv_ref.isApprox(JMinv_test));

    BOOST_CHECK(iosim.isApprox(JMinvJt));
    BOOST_CHECK(osim.isApprox(JMinvJt.inverse()));

    const MatrixXd rhs = MatrixXd::Random(12, 12);
    const MatrixXd res_delassus = contact_chol_decomposition.getDelassusCholeskyExpression() * rhs;
    const MatrixXd res_delassus_ref = iosim * rhs;

    BOOST_CHECK(res_delassus_ref.isApprox(res_delassus));

    const MatrixXd res_delassus_inverse =
      contact_chol_decomposition.getDelassusCholeskyExpression().solve(rhs);
    const MatrixXd res_delassus_inverse_ref = osim * rhs;

    BOOST_CHECK(res_delassus_inverse_ref.isApprox(res_delassus_inverse));
  }

  // test Mass matrix cholesky
  data_ref.Minv = data_ref.M.inverse();
  Eigen::MatrixXd Minv_test(Eigen::MatrixXd::Zero(model.nv, model.nv));
  contact_chol_decomposition.getInverseMassMatrix(Minv_test);

  BOOST_CHECK(Minv_test.isApprox(data_ref.Minv));

  ContactCholeskyDecomposition contact_chol_decomposition_mu;
  contact_chol_decomposition_mu.allocate(model, contact_models);
  contact_chol_decomposition_mu.compute(model, data, contact_models, contact_datas, 0.);

  BOOST_CHECK(contact_chol_decomposition_mu.D.isApprox(contact_chol_decomposition.D));
  BOOST_CHECK(contact_chol_decomposition_mu.Dinv.isApprox(contact_chol_decomposition.Dinv));
  BOOST_CHECK(contact_chol_decomposition_mu.U.isApprox(contact_chol_decomposition.U));

  const double mu = 0.1;
  contact_chol_decomposition_mu.compute(model, data, contact_models, contact_datas, mu);
  Data::MatrixXs H_mu(H);
  H_mu.topLeftCorner(constraint_dim, constraint_dim).diagonal().fill(-mu);

  // test damped Operational Space Inertia Matrix
  {
    MatrixXd JMinvJt_mu = H_mu.middleRows<12>(0).rightCols(model.nv) * data_ref.M.inverse()
                            * H_mu.middleRows<12>(0).rightCols(model.nv).transpose()
                          + mu * MatrixXd::Identity(12, 12);
    MatrixXd iosim_mu = contact_chol_decomposition_mu.getInverseOperationalSpaceInertiaMatrix();
    MatrixXd osim_mu = contact_chol_decomposition_mu.getOperationalSpaceInertiaMatrix();

    BOOST_CHECK(iosim_mu.isApprox(JMinvJt_mu));
    BOOST_CHECK(osim_mu.isApprox(JMinvJt_mu.inverse()));

    const MatrixXd rhs = MatrixXd::Random(12, 1);
    const MatrixXd res = contact_chol_decomposition_mu.getDelassusCholeskyExpression() * rhs;
    const MatrixXd res_ref = iosim_mu * rhs;

    BOOST_CHECK(res_ref.isApprox(res));

    const MatrixXd res_no_mu =
      contact_chol_decomposition_mu.getDelassusCholeskyExpression() * rhs - mu * rhs;
    const MatrixXd res_no_mu_ref = contact_chol_decomposition.getDelassusCholeskyExpression() * rhs;

    BOOST_CHECK(res_no_mu.isApprox(res_no_mu_ref));
  }

  Data::MatrixXs H_recomposed_mu = contact_chol_decomposition_mu.U
                                   * contact_chol_decomposition_mu.D.asDiagonal()
                                   * contact_chol_decomposition_mu.U.transpose();

  BOOST_CHECK(H_recomposed_mu.isApprox(H_mu));

  // Test basic operation
  VectorXd v_in(VectorXd::Random(contact_chol_decomposition.size()));
  MatrixXd mat_in(MatrixXd::Random(contact_chol_decomposition.size(), 20));

  // Test Uv
  VectorXd Uv_op_res(v_in), Uv_op_ref(v_in);

  contact_chol_decomposition.Uv(Uv_op_res);
  Uv_op_ref.noalias() = contact_chol_decomposition.U * v_in;

  BOOST_CHECK(Uv_op_res.isApprox(Uv_op_ref));

  MatrixXd Uv_mat_op_res(mat_in), Uv_mat_op_ref(mat_in);

  contact_chol_decomposition.Uv(Uv_mat_op_res);
  Uv_mat_op_ref.noalias() = contact_chol_decomposition.U * mat_in;

  BOOST_CHECK(Uv_mat_op_res.isApprox(Uv_mat_op_ref));

  // Test Utv
  VectorXd Utv_op_res(v_in), Utv_op_ref(v_in);

  contact_chol_decomposition.Utv(Utv_op_res);
  Utv_op_ref.noalias() = contact_chol_decomposition.U.transpose() * v_in;

  BOOST_CHECK(Utv_op_res.isApprox(Utv_op_ref));

  MatrixXd Utv_mat_op_res(mat_in), Utv_mat_op_ref(mat_in);

  contact_chol_decomposition.Utv(Utv_mat_op_res);
  Utv_mat_op_ref.noalias() = contact_chol_decomposition.U.transpose() * mat_in;

  BOOST_CHECK(Utv_mat_op_res.isApprox(Utv_mat_op_ref));

  // Test Uiv
  VectorXd Uiv_op_res(v_in), Uiv_op_ref(v_in);

  contact_chol_decomposition.Uiv(Uiv_op_res);
  Uiv_op_ref.noalias() = contact_chol_decomposition.U.inverse() * v_in;

  BOOST_CHECK(Uiv_op_res.isApprox(Uiv_op_ref));

  MatrixXd Uiv_mat_op_res(mat_in), Uiv_mat_op_ref(mat_in);

  contact_chol_decomposition.Uiv(Uiv_mat_op_res);
  Uiv_mat_op_ref.noalias() = contact_chol_decomposition.U.inverse() * mat_in;

  BOOST_CHECK(Uiv_mat_op_res.isApprox(Uiv_mat_op_ref));

  // Test Utiv
  VectorXd Utiv_op_res(v_in), Utiv_op_ref(v_in);

  contact_chol_decomposition.Utiv(Utiv_op_res);
  Utiv_op_ref.noalias() = contact_chol_decomposition.U.inverse().transpose() * v_in;

  BOOST_CHECK(Utiv_op_res.isApprox(Utiv_op_ref));

  MatrixXd Utiv_mat_op_res(mat_in), Utiv_mat_op_ref(mat_in);

  contact_chol_decomposition.Utiv(Utiv_mat_op_res);
  Utiv_mat_op_ref.noalias() = contact_chol_decomposition.U.inverse().transpose() * mat_in;

  BOOST_CHECK(Utiv_mat_op_res.isApprox(Utiv_mat_op_ref));

  // SolveInPlace
  VectorXd sol(v_in);
  contact_chol_decomposition.solveInPlace(sol);

  VectorXd sol_ref(H.inverse() * v_in);

  BOOST_CHECK(sol.isApprox(sol_ref));

  MatrixXd sol_mat(mat_in), sol_mat_ref(mat_in);

  contact_chol_decomposition.solveInPlace(sol_mat);
  sol_mat_ref.noalias() = H.inverse() * mat_in;

  BOOST_CHECK(sol_mat.isApprox(sol_mat_ref));

  // solve
  MatrixXd sol_copy_mat = contact_chol_decomposition.solve(mat_in);
  BOOST_CHECK(sol_copy_mat.isApprox(sol_mat));

  // inverse
  MatrixXd H_inv(contact_chol_decomposition.size(), contact_chol_decomposition.size());
  contact_chol_decomposition.inverse(H_inv);

  MatrixXd H_inv_ref = H.inverse();
  BOOST_CHECK(H_inv.isApprox(H_inv_ref));

  // Check matrix
  MatrixXd mat1;
  contact_chol_decomposition.matrix(mat1);
  BOOST_CHECK(mat1.isApprox(H));

  MatrixXd mat2(constraint_dim + model.nv, constraint_dim + model.nv);
  contact_chol_decomposition.matrix(mat2.middleCols(0, constraint_dim + model.nv));
  BOOST_CHECK(mat2.isApprox(H));

  MatrixXd mat3 = contact_chol_decomposition.matrix();
  BOOST_CHECK(mat3.isApprox(H));

  // Check memory allocation
  {
    const auto delassus_chol = contact_chol_decomposition.getDelassusCholeskyExpression();
    PowerIterationAlgoTpl<Eigen::VectorXd> power_iteration(delassus_chol.rows());
    const Eigen::VectorXd rhs = Eigen::VectorXd::Random(delassus_chol.rows());
    Eigen::VectorXd res = Eigen::VectorXd::Random(delassus_chol.rows());
    PINOCCHIO_EIGEN_MALLOC_NOT_ALLOWED();
    res.noalias() = delassus_chol * rhs;
    power_iteration.run(delassus_chol);
    PINOCCHIO_EIGEN_MALLOC_ALLOWED();
  }
}

BOOST_AUTO_TEST_CASE(contact_cholesky_contact3D_6D_LOCAL)
{
  using namespace Eigen;
  using namespace pinocchio;
  using namespace pinocchio::cholesky;

  pinocchio::Model model;
  pinocchio::buildModels::humanoidRandom(model, true);
  pinocchio::Data data_ref(model);

  model.lowerPositionLimit.head<3>().fill(-1.);
  model.upperPositionLimit.head<3>().fill(1.);
  VectorXd q = randomConfiguration(model);

  const std::string RF = "rleg6_joint";
  const std::string LF = "lleg6_joint";
  const std::string RA = "rarm6_joint";
  const std::string LA = "larm6_joint";

  PINOCCHIO_STD_VECTOR_WITH_EIGEN_ALLOCATOR(RigidConstraintModel) contact_models;
  PINOCCHIO_STD_VECTOR_WITH_EIGEN_ALLOCATOR(RigidConstraintData) contact_datas;
  RigidConstraintModel ci_RF(CONTACT_6D, model, model.getJointId(RF), LOCAL);
  contact_models.push_back(ci_RF);
  contact_datas.push_back(RigidConstraintData(ci_RF));
  RigidConstraintModel ci_LF(CONTACT_3D, model, model.getJointId(LF), LOCAL);
  contact_models.push_back(ci_LF);
  contact_datas.push_back(RigidConstraintData(ci_LF));
  //  RigidConstraintModel ci_RA(CONTACT_3D,model.getJointId(RA),LOCAL);
  //  contact_models.push_back(ci_RA);
  //  contact_datas.push_back(RigidConstraintData(ci_RA));
  //  RigidConstraintModel ci_LA(CONTACT_3D,model.getJointId(LA),LOCAL_WORLD_ALIGNED);
  //  contact_models.push_back(ci_LA);
  //  contact_datas.push_back(RigidConstraintData(ci_LA));

  // Compute Mass Matrix
<<<<<<< HEAD
  crba(model, data_ref, q);
=======
  crba(model, data_ref, q, Convention::WORLD);
>>>>>>> fbc93a6a
  data_ref.M.triangularView<Eigen::StrictlyLower>() =
    data_ref.M.triangularView<Eigen::StrictlyUpper>().transpose();

  // Compute Cholesky decomposition
  pinocchio::cholesky::decompose(model, data_ref);

  // Compute Jacobians
  Data::Matrix6x J_RF(6, model.nv), J_LF(6, model.nv), J_RA(6, model.nv), J_LA(6, model.nv);
  J_RF.setZero();
  getJointJacobian(model, data_ref, model.getJointId(RF), LOCAL, J_RF);
  J_LF.setZero();
  getJointJacobian(model, data_ref, model.getJointId(LF), LOCAL, J_LF);
  J_RA.setZero();
  getJointJacobian(model, data_ref, model.getJointId(RA), LOCAL, J_RA);
  J_LA.setZero();
  getJointJacobian(model, data_ref, model.getJointId(LA), LOCAL_WORLD_ALIGNED, J_LA);

  const int constraint_dim = 9;
  const int total_dim = model.nv + constraint_dim;

  Data::MatrixXs H(total_dim, total_dim);
  H.setZero();
  H.bottomRightCorner(model.nv, model.nv) = data_ref.M;
  H.middleRows<6>(0).rightCols(model.nv) = J_RF;
  H.middleRows<3>(6).rightCols(model.nv) = J_LF.middleRows<3>(Motion::LINEAR);
  //  H.middleRows<3>(9).rightCols(model.nv) = J_RA.middleRows<3>(Motion::LINEAR);
  //  H.middleRows<3>(12).rightCols(model.nv) = J_LA.middleRows<3>(Motion::LINEAR);

  H.triangularView<Eigen::StrictlyLower>() = H.triangularView<Eigen::StrictlyUpper>().transpose();

  Data data(model);
<<<<<<< HEAD
  crba(model, data, q);
=======
  crba(model, data, q, Convention::WORLD);
>>>>>>> fbc93a6a
  ContactCholeskyDecomposition contact_chol_decomposition;
  contact_chol_decomposition.allocate(model, contact_models);

  ContactCholeskyDecompositionAccessor access(contact_chol_decomposition);
  for (Eigen::DenseIndex k = 0; k < model.nv; ++k)
  {
    if (data.parents_fromRow[(size_t)k] == -1)
      BOOST_CHECK(access.getParents_fromRow()[k + constraint_dim] == -1);
    else
      BOOST_CHECK(
        access.getParents_fromRow()[k + constraint_dim]
        == data.parents_fromRow[(size_t)k] + constraint_dim);
  }

  contact_chol_decomposition.compute(model, data, contact_models, contact_datas);

  data.M.triangularView<Eigen::StrictlyLower>() =
    data.M.triangularView<Eigen::StrictlyUpper>().transpose();

  BOOST_CHECK(data_ref.D.isApprox(contact_chol_decomposition.D.tail(model.nv)));
  BOOST_CHECK(data_ref.Dinv.isApprox(contact_chol_decomposition.Dinv.tail(model.nv)));
  BOOST_CHECK(
    data_ref.U.isApprox(contact_chol_decomposition.U.bottomRightCorner(model.nv, model.nv)));

  Data::MatrixXs M_recomposed =
    contact_chol_decomposition.U.bottomRightCorner(model.nv, model.nv)
    * contact_chol_decomposition.D.tail(model.nv).asDiagonal()
    * contact_chol_decomposition.U.bottomRightCorner(model.nv, model.nv).transpose();
  BOOST_CHECK(M_recomposed.isApprox(data.M));

  Data::MatrixXs H_recomposed = contact_chol_decomposition.U
                                * contact_chol_decomposition.D.asDiagonal()
                                * contact_chol_decomposition.U.transpose();

  BOOST_CHECK(H_recomposed.bottomRightCorner(model.nv, model.nv).isApprox(data.M));
  BOOST_CHECK(H_recomposed.topRightCorner(constraint_dim, model.nv)
                .isApprox(H.topRightCorner(constraint_dim, model.nv)));
  BOOST_CHECK(H_recomposed.isApprox(H));

  // Test basic operation
  VectorXd v_in(VectorXd::Random(contact_chol_decomposition.size()));
  MatrixXd mat_in(MatrixXd::Random(contact_chol_decomposition.size(), 20));

  // Test Uv
  VectorXd Uv_op_res(v_in), Uv_op_ref(v_in);

  contact_chol_decomposition.Uv(Uv_op_res);
  Uv_op_ref.noalias() = contact_chol_decomposition.U * v_in;

  BOOST_CHECK(Uv_op_res.isApprox(Uv_op_ref));

  MatrixXd Uv_mat_op_res(mat_in), Uv_mat_op_ref(mat_in);

  contact_chol_decomposition.Uv(Uv_mat_op_res);
  Uv_mat_op_ref.noalias() = contact_chol_decomposition.U * mat_in;

  BOOST_CHECK(Uv_mat_op_res.isApprox(Uv_mat_op_ref));

  // Test Utv
  VectorXd Utv_op_res(v_in), Utv_op_ref(v_in);

  contact_chol_decomposition.Utv(Utv_op_res);
  Utv_op_ref.noalias() = contact_chol_decomposition.U.transpose() * v_in;

  BOOST_CHECK(Utv_op_res.isApprox(Utv_op_ref));

  MatrixXd Utv_mat_op_res(mat_in), Utv_mat_op_ref(mat_in);

  contact_chol_decomposition.Utv(Utv_mat_op_res);
  Utv_mat_op_ref.noalias() = contact_chol_decomposition.U.transpose() * mat_in;

  BOOST_CHECK(Utv_mat_op_res.isApprox(Utv_mat_op_ref));

  // Test Uiv
  VectorXd Uiv_op_res(v_in), Uiv_op_ref(v_in);

  contact_chol_decomposition.Uiv(Uiv_op_res);
  Uiv_op_ref.noalias() = contact_chol_decomposition.U.inverse() * v_in;

  BOOST_CHECK(Uiv_op_res.isApprox(Uiv_op_ref));

  MatrixXd Uiv_mat_op_res(mat_in), Uiv_mat_op_ref(mat_in);

  contact_chol_decomposition.Uiv(Uiv_mat_op_res);
  Uiv_mat_op_ref.noalias() = contact_chol_decomposition.U.inverse() * mat_in;

  BOOST_CHECK(Uiv_mat_op_res.isApprox(Uiv_mat_op_ref));

  // Test Utiv
  VectorXd Utiv_op_res(v_in), Utiv_op_ref(v_in);

  contact_chol_decomposition.Utiv(Utiv_op_res);
  Utiv_op_ref.noalias() = contact_chol_decomposition.U.inverse().transpose() * v_in;

  BOOST_CHECK(Utiv_op_res.isApprox(Utiv_op_ref));

  MatrixXd Utiv_mat_op_res(mat_in), Utiv_mat_op_ref(mat_in);

  contact_chol_decomposition.Utiv(Utiv_mat_op_res);
  Utiv_mat_op_ref.noalias() = contact_chol_decomposition.U.inverse().transpose() * mat_in;

  BOOST_CHECK(Utiv_mat_op_res.isApprox(Utiv_mat_op_ref));

  // SolveInPlace
  VectorXd sol(v_in);
  contact_chol_decomposition.solveInPlace(sol);

  VectorXd sol_ref(H.inverse() * v_in);

  BOOST_CHECK(sol.isApprox(sol_ref));

  MatrixXd sol_mat(mat_in), sol_mat_ref(mat_in);

  contact_chol_decomposition.solveInPlace(sol_mat);
  sol_mat_ref.noalias() = H.inverse() * mat_in;

  BOOST_CHECK(sol_mat.isApprox(sol_mat_ref));

  // solve
  MatrixXd sol_copy_mat = contact_chol_decomposition.solve(mat_in);
  BOOST_CHECK(sol_copy_mat.isApprox(sol_mat));

  // inverse
  MatrixXd H_inv(contact_chol_decomposition.size(), contact_chol_decomposition.size());
  contact_chol_decomposition.inverse(H_inv);

  MatrixXd H_inv_ref = H.inverse();
  BOOST_CHECK(H_inv.isApprox(H_inv_ref));

  // Check matrix
  MatrixXd mat1;
  contact_chol_decomposition.matrix(mat1);
  BOOST_CHECK(mat1.isApprox(H));

  MatrixXd mat2(constraint_dim + model.nv, constraint_dim + model.nv);
  contact_chol_decomposition.matrix(mat2.middleCols(0, constraint_dim + model.nv));
  BOOST_CHECK(mat2.isApprox(H));

  MatrixXd mat3 = contact_chol_decomposition.matrix();
  BOOST_CHECK(mat3.isApprox(H));

  // test Operational Space Inertia Matrix
  MatrixXd JMinvJt = H.middleRows<9>(0).rightCols(model.nv) * data_ref.M.inverse()
                     * H.middleRows<9>(0).rightCols(model.nv).transpose();
  MatrixXd iosim = contact_chol_decomposition.getInverseOperationalSpaceInertiaMatrix();
  MatrixXd osim = contact_chol_decomposition.getOperationalSpaceInertiaMatrix();

  BOOST_CHECK(iosim.isApprox(JMinvJt));
  BOOST_CHECK(osim.isApprox(JMinvJt.inverse()));

  // test Mass matrix cholesky
  data_ref.Minv = data_ref.M.inverse();
  Eigen::MatrixXd Minv_test(Eigen::MatrixXd::Zero(model.nv, model.nv));
  contact_chol_decomposition.getInverseMassMatrix(Minv_test);

  Eigen::MatrixXd JMinv_test(Eigen::MatrixXd::Zero(9, model.nv));
  contact_chol_decomposition.getJMinv(JMinv_test);
  MatrixXd JMinv_ref = H.middleRows<9>(0).rightCols(model.nv) * data_ref.M.inverse();
  BOOST_CHECK(JMinv_ref.isApprox(JMinv_test));

  BOOST_CHECK(Minv_test.isApprox(data_ref.Minv));
}

BOOST_AUTO_TEST_CASE(contact_cholesky_contact6D_LOCAL_WORLD_ALIGNED)
{
  using namespace Eigen;
  using namespace pinocchio;
  using namespace pinocchio::cholesky;

  pinocchio::Model model;
  pinocchio::buildModels::humanoidRandom(model, true);
  pinocchio::Data data_ref(model);

  model.lowerPositionLimit.head<3>().fill(-1.);
  model.upperPositionLimit.head<3>().fill(1.);
  VectorXd q = randomConfiguration(model);

  const std::string RF = "rleg6_joint";
  const std::string LF = "lleg6_joint";

  PINOCCHIO_STD_VECTOR_WITH_EIGEN_ALLOCATOR(RigidConstraintModel) contact_models;
  PINOCCHIO_STD_VECTOR_WITH_EIGEN_ALLOCATOR(RigidConstraintData) contact_datas;
  RigidConstraintModel ci_RF(CONTACT_6D, model, model.getJointId(RF), LOCAL_WORLD_ALIGNED);
  contact_models.push_back(ci_RF);
  contact_datas.push_back(RigidConstraintData(ci_RF));
  RigidConstraintModel ci_LF(CONTACT_6D, model, model.getJointId(LF), LOCAL);
  contact_models.push_back(ci_LF);
  contact_datas.push_back(RigidConstraintData(ci_LF));

  // Compute Mass Matrix
<<<<<<< HEAD
  crba(model, data_ref, q);
=======
  crba(model, data_ref, q, Convention::WORLD);
>>>>>>> fbc93a6a
  data_ref.M.triangularView<Eigen::StrictlyLower>() =
    data_ref.M.triangularView<Eigen::StrictlyUpper>().transpose();

  // Compute Cholesky decomposition
  pinocchio::cholesky::decompose(model, data_ref);

  // Compute Jacobians
  Data::Matrix6x J_RF(6, model.nv), J_LF(6, model.nv);
  J_RF.setZero();
  getJointJacobian(model, data_ref, model.getJointId(RF), ci_RF.reference_frame, J_RF);
  J_LF.setZero();
  getJointJacobian(model, data_ref, model.getJointId(LF), ci_LF.reference_frame, J_LF);

  const int constraint_dim = 12;
  const int total_dim = model.nv + constraint_dim;

  Data::MatrixXs H(total_dim, total_dim);
  H.setZero();
  H.bottomRightCorner(model.nv, model.nv) = data_ref.M;
  H.middleRows<6>(0).rightCols(model.nv) = J_RF;
  H.middleRows<6>(6).rightCols(model.nv) = J_LF;

  H.triangularView<Eigen::StrictlyLower>() = H.triangularView<Eigen::StrictlyUpper>().transpose();

  Data data(model);
<<<<<<< HEAD
  crba(model, data, q);
=======
  crba(model, data, q, Convention::WORLD);
>>>>>>> fbc93a6a
  ContactCholeskyDecomposition contact_chol_decomposition;
  contact_chol_decomposition.allocate(model, contact_models);
  contact_chol_decomposition.compute(model, data, contact_models, contact_datas);

  data.M.triangularView<Eigen::StrictlyLower>() =
    data.M.triangularView<Eigen::StrictlyUpper>().transpose();

  Data::MatrixXs H_recomposed = contact_chol_decomposition.matrix();

  BOOST_CHECK(H_recomposed.bottomRightCorner(model.nv, model.nv).isApprox(data.M));
  BOOST_CHECK(H_recomposed.topRightCorner(constraint_dim, model.nv)
                .isApprox(H.topRightCorner(constraint_dim, model.nv)));
  BOOST_CHECK(H_recomposed.isApprox(H));

  // inverse
  MatrixXd H_inv(contact_chol_decomposition.size(), contact_chol_decomposition.size());
  contact_chol_decomposition.inverse(H_inv);

  MatrixXd H_inv_ref = H_recomposed.inverse();
  BOOST_CHECK(H_inv.isApprox(H_inv_ref));

  // test Operational Space Inertia Matrix
  MatrixXd JMinvJt = H.middleRows<12>(0).rightCols(model.nv) * data_ref.M.inverse()
                     * H.middleRows<12>(0).rightCols(model.nv).transpose();
  MatrixXd iosim = contact_chol_decomposition.getInverseOperationalSpaceInertiaMatrix();
  MatrixXd osim = contact_chol_decomposition.getOperationalSpaceInertiaMatrix();

  BOOST_CHECK(iosim.isApprox(JMinvJt));
  BOOST_CHECK(osim.isApprox(JMinvJt.inverse()));

  // test Mass matrix cholesky
  data_ref.Minv = data_ref.M.inverse();
  Eigen::MatrixXd Minv_test(Eigen::MatrixXd::Zero(model.nv, model.nv));
  contact_chol_decomposition.getInverseMassMatrix(Minv_test);

  Eigen::MatrixXd JMinv_test(Eigen::MatrixXd::Zero(12, model.nv));
  contact_chol_decomposition.getJMinv(JMinv_test);
  MatrixXd JMinv_ref = H.middleRows<12>(0).rightCols(model.nv) * data_ref.M.inverse();
  BOOST_CHECK(JMinv_ref.isApprox(JMinv_test));

  BOOST_CHECK(Minv_test.isApprox(data_ref.Minv));
}

BOOST_AUTO_TEST_CASE(contact_cholesky_contact6D_by_joint_2)
{
  using namespace Eigen;
  using namespace pinocchio;
  using namespace pinocchio::cholesky;

  pinocchio::Model model;
  pinocchio::buildModels::humanoidRandom(model, true);
  pinocchio::Data data_ref(model);

  model.lowerPositionLimit.head<3>().fill(-1.);
  model.upperPositionLimit.head<3>().fill(1.);
  VectorXd q = randomConfiguration(model);

  const std::string RF = "rleg6_joint";
  const std::string LF = "lleg6_joint";
  const std::string RA = "rarm6_joint";
  const std::string LA = "larm6_joint";

  PINOCCHIO_STD_VECTOR_WITH_EIGEN_ALLOCATOR(RigidConstraintModel) contact_models;
  PINOCCHIO_STD_VECTOR_WITH_EIGEN_ALLOCATOR(RigidConstraintData) contact_datas;
  RigidConstraintModel ci_RF(CONTACT_6D, model, 0, model.getJointId(RF), LOCAL);
  contact_models.push_back(ci_RF);
  contact_datas.push_back(RigidConstraintData(ci_RF));
  RigidConstraintModel ci_LF(CONTACT_6D, model, 0, model.getJointId(LF), LOCAL);
  contact_models.push_back(ci_LF);
  contact_datas.push_back(RigidConstraintData(ci_LF));
  RigidConstraintModel ci_RA(CONTACT_6D, model, 0, model.getJointId(RA), LOCAL_WORLD_ALIGNED);
  contact_models.push_back(ci_RA);
  contact_datas.push_back(RigidConstraintData(ci_RA));
  RigidConstraintModel ci_LA(CONTACT_6D, model, 0, model.getJointId(LA), LOCAL);
  contact_models.push_back(ci_LA);
  contact_datas.push_back(RigidConstraintData(ci_LA));

  // Compute Mass Matrix
<<<<<<< HEAD
  crba(model, data_ref, q);
=======
  crba(model, data_ref, q, Convention::WORLD);
>>>>>>> fbc93a6a
  data_ref.M.triangularView<Eigen::StrictlyLower>() =
    data_ref.M.triangularView<Eigen::StrictlyUpper>().transpose();

  // Compute Cholesky decomposition
  pinocchio::cholesky::decompose(model, data_ref);

  // Compute Jacobians
  Data::Matrix6x J_RF(6, model.nv), J_LF(6, model.nv), J_RA(6, model.nv), J_LA(6, model.nv);
  J_RF.setZero();
  getJointJacobian(model, data_ref, model.getJointId(RF), WORLD, J_RF);
  J_LF.setZero();
  getJointJacobian(model, data_ref, model.getJointId(LF), WORLD, J_LF);
  J_RA.setZero();
  getJointJacobian(model, data_ref, model.getJointId(RA), WORLD, J_RA);
  J_LA.setZero();
  getJointJacobian(model, data_ref, model.getJointId(LA), WORLD, J_LA);

  const int constraint_dim = 24;
  const int total_dim = model.nv + constraint_dim;

  const SE3 oMRA_wla = SE3(SE3::Matrix3::Identity(), ci_RA.joint1_placement.translation());

  const double mu = 0.1;
  Data::MatrixXs H(total_dim, total_dim);
  H.setZero();
  H.topLeftCorner(constraint_dim, constraint_dim).diagonal().fill(-mu);
  H.bottomRightCorner(model.nv, model.nv) = data_ref.M;
  H.middleRows<6>(0).rightCols(model.nv) = -ci_RF.joint1_placement.toActionMatrixInverse() * J_RF;
  H.middleRows<6>(6).rightCols(model.nv) = -ci_LF.joint1_placement.toActionMatrixInverse() * J_LF;
  H.middleRows<6>(12).rightCols(model.nv) = -oMRA_wla.toActionMatrixInverse() * J_RA;
  H.middleRows<6>(18).rightCols(model.nv) = -ci_LA.joint1_placement.toActionMatrixInverse() * J_LA;

  H.triangularView<Eigen::StrictlyLower>() = H.triangularView<Eigen::StrictlyUpper>().transpose();

  Data data(model);
<<<<<<< HEAD
  crba(model, data, q);
=======
  crba(model, data, q, Convention::WORLD);
>>>>>>> fbc93a6a
  ContactCholeskyDecomposition contact_chol_decomposition;
  contact_chol_decomposition.allocate(model, contact_models);
  contact_chol_decomposition.compute(model, data, contact_models, contact_datas, mu);

  data.M.triangularView<Eigen::StrictlyLower>() =
    data.M.triangularView<Eigen::StrictlyUpper>().transpose();

  Data::MatrixXs H_recomposed = contact_chol_decomposition.matrix();

  BOOST_CHECK(H_recomposed.bottomRightCorner(model.nv, model.nv).isApprox(data.M));
  BOOST_CHECK(H_recomposed.topRightCorner(constraint_dim, model.nv)
                .isApprox(H.topRightCorner(constraint_dim, model.nv)));
  BOOST_CHECK(H_recomposed.isApprox(H));

  VectorXd v_in(VectorXd::Random(contact_chol_decomposition.size()));
  MatrixXd mat_in(MatrixXd::Random(contact_chol_decomposition.size(), 20));

  // Test Uv
  VectorXd Uv_op_res(v_in), Uv_op_ref(v_in);

  contact_chol_decomposition.Uv(Uv_op_res);
  Uv_op_ref.noalias() = contact_chol_decomposition.U * v_in;

  BOOST_CHECK(Uv_op_res.isApprox(Uv_op_ref));

  MatrixXd Uv_mat_op_res(mat_in), Uv_mat_op_ref(mat_in);

  contact_chol_decomposition.Uv(Uv_mat_op_res);
  Uv_mat_op_ref.noalias() = contact_chol_decomposition.U * mat_in;

  BOOST_CHECK(Uv_mat_op_res.isApprox(Uv_mat_op_ref));

  // Test Utv
  VectorXd Utv_op_res(v_in), Utv_op_ref(v_in);

  contact_chol_decomposition.Utv(Utv_op_res);
  Utv_op_ref.noalias() = contact_chol_decomposition.U.transpose() * v_in;

  BOOST_CHECK(Utv_op_res.isApprox(Utv_op_ref));

  MatrixXd Utv_mat_op_res(mat_in), Utv_mat_op_ref(mat_in);

  contact_chol_decomposition.Utv(Utv_mat_op_res);
  Utv_mat_op_ref.noalias() = contact_chol_decomposition.U.transpose() * mat_in;

  BOOST_CHECK(Utv_mat_op_res.isApprox(Utv_mat_op_ref));

  // Test Uiv
  VectorXd Uiv_op_res(v_in), Uiv_op_ref(v_in);

  contact_chol_decomposition.Uiv(Uiv_op_res);
  Uiv_op_ref.noalias() = contact_chol_decomposition.U.inverse() * v_in;

  BOOST_CHECK(Uiv_op_res.isApprox(Uiv_op_ref));

  MatrixXd Uiv_mat_op_res(mat_in), Uiv_mat_op_ref(mat_in);

  contact_chol_decomposition.Uiv(Uiv_mat_op_res);
  Uiv_mat_op_ref.noalias() = contact_chol_decomposition.U.inverse() * mat_in;

  BOOST_CHECK(Uiv_mat_op_res.isApprox(Uiv_mat_op_ref));

  // Test Utiv
  VectorXd Utiv_op_res(v_in), Utiv_op_ref(v_in);

  contact_chol_decomposition.Utiv(Utiv_op_res);
  Utiv_op_ref.noalias() = contact_chol_decomposition.U.inverse().transpose() * v_in;

  BOOST_CHECK(Utiv_op_res.isApprox(Utiv_op_ref));

  MatrixXd Utiv_mat_op_res(mat_in), Utiv_mat_op_ref(mat_in);

  contact_chol_decomposition.Utiv(Utiv_mat_op_res);
  Utiv_mat_op_ref.noalias() = contact_chol_decomposition.U.inverse().transpose() * mat_in;

  BOOST_CHECK(Utiv_mat_op_res.isApprox(Utiv_mat_op_ref));

  // inverse
  MatrixXd H_inv(contact_chol_decomposition.size(), contact_chol_decomposition.size());
  contact_chol_decomposition.inverse(H_inv);

  MatrixXd H_inv2 = contact_chol_decomposition.U.transpose().inverse()
                    * contact_chol_decomposition.Dinv.asDiagonal()
                    * contact_chol_decomposition.U.inverse();

  MatrixXd H_inv3 =
    MatrixXd::Identity(contact_chol_decomposition.size(), contact_chol_decomposition.size());
  contact_chol_decomposition.solveInPlace(H_inv3);

  MatrixXd H_inv_ref = H_recomposed.inverse();
  BOOST_CHECK(H_inv.topLeftCorner(constraint_dim, constraint_dim)
                .isApprox(H_inv_ref.topLeftCorner(constraint_dim, constraint_dim)));
  BOOST_CHECK(H_inv.bottomRightCorner(model.nv, model.nv)
                .isApprox(H_inv_ref.bottomRightCorner(model.nv, model.nv)));
  BOOST_CHECK(H_inv.topRightCorner(constraint_dim, model.nv)
                .isApprox(H_inv_ref.topRightCorner(constraint_dim, model.nv)));

  BOOST_CHECK(H_inv_ref.isApprox(H_inv));
  BOOST_CHECK(H_inv_ref.isApprox(H_inv2));
  BOOST_CHECK(H_inv_ref.isApprox(H_inv3));
  const VectorXd ei = VectorXd::Unit(contact_chol_decomposition.size(), constraint_dim);
  VectorXd ei_inv = ei;
  contact_chol_decomposition.solveInPlace(ei_inv);
  VectorXd ei_inv2 = ei;
  contact_chol_decomposition.Uiv(ei_inv2);
  ei_inv2 = contact_chol_decomposition.Dinv.asDiagonal() * ei_inv2;
  contact_chol_decomposition.Utiv(ei_inv2);

  BOOST_CHECK(ei_inv.isApprox(H_inv_ref * ei));
  BOOST_CHECK(ei_inv2.isApprox(H_inv_ref * ei));
  BOOST_CHECK(ei_inv.isApprox(H_inv * ei));
  BOOST_CHECK(ei_inv2.isApprox(H_inv * ei));

  // test Operational Space Inertia Matrix
  MatrixXd JMinvJt = H.middleRows<24>(0).rightCols(model.nv) * data_ref.M.inverse()
                       * H.middleRows<24>(0).rightCols(model.nv).transpose()
                     + mu * Eigen::MatrixXd::Identity(24, 24);
  MatrixXd iosim = contact_chol_decomposition.getInverseOperationalSpaceInertiaMatrix();
  MatrixXd osim = contact_chol_decomposition.getOperationalSpaceInertiaMatrix();

  BOOST_CHECK(iosim.isApprox(JMinvJt));
  BOOST_CHECK(osim.isApprox(JMinvJt.inverse()));

  // test Mass matrix cholesky
  data_ref.Minv = data_ref.M.inverse();
  Eigen::MatrixXd Minv_test(Eigen::MatrixXd::Zero(model.nv, model.nv));
  contact_chol_decomposition.getInverseMassMatrix(Minv_test);

  BOOST_CHECK(Minv_test.isApprox(data_ref.Minv));
  Eigen::MatrixXd JMinv_test(Eigen::MatrixXd::Zero(24, model.nv));
  contact_chol_decomposition.getJMinv(JMinv_test);
  MatrixXd JMinv_ref = H.middleRows<24>(0).rightCols(model.nv) * data_ref.M.inverse();
  BOOST_CHECK(JMinv_ref.isApprox(JMinv_test));
}

BOOST_AUTO_TEST_CASE(contact_cholesky_contact3D_6D_WORLD_by_joint_2)
{
  using namespace Eigen;
  using namespace pinocchio;
  using namespace pinocchio::cholesky;

  pinocchio::Model model;
  pinocchio::buildModels::humanoidRandom(model, true);
  pinocchio::Data data_ref(model);

  model.lowerPositionLimit.head<3>().fill(-1.);
  model.upperPositionLimit.head<3>().fill(1.);
  VectorXd q = randomConfiguration(model);

  const std::string RF = "rleg6_joint";
  const std::string LF = "lleg6_joint";
  const std::string RA = "rarm6_joint";
  const std::string LA = "larm6_joint";

  PINOCCHIO_STD_VECTOR_WITH_EIGEN_ALLOCATOR(RigidConstraintModel) contact_models;
  PINOCCHIO_STD_VECTOR_WITH_EIGEN_ALLOCATOR(RigidConstraintData) contact_datas;
  RigidConstraintModel ci_RF(CONTACT_6D, model, 0, model.getJointId(RF), LOCAL);
  contact_models.push_back(ci_RF);
  contact_datas.push_back(RigidConstraintData(ci_RF));
  RigidConstraintModel ci_LF(CONTACT_3D, model, 0, model.getJointId(LF), LOCAL);
  contact_models.push_back(ci_LF);
  contact_datas.push_back(RigidConstraintData(ci_LF));
  RigidConstraintModel ci_RA(CONTACT_3D, model, 0, model.getJointId(RA), LOCAL);
  contact_models.push_back(ci_RA);
  contact_datas.push_back(RigidConstraintData(ci_RA));
  RigidConstraintModel ci_LA(CONTACT_3D, model, 0, model.getJointId(LA), LOCAL_WORLD_ALIGNED);
  contact_models.push_back(ci_LA);
  contact_datas.push_back(RigidConstraintData(ci_LA));

  // Compute Mass Matrix
<<<<<<< HEAD
  crba(model, data_ref, q);
=======
  crba(model, data_ref, q, Convention::WORLD);
>>>>>>> fbc93a6a
  data_ref.M.triangularView<Eigen::StrictlyLower>() =
    data_ref.M.triangularView<Eigen::StrictlyUpper>().transpose();

  // Compute Cholesky decomposition
  pinocchio::cholesky::decompose(model, data_ref);

  // Compute Jacobians
  Data::Matrix6x J_RF(6, model.nv), J_LF(6, model.nv), J_RA(6, model.nv), J_LA(6, model.nv);
  J_RF.setZero();
  getJointJacobian(model, data_ref, model.getJointId(RF), WORLD, J_RF);
  J_LF.setZero();
  getJointJacobian(model, data_ref, model.getJointId(LF), LOCAL, J_LF);
  J_RA.setZero();
  getJointJacobian(model, data_ref, model.getJointId(RA), LOCAL, J_RA);
  J_LA.setZero();
  getJointJacobian(model, data_ref, model.getJointId(LA), LOCAL_WORLD_ALIGNED, J_LA);

  const int constraint_dim = 15;
  const int total_dim = model.nv + constraint_dim;

  Data::MatrixXs H(total_dim, total_dim);
  H.setZero();
  H.bottomRightCorner(model.nv, model.nv) = data_ref.M;
  H.middleRows<6>(0).rightCols(model.nv) = -ci_RF.joint1_placement.toActionMatrix() * J_RF;
  H.middleRows<3>(6).rightCols(model.nv) =
    -data_ref.oMi[model.getJointId(LF)].rotation() * J_LF.middleRows<3>(Motion::LINEAR);
  H.middleRows<3>(9).rightCols(model.nv) =
    -data_ref.oMi[model.getJointId(RA)].rotation() * J_RA.middleRows<3>(Motion::LINEAR);
  H.middleRows<3>(12).rightCols(model.nv) = -J_LA.middleRows<3>(Motion::LINEAR);

  H.triangularView<Eigen::StrictlyLower>() = H.triangularView<Eigen::StrictlyUpper>().transpose();

  Data data(model);
<<<<<<< HEAD
  crba(model, data, q);
=======
  crba(model, data, q, Convention::WORLD);
>>>>>>> fbc93a6a
  ContactCholeskyDecomposition contact_chol_decomposition;
  contact_chol_decomposition.allocate(model, contact_models);

  contact_chol_decomposition.compute(model, data, contact_models, contact_datas);

  data.M.triangularView<Eigen::StrictlyLower>() =
    data.M.triangularView<Eigen::StrictlyUpper>().transpose();

  BOOST_CHECK(data_ref.D.isApprox(contact_chol_decomposition.D.tail(model.nv)));
  BOOST_CHECK(data_ref.Dinv.isApprox(contact_chol_decomposition.Dinv.tail(model.nv)));
  BOOST_CHECK(
    data_ref.U.isApprox(contact_chol_decomposition.U.bottomRightCorner(model.nv, model.nv)));

  Data::MatrixXs M_recomposed =
    contact_chol_decomposition.U.bottomRightCorner(model.nv, model.nv)
    * contact_chol_decomposition.D.tail(model.nv).asDiagonal()
    * contact_chol_decomposition.U.bottomRightCorner(model.nv, model.nv).transpose();
  BOOST_CHECK(M_recomposed.isApprox(data.M));

  Data::MatrixXs H_recomposed = contact_chol_decomposition.U
                                * contact_chol_decomposition.D.asDiagonal()
                                * contact_chol_decomposition.U.transpose();

  BOOST_CHECK(H_recomposed.bottomRightCorner(model.nv, model.nv).isApprox(data.M));
  BOOST_CHECK(H_recomposed.topRightCorner(constraint_dim, model.nv)
                .isApprox(H.topRightCorner(constraint_dim, model.nv)));
  BOOST_CHECK(H_recomposed.isApprox(H));

  // test Operational Space Inertia Matrix
  MatrixXd JMinvJt = H.middleRows<15>(0).rightCols(model.nv) * data_ref.M.inverse()
                     * H.middleRows<15>(0).rightCols(model.nv).transpose();
  MatrixXd iosim = contact_chol_decomposition.getInverseOperationalSpaceInertiaMatrix();
  MatrixXd osim = contact_chol_decomposition.getOperationalSpaceInertiaMatrix();

  BOOST_CHECK(iosim.isApprox(JMinvJt));
  BOOST_CHECK(osim.isApprox(JMinvJt.inverse()));

  // test Mass matrix cholesky
  data_ref.Minv = data_ref.M.inverse();
  Eigen::MatrixXd Minv_test(Eigen::MatrixXd::Zero(model.nv, model.nv));
  contact_chol_decomposition.getInverseMassMatrix(Minv_test);

  BOOST_CHECK(Minv_test.isApprox(data_ref.Minv));
  Eigen::MatrixXd JMinv_test(Eigen::MatrixXd::Zero(15, model.nv));
  contact_chol_decomposition.getJMinv(JMinv_test);
  MatrixXd JMinv_ref = H.middleRows<15>(0).rightCols(model.nv) * data_ref.M.inverse();
  BOOST_CHECK(JMinv_ref.isApprox(JMinv_test));
}

BOOST_AUTO_TEST_CASE(loop_contact_cholesky_contact6D)
{
  using namespace Eigen;
  using namespace pinocchio;
  using namespace pinocchio::cholesky;

  pinocchio::Model model;
  pinocchio::buildModels::humanoidRandom(model, true);
  pinocchio::Data data_ref(model);

  model.lowerPositionLimit.head<3>().fill(-1.);
  model.upperPositionLimit.head<3>().fill(1.);
  VectorXd q = randomConfiguration(model);

  const std::string RF = "rleg6_joint";
  const std::string LF = "lleg6_joint";
  const std::string RA = "rarm6_joint";
  const std::string LA = "larm6_joint";

  PINOCCHIO_STD_VECTOR_WITH_EIGEN_ALLOCATOR(RigidConstraintModel) contact_models;
  PINOCCHIO_STD_VECTOR_WITH_EIGEN_ALLOCATOR(RigidConstraintData) contact_datas;
  RigidConstraintModel loop_RF_LF_local(
    CONTACT_6D, model, model.getJointId(RF), model.getJointId(LF), LOCAL);
  RigidConstraintModel loop_RA_LA_lwa(
    CONTACT_6D, model, model.getJointId(RA), model.getJointId(LA), LOCAL_WORLD_ALIGNED);

  loop_RF_LF_local.joint1_placement.setRandom();
  loop_RF_LF_local.joint2_placement.setRandom();

  loop_RA_LA_lwa.joint1_placement.setRandom();
  loop_RA_LA_lwa.joint2_placement.setRandom();

  contact_models.push_back(loop_RF_LF_local);
  contact_datas.push_back(RigidConstraintData(loop_RF_LF_local));

  contact_models.push_back(loop_RA_LA_lwa);
  contact_datas.push_back(RigidConstraintData(loop_RA_LA_lwa));

  // Compute Mass Matrix
<<<<<<< HEAD
  crba(model, data_ref, q);
=======
  crba(model, data_ref, q, Convention::WORLD);
>>>>>>> fbc93a6a
  data_ref.M.triangularView<Eigen::StrictlyLower>() =
    data_ref.M.triangularView<Eigen::StrictlyUpper>().transpose();

  // Compute Cholesky decomposition
  const double mu = 0.1;
  pinocchio::cholesky::decompose(model, data_ref);

  // Compute Jacobians
  Data::Matrix6x J_RF(6, model.nv), J_LF(6, model.nv), J_RA_local(6, model.nv),
    J_LA_local(6, model.nv);
  J_RF.setZero();
  getJointJacobian(model, data_ref, model.getJointId(RF), LOCAL, J_RF);
  Data::Matrix6x J_RF_local = loop_RF_LF_local.joint1_placement.toActionMatrixInverse() * J_RF;
  J_LF.setZero();
  getJointJacobian(model, data_ref, model.getJointId(LF), LOCAL, J_LF);
  Data::Matrix6x J_LF_local = loop_RF_LF_local.joint2_placement.toActionMatrixInverse() * J_LF;
  J_RA_local.setZero();
  getJointJacobian(model, data_ref, model.getJointId(RA), LOCAL, J_RA_local);
  J_RA_local = loop_RA_LA_lwa.joint1_placement.toActionMatrixInverse() * J_RA_local;
  J_LA_local.setZero();
  getJointJacobian(model, data_ref, model.getJointId(LA), LOCAL, J_LA_local);
  J_LA_local = loop_RA_LA_lwa.joint2_placement.toActionMatrixInverse() * J_LA_local;

  Data::Matrix6x J_RF_world(6, model.nv), J_LF_world(6, model.nv);
  J_RF_world.setZero();
  getJointJacobian(model, data_ref, model.getJointId(RF), WORLD, J_RF_world);
  J_LF_world.setZero();
  getJointJacobian(model, data_ref, model.getJointId(LF), WORLD, J_LF_world);

  forwardKinematics(model, data_ref, q);
  const SE3 oM1_loop1 =
    data_ref.oMi[loop_RF_LF_local.joint1_id] * loop_RF_LF_local.joint1_placement;
  const SE3 oM2_loop1 =
    data_ref.oMi[loop_RF_LF_local.joint2_id] * loop_RF_LF_local.joint2_placement;
  const SE3 _1M2_loop1 = oM1_loop1.inverse() * oM2_loop1;
  const SE3 oM1_loop2 = data_ref.oMi[loop_RA_LA_lwa.joint1_id] * loop_RA_LA_lwa.joint1_placement;
  const SE3 oM2_loop2 = data_ref.oMi[loop_RA_LA_lwa.joint2_id] * loop_RA_LA_lwa.joint2_placement;
  const SE3 _1M2_loop2 = oM1_loop2.inverse() * oM2_loop2;

  const int constraint_dim = 12;
  const int total_dim = model.nv + constraint_dim;

  Data::MatrixXs H(total_dim, total_dim);
  H.setZero();
  H.topLeftCorner(constraint_dim, constraint_dim).diagonal().fill(-mu);
  H.bottomRightCorner(model.nv, model.nv) = data_ref.M;
  H.middleRows<6>(0).rightCols(model.nv) = J_RF_local - _1M2_loop1.toActionMatrix() * J_LF_local;
  const SE3 oM1_loop2_lwa = SE3(oM1_loop2.rotation(), SE3::Vector3::Zero());
  H.middleRows<6>(6).rightCols(model.nv) =
    oM1_loop2_lwa.toActionMatrix() * J_RA_local
    - (oM1_loop2_lwa.toActionMatrix() * _1M2_loop2.toActionMatrix()) * J_LA_local;

  H.triangularView<Eigen::StrictlyLower>() = H.triangularView<Eigen::StrictlyUpper>().transpose();

  Data data(model);
<<<<<<< HEAD
  crba(model, data, q);
=======
  crba(model, data, q, Convention::WORLD);
>>>>>>> fbc93a6a
  ContactCholeskyDecomposition contact_chol_decomposition;
  contact_chol_decomposition.allocate(model, contact_models);
  contact_chol_decomposition.compute(model, data, contact_models, contact_datas, mu);

  Data::MatrixXs H_recomposed = contact_chol_decomposition.matrix();

  data.M.triangularView<Eigen::StrictlyLower>() =
    data.M.triangularView<Eigen::StrictlyUpper>().transpose();
  BOOST_CHECK(H_recomposed.bottomRightCorner(model.nv, model.nv).isApprox(data.M));
  BOOST_CHECK(H_recomposed.topRightCorner(constraint_dim, model.nv)
                .isApprox(H.topRightCorner(constraint_dim, model.nv)));
  BOOST_CHECK(H_recomposed.isApprox(H));

  // inverse
  MatrixXd H_inv(contact_chol_decomposition.size(), contact_chol_decomposition.size());
  contact_chol_decomposition.inverse(H_inv);

  MatrixXd H_inv_ref = H_recomposed.inverse();

  BOOST_CHECK(H_inv_ref.isApprox(H_inv));

  // test Operational Space Inertia Matrix
  MatrixXd JMinvJt = H.middleRows<12>(0).rightCols(model.nv) * data_ref.M.inverse()
                       * H.middleRows<12>(0).rightCols(model.nv).transpose()
                     + mu * Eigen::MatrixXd::Identity(12, 12);
  MatrixXd iosim = contact_chol_decomposition.getInverseOperationalSpaceInertiaMatrix();
  MatrixXd osim = contact_chol_decomposition.getOperationalSpaceInertiaMatrix();

  BOOST_CHECK(iosim.isApprox(JMinvJt));
  BOOST_CHECK(osim.isApprox(JMinvJt.inverse()));

  // test Mass matrix cholesky
  data_ref.Minv = data_ref.M.inverse();
  Eigen::MatrixXd Minv_test(Eigen::MatrixXd::Zero(model.nv, model.nv));
  contact_chol_decomposition.getInverseMassMatrix(Minv_test);

  BOOST_CHECK(Minv_test.isApprox(data_ref.Minv));
  Eigen::MatrixXd JMinv_test(Eigen::MatrixXd::Zero(12, model.nv));
  contact_chol_decomposition.getJMinv(JMinv_test);
  MatrixXd JMinv_ref = H.middleRows<12>(0).rightCols(model.nv) * data_ref.M.inverse();
  BOOST_CHECK(JMinv_ref.isApprox(JMinv_test));
}

BOOST_AUTO_TEST_CASE(loop_contact_cholesky_contact_3d)
{
  using namespace Eigen;
  using namespace pinocchio;
  using namespace pinocchio::cholesky;

  pinocchio::Model model;
  pinocchio::buildModels::humanoidRandom(model, true);
  pinocchio::Data data_ref(model);

  model.lowerPositionLimit.head<3>().fill(-1.);
  model.upperPositionLimit.head<3>().fill(1.);
  VectorXd q = randomConfiguration(model);

  const std::string RF = "rleg6_joint";
  const std::string LF = "lleg6_joint";
  const std::string RA = "rarm6_joint";
  const std::string LA = "larm6_joint";

  PINOCCHIO_STD_VECTOR_WITH_EIGEN_ALLOCATOR(RigidConstraintModel) contact_models;
  PINOCCHIO_STD_VECTOR_WITH_EIGEN_ALLOCATOR(RigidConstraintData) contact_datas;
  RigidConstraintModel loop_RF_LF_local(
    CONTACT_3D, model, model.getJointId(RF), model.getJointId(LF), LOCAL);
  RigidConstraintModel loop_RA_LA_lwa(
    CONTACT_3D, model, model.getJointId(RA), model.getJointId(LA), LOCAL_WORLD_ALIGNED);

  loop_RF_LF_local.joint1_placement.setRandom();
  loop_RF_LF_local.joint2_placement.setRandom();

  loop_RA_LA_lwa.joint1_placement.setRandom();
  loop_RA_LA_lwa.joint2_placement.setRandom();

  contact_models.push_back(loop_RF_LF_local);
  contact_datas.push_back(RigidConstraintData(loop_RF_LF_local));

  contact_models.push_back(loop_RA_LA_lwa);
  contact_datas.push_back(RigidConstraintData(loop_RA_LA_lwa));

  // Compute Mass Matrix
<<<<<<< HEAD
  crba(model, data_ref, q);
=======
  crba(model, data_ref, q, Convention::WORLD);
>>>>>>> fbc93a6a
  data_ref.M.triangularView<Eigen::StrictlyLower>() =
    data_ref.M.triangularView<Eigen::StrictlyUpper>().transpose();

  // Compute Cholesky decomposition
  const double mu = 0.1;
  pinocchio::cholesky::decompose(model, data_ref);

  // Compute Jacobians
  Data::Matrix6x J_RF(6, model.nv), J_LF(6, model.nv), J_RA_local(6, model.nv),
    J_LA_local(6, model.nv);
  J_RF.setZero();
  getJointJacobian(model, data_ref, model.getJointId(RF), LOCAL, J_RF);
  const Data::Matrix6x J_RF_local =
    loop_RF_LF_local.joint1_placement.toActionMatrixInverse() * J_RF;
  J_LF.setZero();
  getJointJacobian(model, data_ref, model.getJointId(LF), LOCAL, J_LF);
  const Data::Matrix6x J_LF_local =
    loop_RF_LF_local.joint2_placement.toActionMatrixInverse() * J_LF;
  J_RA_local.setZero();
  getJointJacobian(model, data_ref, model.getJointId(RA), LOCAL, J_RA_local);
  J_RA_local = loop_RA_LA_lwa.joint1_placement.toActionMatrixInverse() * J_RA_local;
  J_LA_local.setZero();
  getJointJacobian(model, data_ref, model.getJointId(LA), LOCAL, J_LA_local);
  J_LA_local = loop_RA_LA_lwa.joint2_placement.toActionMatrixInverse() * J_LA_local;

  Data::Matrix6x J_RF_world(6, model.nv), J_LF_world(6, model.nv);
  J_RF_world.setZero();
  getJointJacobian(model, data_ref, model.getJointId(RF), WORLD, J_RF_world);
  J_LF_world.setZero();
  getJointJacobian(model, data_ref, model.getJointId(LF), WORLD, J_LF_world);

  forwardKinematics(model, data_ref, q);
  const SE3 oM1_loop1 =
    data_ref.oMi[loop_RF_LF_local.joint1_id] * loop_RF_LF_local.joint1_placement;
  const SE3 oM2_loop1 =
    data_ref.oMi[loop_RF_LF_local.joint2_id] * loop_RF_LF_local.joint2_placement;
  const SE3 _1M2_loop1 = oM1_loop1.inverse() * oM2_loop1;
  const SE3 oM1_loop2 = data_ref.oMi[loop_RA_LA_lwa.joint1_id] * loop_RA_LA_lwa.joint1_placement;
  const SE3 oM2_loop2 = data_ref.oMi[loop_RA_LA_lwa.joint2_id] * loop_RA_LA_lwa.joint2_placement;
  const SE3 _1M2_loop2 = oM1_loop2.inverse() * oM2_loop2;

  const int constraint_dim = 6;
  const int total_dim = model.nv + constraint_dim;

  Data::MatrixXs H(total_dim, total_dim);
  H.setZero();
  H.topLeftCorner(constraint_dim, constraint_dim).diagonal().fill(-mu);
  H.bottomRightCorner(model.nv, model.nv) = data_ref.M;
  H.middleRows<3>(0).rightCols(model.nv) =
    J_RF_local.middleRows<3>(Motion::LINEAR)
    - _1M2_loop1.rotation() * J_LF_local.middleRows<3>(Motion::LINEAR);
  const SE3 oM1_loop2_lwa = SE3(oM1_loop2.rotation(), SE3::Vector3::Zero());
  const SE3 oM2_loop2_lwa = SE3(oM2_loop2.rotation(), SE3::Vector3::Zero());
  H.middleRows<3>(3).rightCols(model.nv) =
    (oM1_loop2_lwa.toActionMatrix() * J_RA_local - (oM2_loop2_lwa.toActionMatrix()) * J_LA_local)
      .middleRows<3>(Motion::LINEAR);

  H.triangularView<Eigen::StrictlyLower>() = H.triangularView<Eigen::StrictlyUpper>().transpose();

  Data data(model);
<<<<<<< HEAD
  crba(model, data, q);
=======
  crba(model, data, q, Convention::WORLD);
>>>>>>> fbc93a6a
  ContactCholeskyDecomposition contact_chol_decomposition;
  contact_chol_decomposition.allocate(model, contact_models);
  contact_chol_decomposition.compute(model, data, contact_models, contact_datas, mu);
  BOOST_CHECK(contact_datas[0].c1Mc2.isApprox(_1M2_loop1));
  BOOST_CHECK(contact_datas[1].c1Mc2.isApprox(_1M2_loop2));

  Data::MatrixXs H_recomposed = contact_chol_decomposition.matrix();

  data.M.triangularView<Eigen::StrictlyLower>() =
    data.M.triangularView<Eigen::StrictlyUpper>().transpose();
  BOOST_CHECK(H_recomposed.bottomRightCorner(model.nv, model.nv).isApprox(data.M));
  BOOST_CHECK(H_recomposed.topRightCorner(constraint_dim, model.nv)
                .isApprox(H.topRightCorner(constraint_dim, model.nv)));
  BOOST_CHECK(H_recomposed.isApprox(H));

  // std::cout << "H_recomposed.topRightCorner(constraint_dim,model.nv):\n" <<
  // H_recomposed.topRightCorner(constraint_dim,model.nv) << std::endl; std::cout <<
  // "H.topRightCorner(constraint_dim,model.nv):\n" << H  .topRightCorner(constraint_dim,model.nv)
  // << std::endl;

  // inverse
  MatrixXd H_inv(contact_chol_decomposition.size(), contact_chol_decomposition.size());
  contact_chol_decomposition.inverse(H_inv);

  MatrixXd H_inv_ref = H_recomposed.inverse();

  BOOST_CHECK(H_inv_ref.isApprox(H_inv));

  // test Operational Space Inertia Matrix
  MatrixXd JMinvJt = H.middleRows<6>(0).rightCols(model.nv) * data_ref.M.inverse()
                       * H.middleRows<6>(0).rightCols(model.nv).transpose()
                     + mu * Eigen::MatrixXd::Identity(6, 6);
  MatrixXd iosim = contact_chol_decomposition.getInverseOperationalSpaceInertiaMatrix();
  MatrixXd osim = contact_chol_decomposition.getOperationalSpaceInertiaMatrix();

  BOOST_CHECK(iosim.isApprox(JMinvJt));
  BOOST_CHECK(osim.isApprox(JMinvJt.inverse()));

  // test Mass matrix cholesky
  data_ref.Minv = data_ref.M.inverse();
  Eigen::MatrixXd Minv_test(Eigen::MatrixXd::Zero(model.nv, model.nv));
  contact_chol_decomposition.getInverseMassMatrix(Minv_test);

  Eigen::MatrixXd JMinv_test(Eigen::MatrixXd::Zero(6, model.nv));
  contact_chol_decomposition.getJMinv(JMinv_test);
  MatrixXd JMinv_ref = H.middleRows<6>(0).rightCols(model.nv) * data_ref.M.inverse();
  BOOST_CHECK(JMinv_ref.isApprox(JMinv_test));
  BOOST_CHECK(Minv_test.isApprox(data_ref.Minv));
}

BOOST_AUTO_TEST_CASE(contact_cholesky_updateDamping)
{
  using namespace Eigen;
  using namespace pinocchio;
  using namespace pinocchio::cholesky;

  pinocchio::Model model;
  pinocchio::buildModels::humanoidRandom(model, true);
  pinocchio::Data data_ref(model);

  model.lowerPositionLimit.head<3>().fill(-1.);
  model.upperPositionLimit.head<3>().fill(1.);
  VectorXd q = randomConfiguration(model);

  const std::string RF = "rleg6_joint";
  const std::string LF = "lleg6_joint";

  PINOCCHIO_STD_VECTOR_WITH_EIGEN_ALLOCATOR(RigidConstraintModel) contact_models;
  PINOCCHIO_STD_VECTOR_WITH_EIGEN_ALLOCATOR(RigidConstraintData) contact_datas;
  RigidConstraintModel ci_RF(CONTACT_6D, model, model.getJointId(RF), LOCAL);
  contact_models.push_back(ci_RF);
  contact_datas.push_back(RigidConstraintData(ci_RF));
  RigidConstraintModel ci_LF(CONTACT_6D, model, model.getJointId(LF), LOCAL);
  contact_models.push_back(ci_LF);
  contact_datas.push_back(RigidConstraintData(ci_LF));

  Data data(model);
<<<<<<< HEAD
  crba(model, data, q);
=======
  crba(model, data, q, Convention::WORLD);
>>>>>>> fbc93a6a

  const double mu1 = 1e-2, mu2 = 1e-10;

  {
    ContactCholeskyDecomposition contact_chol_decomposition;
    contact_chol_decomposition.allocate(model, contact_models);
<<<<<<< HEAD

    contact_chol_decomposition.compute(model, data, contact_models, contact_datas, mu1);
    BOOST_CHECK(contact_chol_decomposition.getDamping().isConstant(mu1));

=======
    contact_chol_decomposition.compute(model, data, contact_models, contact_datas, mu1);
>>>>>>> fbc93a6a
    contact_chol_decomposition.updateDamping(mu2);
    BOOST_CHECK(contact_chol_decomposition.getDamping().isConstant(mu2));

    ContactCholeskyDecomposition contact_chol_decomposition_ref;
    contact_chol_decomposition_ref.allocate(model, contact_models);
    contact_chol_decomposition_ref.compute(model, data, contact_models, contact_datas, mu2);

    BOOST_CHECK(contact_chol_decomposition.D.isApprox(contact_chol_decomposition_ref.D));
    BOOST_CHECK(contact_chol_decomposition.Dinv.isApprox(contact_chol_decomposition_ref.Dinv));
    BOOST_CHECK(contact_chol_decomposition.U.isApprox(contact_chol_decomposition_ref.U));
  }

  {
    ContactCholeskyDecomposition contact_chol_decomposition;
    contact_chol_decomposition.allocate(model, contact_models);
    contact_chol_decomposition.compute(model, data, contact_models, contact_datas, mu1);
    contact_chol_decomposition.getDelassusCholeskyExpression().updateDamping(mu2);

    ContactCholeskyDecomposition contact_chol_decomposition_ref;
    contact_chol_decomposition_ref.allocate(model, contact_models);
    contact_chol_decomposition_ref.compute(model, data, contact_models, contact_datas, mu2);

    BOOST_CHECK(contact_chol_decomposition.D.isApprox(contact_chol_decomposition_ref.D));
    BOOST_CHECK(contact_chol_decomposition.Dinv.isApprox(contact_chol_decomposition_ref.Dinv));
    BOOST_CHECK(contact_chol_decomposition.U.isApprox(contact_chol_decomposition_ref.U));
  }
}

BOOST_AUTO_TEST_SUITE_END()<|MERGE_RESOLUTION|>--- conflicted
+++ resolved
@@ -85,17 +85,10 @@
   humanoid_model.lowerPositionLimit.head<3>().fill(-1.);
   humanoid_model.upperPositionLimit.head<3>().fill(1.);
   VectorXd humanoid_q = randomConfiguration(humanoid_model);
-<<<<<<< HEAD
-  crba(humanoid_model, humanoid_data, humanoid_q);
-
-  VectorXd manipulator_q = randomConfiguration(manipulator_model);
-  crba(manipulator_model, manipulator_data, manipulator_q);
-=======
   crba(humanoid_model, humanoid_data, humanoid_q, Convention::WORLD);
 
   VectorXd manipulator_q = randomConfiguration(manipulator_model);
   crba(manipulator_model, manipulator_data, manipulator_q, Convention::WORLD);
->>>>>>> fbc93a6a
 
   ContactCholeskyDecomposition humanoid_chol(humanoid_model), manipulator_chol(manipulator_model);
   humanoid_chol.compute(humanoid_model, humanoid_data, contact_models_empty, contact_datas_empty);
@@ -119,11 +112,7 @@
   model.lowerPositionLimit.head<3>().fill(-1.);
   model.upperPositionLimit.head<3>().fill(1.);
   VectorXd q = randomConfiguration(model);
-<<<<<<< HEAD
-  crba(model, data_ref, q);
-=======
   crba(model, data_ref, q, Convention::WORLD);
->>>>>>> fbc93a6a
 
   pinocchio::cholesky::decompose(model, data_ref);
   data_ref.M.triangularView<Eigen::StrictlyLower>() =
@@ -142,11 +131,7 @@
   BOOST_CHECK(contact_chol_decomposition.U.diagonal().isOnes());
 
   Data data(model);
-<<<<<<< HEAD
-  crba(model, data, q);
-=======
   crba(model, data, q, Convention::WORLD);
->>>>>>> fbc93a6a
   data.M.triangularView<Eigen::StrictlyLower>() =
     data.M.triangularView<Eigen::StrictlyUpper>().transpose();
 
@@ -313,11 +298,7 @@
   contact_datas.push_back(RigidConstraintData(ci_LF));
 
   // Compute Mass Matrix
-<<<<<<< HEAD
-  crba(model, data_ref, q);
-=======
   crba(model, data_ref, q, Convention::WORLD);
->>>>>>> fbc93a6a
   data_ref.M.triangularView<Eigen::StrictlyLower>() =
     data_ref.M.triangularView<Eigen::StrictlyUpper>().transpose();
 
@@ -343,11 +324,7 @@
   H.triangularView<Eigen::StrictlyLower>() = H.triangularView<Eigen::StrictlyUpper>().transpose();
 
   Data data(model);
-<<<<<<< HEAD
-  crba(model, data, q);
-=======
   crba(model, data, q, Convention::WORLD);
->>>>>>> fbc93a6a
   ContactCholeskyDecomposition contact_chol_decomposition;
   contact_chol_decomposition.allocate(model, contact_models);
 
@@ -614,11 +591,7 @@
   //  contact_datas.push_back(RigidConstraintData(ci_LA));
 
   // Compute Mass Matrix
-<<<<<<< HEAD
-  crba(model, data_ref, q);
-=======
   crba(model, data_ref, q, Convention::WORLD);
->>>>>>> fbc93a6a
   data_ref.M.triangularView<Eigen::StrictlyLower>() =
     data_ref.M.triangularView<Eigen::StrictlyUpper>().transpose();
 
@@ -650,11 +623,7 @@
   H.triangularView<Eigen::StrictlyLower>() = H.triangularView<Eigen::StrictlyUpper>().transpose();
 
   Data data(model);
-<<<<<<< HEAD
-  crba(model, data, q);
-=======
   crba(model, data, q, Convention::WORLD);
->>>>>>> fbc93a6a
   ContactCholeskyDecomposition contact_chol_decomposition;
   contact_chol_decomposition.allocate(model, contact_models);
 
@@ -845,11 +814,7 @@
   contact_datas.push_back(RigidConstraintData(ci_LF));
 
   // Compute Mass Matrix
-<<<<<<< HEAD
-  crba(model, data_ref, q);
-=======
   crba(model, data_ref, q, Convention::WORLD);
->>>>>>> fbc93a6a
   data_ref.M.triangularView<Eigen::StrictlyLower>() =
     data_ref.M.triangularView<Eigen::StrictlyUpper>().transpose();
 
@@ -875,11 +840,7 @@
   H.triangularView<Eigen::StrictlyLower>() = H.triangularView<Eigen::StrictlyUpper>().transpose();
 
   Data data(model);
-<<<<<<< HEAD
-  crba(model, data, q);
-=======
   crba(model, data, q, Convention::WORLD);
->>>>>>> fbc93a6a
   ContactCholeskyDecomposition contact_chol_decomposition;
   contact_chol_decomposition.allocate(model, contact_models);
   contact_chol_decomposition.compute(model, data, contact_models, contact_datas);
@@ -958,11 +919,7 @@
   contact_datas.push_back(RigidConstraintData(ci_LA));
 
   // Compute Mass Matrix
-<<<<<<< HEAD
-  crba(model, data_ref, q);
-=======
   crba(model, data_ref, q, Convention::WORLD);
->>>>>>> fbc93a6a
   data_ref.M.triangularView<Eigen::StrictlyLower>() =
     data_ref.M.triangularView<Eigen::StrictlyUpper>().transpose();
 
@@ -998,11 +955,7 @@
   H.triangularView<Eigen::StrictlyLower>() = H.triangularView<Eigen::StrictlyUpper>().transpose();
 
   Data data(model);
-<<<<<<< HEAD
-  crba(model, data, q);
-=======
   crba(model, data, q, Convention::WORLD);
->>>>>>> fbc93a6a
   ContactCholeskyDecomposition contact_chol_decomposition;
   contact_chol_decomposition.allocate(model, contact_models);
   contact_chol_decomposition.compute(model, data, contact_models, contact_datas, mu);
@@ -1173,11 +1126,7 @@
   contact_datas.push_back(RigidConstraintData(ci_LA));
 
   // Compute Mass Matrix
-<<<<<<< HEAD
-  crba(model, data_ref, q);
-=======
   crba(model, data_ref, q, Convention::WORLD);
->>>>>>> fbc93a6a
   data_ref.M.triangularView<Eigen::StrictlyLower>() =
     data_ref.M.triangularView<Eigen::StrictlyUpper>().transpose();
 
@@ -1211,11 +1160,7 @@
   H.triangularView<Eigen::StrictlyLower>() = H.triangularView<Eigen::StrictlyUpper>().transpose();
 
   Data data(model);
-<<<<<<< HEAD
-  crba(model, data, q);
-=======
   crba(model, data, q, Convention::WORLD);
->>>>>>> fbc93a6a
   ContactCholeskyDecomposition contact_chol_decomposition;
   contact_chol_decomposition.allocate(model, contact_models);
 
@@ -1304,11 +1249,7 @@
   contact_datas.push_back(RigidConstraintData(loop_RA_LA_lwa));
 
   // Compute Mass Matrix
-<<<<<<< HEAD
-  crba(model, data_ref, q);
-=======
   crba(model, data_ref, q, Convention::WORLD);
->>>>>>> fbc93a6a
   data_ref.M.triangularView<Eigen::StrictlyLower>() =
     data_ref.M.triangularView<Eigen::StrictlyUpper>().transpose();
 
@@ -1364,11 +1305,7 @@
   H.triangularView<Eigen::StrictlyLower>() = H.triangularView<Eigen::StrictlyUpper>().transpose();
 
   Data data(model);
-<<<<<<< HEAD
-  crba(model, data, q);
-=======
   crba(model, data, q, Convention::WORLD);
->>>>>>> fbc93a6a
   ContactCholeskyDecomposition contact_chol_decomposition;
   contact_chol_decomposition.allocate(model, contact_models);
   contact_chol_decomposition.compute(model, data, contact_models, contact_datas, mu);
@@ -1451,11 +1388,7 @@
   contact_datas.push_back(RigidConstraintData(loop_RA_LA_lwa));
 
   // Compute Mass Matrix
-<<<<<<< HEAD
-  crba(model, data_ref, q);
-=======
   crba(model, data_ref, q, Convention::WORLD);
->>>>>>> fbc93a6a
   data_ref.M.triangularView<Eigen::StrictlyLower>() =
     data_ref.M.triangularView<Eigen::StrictlyUpper>().transpose();
 
@@ -1516,11 +1449,7 @@
   H.triangularView<Eigen::StrictlyLower>() = H.triangularView<Eigen::StrictlyUpper>().transpose();
 
   Data data(model);
-<<<<<<< HEAD
-  crba(model, data, q);
-=======
   crba(model, data, q, Convention::WORLD);
->>>>>>> fbc93a6a
   ContactCholeskyDecomposition contact_chol_decomposition;
   contact_chol_decomposition.allocate(model, contact_models);
   contact_chol_decomposition.compute(model, data, contact_models, contact_datas, mu);
@@ -1598,25 +1527,17 @@
   contact_datas.push_back(RigidConstraintData(ci_LF));
 
   Data data(model);
-<<<<<<< HEAD
-  crba(model, data, q);
-=======
   crba(model, data, q, Convention::WORLD);
->>>>>>> fbc93a6a
 
   const double mu1 = 1e-2, mu2 = 1e-10;
 
   {
     ContactCholeskyDecomposition contact_chol_decomposition;
     contact_chol_decomposition.allocate(model, contact_models);
-<<<<<<< HEAD
 
     contact_chol_decomposition.compute(model, data, contact_models, contact_datas, mu1);
     BOOST_CHECK(contact_chol_decomposition.getDamping().isConstant(mu1));
 
-=======
-    contact_chol_decomposition.compute(model, data, contact_models, contact_datas, mu1);
->>>>>>> fbc93a6a
     contact_chol_decomposition.updateDamping(mu2);
     BOOST_CHECK(contact_chol_decomposition.getDamping().isConstant(mu2));
 
