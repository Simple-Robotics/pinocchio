//
// Copyright (c) 2015-2021 CNRS INRIA
//

#include <iostream>

#include "pinocchio/spatial/force.hpp"
#include "pinocchio/spatial/motion.hpp"
#include "pinocchio/spatial/se3.hpp"
#include "pinocchio/spatial/inertia.hpp"
#include "pinocchio/spatial/act-on-set.hpp"
#include "pinocchio/spatial/explog.hpp"
#include "pinocchio/spatial/skew.hpp"
#include "pinocchio/spatial/cartesian-axis.hpp"
#include "pinocchio/spatial/spatial-axis.hpp"

#include <boost/test/unit_test.hpp>
#include <boost/utility/binary.hpp>

BOOST_AUTO_TEST_SUITE(BOOST_TEST_MODULE)

BOOST_AUTO_TEST_CASE(test_SE3)
{
  using namespace pinocchio;
  typedef SE3::HomogeneousMatrixType HomogeneousMatrixType;
  typedef SE3::ActionMatrixType ActionMatrixType;
  typedef SE3::Vector3 Vector3;
  typedef Eigen::Matrix<double, 4, 1> Vector4;

  const SE3 identity = SE3::Identity();

  typedef SE3::Quaternion Quaternion;
  typedef SE3::Vector4 Vector4;
  Quaternion quat(Vector4::Random().normalized());

  SE3 m_from_quat(quat, Vector3::Random());

  SE3 amb = SE3::Random();
  SE3 bmc = SE3::Random();
  SE3 amc = amb * bmc;

  HomogeneousMatrixType aMb = amb;
  HomogeneousMatrixType bMc = bmc;

  // Test internal product
  HomogeneousMatrixType aMc = amc;
  BOOST_CHECK(aMc.isApprox(aMb * bMc));

  HomogeneousMatrixType bMa = amb.inverse();
  BOOST_CHECK(bMa.isApprox(aMb.inverse()));

  // Test point action
  Vector3 p = Vector3::Random();
  Vector4 p4;
  p4.head(3) = p;
  p4[3] = 1;

  Vector3 Mp = (aMb * p4).head(3);
  BOOST_CHECK(amb.act(p).isApprox(Mp));

  Vector3 Mip = (aMb.inverse() * p4).head(3);
  BOOST_CHECK(amb.actInv(p).isApprox(Mip));

  // Test action matrix
  ActionMatrixType aXb = amb;
  ActionMatrixType bXc = bmc;
  ActionMatrixType aXc = amc;
  BOOST_CHECK(aXc.isApprox(aXb * bXc));

  ActionMatrixType bXa = amb.inverse();
  BOOST_CHECK(bXa.isApprox(aXb.inverse()));

  ActionMatrixType X_identity = identity.toActionMatrix();
  BOOST_CHECK(X_identity.isIdentity());

  ActionMatrixType X_identity_inverse = identity.toActionMatrixInverse();
  BOOST_CHECK(X_identity_inverse.isIdentity());

  // Test dual action matrix
  BOOST_CHECK(aXb.inverse().transpose().isApprox(amb.toDualActionMatrix()));

  // Test isIdentity
  BOOST_CHECK(identity.isIdentity());

  // Test isApprox
  BOOST_CHECK(identity.isApprox(identity));

  // Test cast
  typedef SE3Tpl<float> SE3f;
  SE3f::Matrix3 rot_float(amb.rotation().cast<float>());
  SE3f amb_float = amb.cast<float>();
  BOOST_CHECK(amb_float.isApprox(amb.cast<float>()));

  SE3f amb_float2(amb);
  BOOST_CHECK(amb_float.isApprox(amb_float2));

  // Test actInv
  const SE3 M = SE3::Random();
  const SE3 Minv = M.inverse();

  BOOST_CHECK(Minv.actInv(Minv).isIdentity());
  BOOST_CHECK(M.actInv(identity).isApprox(Minv));

  // Test normalization
  {
    const double prec = Eigen::NumTraits<double>::dummy_precision();
    SE3 M(SE3::Random());
    M.rotation() += prec * SE3::Matrix3::Random();
    BOOST_CHECK(!M.isNormalized());

    SE3 M_normalized = M.normalized();
    BOOST_CHECK(M_normalized.isNormalized());

    M.normalize();
    BOOST_CHECK(M.isNormalized());
  }
}

BOOST_AUTO_TEST_CASE(test_Motion)
{
  using namespace pinocchio;
  typedef SE3::ActionMatrixType ActionMatrixType;
  typedef Motion::Vector6 Vector6;

  SE3 amb = SE3::Random();
  SE3 bmc = SE3::Random();
  SE3 amc = amb * bmc;

  Motion bv = Motion::Random();
  Motion bv2 = Motion::Random();

  typedef MotionBase<Motion> Base;

  Vector6 bv_vec = bv;
  Vector6 bv2_vec = bv2;

  // std::stringstream
  std::stringstream ss;
  ss << bv << std::endl;
  BOOST_CHECK(!ss.str().empty());

  // Test .+.
  Vector6 bvPbv2_vec = bv + bv2;
  BOOST_CHECK(bvPbv2_vec.isApprox(bv_vec + bv2_vec));

  Motion bplus = static_cast<Base &>(bv) + static_cast<Base &>(bv2);
  BOOST_CHECK((bv + bv2).isApprox(bplus));

  Motion v_not_zero(Vector6::Ones());
  BOOST_CHECK(!v_not_zero.isZero());

  Motion v_zero(Vector6::Zero());
  BOOST_CHECK(v_zero.isZero());

  // Test == and !=
  BOOST_CHECK(bv == bv);
  BOOST_CHECK(!(bv != bv));

  // Test -.
  Vector6 Mbv_vec = -bv;
  BOOST_CHECK(Mbv_vec.isApprox(-bv_vec));

  // Test .+=.
  Motion bv3 = bv;
  bv3 += bv2;
  BOOST_CHECK(bv3.toVector().isApprox(bv_vec + bv2_vec));

  // Test .=V6
  bv3 = bv2_vec;
  BOOST_CHECK(bv3.toVector().isApprox(bv2_vec));

  // Test scalar*M6
  Motion twicebv(2. * bv);
  BOOST_CHECK(twicebv.isApprox(Motion(2. * bv.toVector())));

  // Test M6*scalar
  Motion bvtwice(bv * 2.);
  BOOST_CHECK(bvtwice.isApprox(twicebv));

  // Test M6/scalar
  Motion bvdividedbytwo(bvtwice / 2.);
  BOOST_CHECK(bvdividedbytwo.isApprox(bv));

  // Test constructor from V6
  Motion bv4(bv2_vec);
  BOOST_CHECK(bv4.toVector().isApprox(bv2_vec));

  // Test action
  ActionMatrixType aXb = amb;
  BOOST_CHECK(amb.act(bv).toVector().isApprox(aXb * bv_vec));

  // Test action inverse
  ActionMatrixType bXc = bmc;
  BOOST_CHECK(bmc.actInv(bv).toVector().isApprox(bXc.inverse() * bv_vec));

  // Test double action
  Motion cv = Motion::Random();
  bv = bmc.act(cv);
  BOOST_CHECK(amb.act(bv).toVector().isApprox(amc.act(cv).toVector()));

  // Simple test for cross product vxv
  Motion vxv = bv.cross(bv);
  BOOST_CHECK_SMALL(
    vxv.toVector().tail(3).norm(),
    1e-3); // previously ensure that (vxv.toVector().tail(3).isMuchSmallerThan(1e-3));

  // Test Action Matrix
  Motion v2xv = bv2.cross(bv);
  Motion::ActionMatrixType actv2 = bv2.toActionMatrix();

  BOOST_CHECK(v2xv.toVector().isApprox(actv2 * bv.toVector()));

  // Test Dual Action Matrix
  Force f(bv.toVector());
  Force v2xf = bv2.cross(f);
  Motion::ActionMatrixType dualactv2 = bv2.toDualActionMatrix();

  BOOST_CHECK(v2xf.toVector().isApprox(dualactv2 * f.toVector()));
  BOOST_CHECK(dualactv2.isApprox(-actv2.transpose()));

  // Simple test for cross product vxf
  Force vxf = bv.cross(f);
  BOOST_CHECK(vxf.linear().isApprox(bv.angular().cross(f.linear())));
  BOOST_CHECK_SMALL(
<<<<<<< HEAD
    vxf.angular().norm(), 1e-3); // previously ensure that ( vxf.angular().isMuchSmallerThan(1e-3));
=======
    vxf.angular().norm(),
    1e-3); // previously ensure that ( vxf.angular().isMuchSmallerThan(1e-3));
>>>>>>> fbc93a6a

  // Test frame change for vxf
  Motion av = Motion::Random();
  Force af = Force::Random();
  bv = amb.actInv(av);
  Force bf = amb.actInv(af);
  Force avxf = av.cross(af);
  Force bvxf = bv.cross(bf);
  BOOST_CHECK(avxf.toVector().isApprox(amb.act(bvxf).toVector()));

  // Test frame change for vxv
  av = Motion::Random();
  Motion aw = Motion::Random();
  bv = amb.actInv(av);
  Motion bw = amb.actInv(aw);
  Motion avxw = av.cross(aw);
  Motion bvxw = bv.cross(bw);
  BOOST_CHECK(avxw.toVector().isApprox(amb.act(bvxw).toVector()));

  // Test isApprox
  bv.toVector().setOnes();
  const double eps = 1e-6;
  BOOST_CHECK(bv == bv);
  BOOST_CHECK(bv.isApprox(bv));
  Motion bv_approx(bv);
  bv_approx.linear()[0] += eps;
  BOOST_CHECK(bv_approx.isApprox(bv, eps));

  // Test ref() method
  {
    Motion a(Motion::Random());
    BOOST_CHECK(a.ref().isApprox(a));

    const Motion b(a);
    BOOST_CHECK(b.isApprox(a.ref()));
  }

  // Test cast
  {
    typedef MotionTpl<float> Motionf;
    Motion a(Motion::Random());
    Motionf a_float = a.cast<float>();
    BOOST_CHECK(a_float.isApprox(a.cast<float>()));

    Motionf a_float2(a);
    BOOST_CHECK(a_float.isApprox(a_float2));
  }
}

BOOST_AUTO_TEST_CASE(test_motion_ref)
{
  using namespace pinocchio;
  typedef Motion::Vector6 Vector6;

  typedef MotionRef<Vector6> MotionV6;

  Motion v_ref(Motion::Random());
  MotionV6 v(v_ref.toVector());

  BOOST_CHECK(v_ref.isApprox(v));

  MotionV6::MotionPlain v2(v * 2.);
  Motion v2_ref(v_ref * 2.);

  BOOST_CHECK(v2_ref.isApprox(v2));

  v2 = v_ref + v;
  BOOST_CHECK(v2_ref.isApprox(v2));

  v = v2;
  BOOST_CHECK(v2.isApprox(v));

  v2 = v - v;
  BOOST_CHECK(v2.isApprox(Motion::Zero()));

  SE3 M(SE3::Identity());
  v2 = M.act(v);
  BOOST_CHECK(v2.isApprox(v));

  v2 = M.actInv(v);
  BOOST_CHECK(v2.isApprox(v));

  Motion v3(Motion::Random());
  v_ref.setRandom();
  v = v_ref;
  v2 = v.cross(v3);
  v2_ref = v_ref.cross(v3);

  BOOST_CHECK(v2.isApprox(v2_ref));

  v.setRandom();
  v.setZero();
  BOOST_CHECK(v.isApprox(Motion::Zero()));

  // Test ref() method
  {
    Vector6 v6(Vector6::Random());
    MotionV6 a(v6);
    BOOST_CHECK(a.ref().isApprox(a));

    const Motion b(a);
    BOOST_CHECK(b.isApprox(a.ref()));
  }
}

BOOST_AUTO_TEST_CASE(test_motion_zero)
{
  using namespace pinocchio;
  Motion v((MotionZero()));

  BOOST_CHECK(v.toVector().isZero());
  BOOST_CHECK(MotionZero() == Motion::Zero());

  // SE3.act
  SE3 m(SE3::Random());
  BOOST_CHECK(m.act(MotionZero()) == Motion::Zero());
  BOOST_CHECK(m.actInv(MotionZero()) == Motion::Zero());

  // Motion.cross
  Motion v2(Motion::Random());
  BOOST_CHECK(v2.cross(MotionZero()) == Motion::Zero());
}

BOOST_AUTO_TEST_CASE(test_Force)
{
  using namespace pinocchio;
  typedef SE3::ActionMatrixType ActionMatrixType;
  typedef Force::Vector6 Vector6;

  SE3 amb = SE3::Random();
  SE3 bmc = SE3::Random();
  SE3 amc = amb * bmc;

  Force bf = Force::Random();
  Force bf2 = Force::Random();

  Vector6 bf_vec = bf;
  Vector6 bf2_vec = bf2;

  // std::stringstream
  std::stringstream ss;
  ss << bf << std::endl;
  BOOST_CHECK(!ss.str().empty());

  // Test .+.
  Vector6 bfPbf2_vec = bf + bf2;
  BOOST_CHECK(bfPbf2_vec.isApprox(bf_vec + bf2_vec));

  // Test -.
  Vector6 Mbf_vec = -bf;
  BOOST_CHECK(Mbf_vec.isApprox(-bf_vec));

  // Test .+=.
  Force bf3 = bf;
  bf3 += bf2;
  BOOST_CHECK(bf3.toVector().isApprox(bf_vec + bf2_vec));

  // Test .= V6
  bf3 = bf2_vec;
  BOOST_CHECK(bf3.toVector().isApprox(bf2_vec));

  // Test constructor from V6
  Force bf4(bf2_vec);
  BOOST_CHECK(bf4.toVector().isApprox(bf2_vec));

  // Test action
  ActionMatrixType aXb = amb;
  BOOST_CHECK(amb.act(bf).toVector().isApprox(aXb.inverse().transpose() * bf_vec));

  // Test action inverse
  ActionMatrixType bXc = bmc;
  BOOST_CHECK(bmc.actInv(bf).toVector().isApprox(bXc.transpose() * bf_vec));

  // Test double action
  Force cf = Force::Random();
  bf = bmc.act(cf);
  BOOST_CHECK(amb.act(bf).toVector().isApprox(amc.act(cf).toVector()));

  // Simple test for cross product
  // Force vxv = bf.cross(bf);
  // ensure that (vxv.toVector().isMuchSmallerThan(bf.toVector()));

  Force f_not_zero(Vector6::Ones());
  BOOST_CHECK(!f_not_zero.isZero());

  Force f_zero(Vector6::Zero());
  BOOST_CHECK(f_zero.isZero());

  // Test isApprox

  BOOST_CHECK(bf == bf);
  bf.setRandom();
  bf2.setZero();
  BOOST_CHECK(bf == bf);
  BOOST_CHECK(bf != bf2);
  BOOST_CHECK(bf.isApprox(bf));
  BOOST_CHECK(!bf.isApprox(bf2));

  const double eps = 1e-6;
  Force bf_approx(bf);
  bf_approx.linear()[0] += 2. * eps;
  BOOST_CHECK(!bf_approx.isApprox(bf, eps));

  // Test ref() method
  {
    Force a(Force::Random());
    BOOST_CHECK(a.ref().isApprox(a));

    const Force b(a);
    BOOST_CHECK(b.isApprox(a.ref()));
  }

  // Test cast
  {
    typedef ForceTpl<float> Forcef;
    Force a(Force::Random());
    Forcef a_float = a.cast<float>();
    BOOST_CHECK(a_float.isApprox(a.cast<float>()));

    Forcef a_float2(a);
    BOOST_CHECK(a_float.isApprox(a_float2));
  }

  // Test scalar multiplication
  const double alpha = 1.5;
  Force b(Force::Random());
  Force alpha_f = alpha * b;
  Force f_alpha = b * alpha;

  BOOST_CHECK(alpha_f == f_alpha);
}

BOOST_AUTO_TEST_CASE(test_force_ref)
{
  using namespace pinocchio;
  typedef Force::Vector6 Vector6;

  typedef ForceRef<Vector6> ForceV6;

  Force f_ref(Force::Random());
  ForceV6 f(f_ref.toVector());

  BOOST_CHECK(f_ref.isApprox(f));

  ForceV6::ForcePlain f2(f * 2.);
  Force f2_ref(f_ref * 2.);

  BOOST_CHECK(f2_ref.isApprox(f2));

  f2 = f_ref + f;
  BOOST_CHECK(f2_ref.isApprox(f2));

  f = f2;
  BOOST_CHECK(f2.isApprox(f));

  f2 = f - f;
  BOOST_CHECK(f2.isApprox(Force::Zero()));

  SE3 M(SE3::Identity());
  f2 = M.act(f);
  BOOST_CHECK(f2.isApprox(f));

  f2 = M.actInv(f);
  BOOST_CHECK(f2.isApprox(f));

  Motion v(Motion::Random());
  f_ref.setRandom();
  f = f_ref;
  f2 = v.cross(f);
  f2_ref = v.cross(f_ref);

  BOOST_CHECK(f2.isApprox(f2_ref));

  f.setRandom();
  f.setZero();
  BOOST_CHECK(f.isApprox(Force::Zero()));

  // Test ref() method
  {
    Vector6 v6(Vector6::Random());
    ForceV6 a(v6);
    BOOST_CHECK(a.ref().isApprox(a));

    const Force b(a);
    BOOST_CHECK(b.isApprox(a.ref()));
  }
}

BOOST_AUTO_TEST_CASE(test_Inertia)
{
  using namespace pinocchio;
  typedef Inertia::Matrix6 Matrix6;

  Inertia aI = Inertia::Random();
  Matrix6 matI = aI;
  BOOST_CHECK_EQUAL(matI(0, 0), aI.mass());
  BOOST_CHECK_EQUAL(matI(1, 1), aI.mass());
  BOOST_CHECK_EQUAL(matI(2, 2), aI.mass()); // 1,1 before unifying

  BOOST_CHECK_SMALL(
    (matI - matI.transpose()).norm(),
    matI.norm()); // previously ensure that( (matI-matI.transpose()).isMuchSmallerThan(matI) );
  BOOST_CHECK_SMALL(
    (matI.topRightCorner<3, 3>() * aI.lever()).norm(),
    aI.lever().norm()); // previously ensure that(
                        // (matI.topRightCorner<3,3>()*aI.lever()).isMuchSmallerThan(aI.lever()) );

  Inertia I1 = Inertia::Identity();
  BOOST_CHECK(I1.matrix().isApprox(Matrix6::Identity()));

  // Test motion-to-force map
  Motion v = Motion::Random();
  Force f = I1 * v;
  BOOST_CHECK(f.toVector().isApprox(v.toVector()));

  // Test Inertia group application
  SE3 bma = SE3::Random();
  Inertia bI = bma.act(aI);
  Matrix6 bXa = bma;
  BOOST_CHECK((bma.rotation() * aI.inertia().matrix() * bma.rotation().transpose())
                .isApprox(bI.inertia().matrix()));
  BOOST_CHECK((bXa.transpose().inverse() * aI.matrix() * bXa.inverse()).isApprox(bI.matrix()));

  // Test inverse action
  BOOST_CHECK((bXa.transpose() * bI.matrix() * bXa).isApprox(bma.actInv(bI).matrix()));

  // Test vxIv cross product
  v = Motion::Random();
  f = aI * v;
  Force vxf = v.cross(f);
  Force vxIv = aI.vxiv(v);
  BOOST_CHECK(vxf.toVector().isApprox(vxIv.toVector()));

  // Test operator+
  I1 = Inertia::Random();
  Inertia I2 = Inertia::Random();
  BOOST_CHECK((I1.matrix() + I2.matrix()).isApprox((I1 + I2).matrix()));

  // Test operator-
  {
    I1 = Inertia::Random();
    Inertia I2 = Inertia::Random();
    Inertia Isum = I1 + I2;
    Inertia I1_other = Isum - I2;
    BOOST_CHECK(I1_other.matrix().isApprox(I1.matrix()));
  }

  // Test operator +=
  Inertia I12 = I1;
  I12 += I2;
  BOOST_CHECK((I1.matrix() + I2.matrix()).isApprox(I12.matrix()));

  // Test operator -=
  {
    Inertia I2 = Inertia::Random();
    Inertia Isum = I1 + I2;

    Inertia I1_other = Isum;
    I1_other -= I2;
    BOOST_CHECK((I1_other.matrix()).isApprox(I1.matrix()));
  }

  // Test operator vtiv
  double kinetic_ref = v.toVector().transpose() * aI.matrix() * v.toVector();
  double kinetic = aI.vtiv(v);
  BOOST_CHECK_SMALL(kinetic_ref - kinetic, 1e-12);

  // Test constructor (Matrix6)
  Inertia I1_bis(I1.matrix());
  BOOST_CHECK(I1.matrix().isApprox(I1_bis.matrix()));

  // Test Inertia from ellipsoid
  const double sphere_mass = 5.;
  const double sphere_radius = 2.;
  I1 = Inertia::FromSphere(sphere_mass, sphere_radius);
  const double L_sphere = 2. / 5. * sphere_mass * sphere_radius * sphere_radius;
  BOOST_CHECK_SMALL(I1.mass() - sphere_mass, 1e-12);
  BOOST_CHECK(I1.lever().isZero());
  BOOST_CHECK(
    I1.inertia().matrix().isApprox(Symmetric3(L_sphere, 0., L_sphere, 0., 0., L_sphere).matrix()));

  // Test Inertia from ellipsoid
  I1 = Inertia::FromEllipsoid(2., 3., 4., 5.);
  BOOST_CHECK_SMALL(I1.mass() - 2, 1e-12);
  BOOST_CHECK_SMALL(I1.lever().norm(), 1e-12);
  BOOST_CHECK(I1.inertia().matrix().isApprox(Symmetric3(16.4, 0., 13.6, 0., 0., 10.).matrix()));

  // Test Inertia from Cylinder
  I1 = Inertia::FromCylinder(2., 4., 6.);
  BOOST_CHECK_SMALL(I1.mass() - 2, 1e-12);
  BOOST_CHECK_SMALL(I1.lever().norm(), 1e-12);
  BOOST_CHECK(I1.inertia().matrix().isApprox(Symmetric3(14., 0., 14., 0., 0., 16.).matrix()));

  // Test Inertia from Box
  I1 = Inertia::FromBox(2., 6., 12., 18.);
  BOOST_CHECK_SMALL(I1.mass() - 2, 1e-12);
  BOOST_CHECK_SMALL(I1.lever().norm(), 1e-12);
  BOOST_CHECK(I1.inertia().matrix().isApprox(Symmetric3(78., 0., 60., 0., 0., 30.).matrix()));

  // Test Inertia From Capsule
  I1 = Inertia::FromCapsule(1., 2., 3);
  BOOST_CHECK_SMALL(I1.mass() - 1, 1e-12);
  BOOST_CHECK_SMALL(I1.lever().norm(), 1e-12);
  BOOST_CHECK(I1.inertia().matrix().isApprox(
    Symmetric3(3.79705882, 0., 3.79705882, 0., 0., 1.81176471).matrix(),
    1e-5)); // Computed with hppfcl::Capsule

  // Copy operator
  Inertia aI_copy(aI);
  BOOST_CHECK(aI_copy == aI);

  // Test isZero
  Inertia I_not_zero = Inertia::Identity();
  BOOST_CHECK(!I_not_zero.isZero());

  Inertia I_zero = Inertia::Zero();
  BOOST_CHECK(I_zero.isZero());

  // Test isApprox
  const double eps = 1e-6;
  BOOST_CHECK(aI == aI);
  BOOST_CHECK(aI.isApprox(aI));
  Inertia aI_approx(aI);
  aI_approx.mass() += eps / 2.;
  BOOST_CHECK(aI_approx.isApprox(aI, eps));

  // Test Variation
  Inertia::Matrix6 aIvariation = aI.variation(v);

  Motion::ActionMatrixType vAction = v.toActionMatrix();
  Motion::ActionMatrixType vDualAction = v.toDualActionMatrix();

  Inertia::Matrix6 aImatrix = aI.matrix();
  Inertia::Matrix6 aIvariation_ref = vDualAction * aImatrix - aImatrix * vAction;

  BOOST_CHECK(aIvariation.isApprox(aIvariation_ref));
  BOOST_CHECK(vxIv.isApprox(Force(aIvariation * v.toVector())));

  // Test vxI operator
  {
    typedef Inertia::Matrix6 Matrix6;
    Inertia I(Inertia::Random());
    Motion v(Motion::Random());

    const Matrix6 M_ref(v.toDualActionMatrix() * I.matrix());
    Matrix6 M;
    Inertia::vxi(v, I, M);

    BOOST_CHECK(M.isApprox(M_ref));
    BOOST_CHECK(I.vxi(v).isApprox(M_ref));
  }

  // Test Ivx operator
  {
    typedef Inertia::Matrix6 Matrix6;
    Inertia I(Inertia::Random());
    Motion v(Motion::Random());

    const Matrix6 M_ref(I.matrix() * v.toActionMatrix());
    Matrix6 M;
    Inertia::ivx(v, I, M);

    BOOST_CHECK(M.isApprox(M_ref));
    BOOST_CHECK(I.ivx(v).isApprox(M_ref));
  }

  // Test variation against vxI - Ivx operator
  {
    typedef Inertia::Matrix6 Matrix6;
    Inertia I(Inertia::Random());
    Motion v(Motion::Random());

    Matrix6 Ivariation = I.variation(v);

    Matrix6 M1;
    Inertia::vxi(v, I, M1);
    Matrix6 M2;
    Inertia::ivx(v, I, M2);
    Matrix6 M3(M1 - M2);

    BOOST_CHECK(M3.isApprox(Ivariation));
  }

  // Test inverse
  {
    Inertia I(Inertia::Random());
    Inertia::Matrix6 I_inv = I.inverse();

    BOOST_CHECK(I_inv.isApprox(I.matrix().inverse()));
  }

  // Test dynamic parameters
  {
    Inertia I(Inertia::Random());

    Inertia::Vector10 v = I.toDynamicParameters();

    BOOST_CHECK_CLOSE(v[0], I.mass(), 1e-12);

    BOOST_CHECK(v.segment<3>(1).isApprox(I.mass() * I.lever()));

    Eigen::Matrix3d I_o = I.inertia() + I.mass() * skew(I.lever()).transpose() * skew(I.lever());
    Eigen::Matrix3d I_ov;
    I_ov << v[4], v[5], v[7], v[5], v[6], v[8], v[7], v[8], v[9];

    BOOST_CHECK(I_o.isApprox(I_ov));

    Inertia I2 = Inertia::FromDynamicParameters(v);
    BOOST_CHECK(I2.isApprox(I));
  }

  // Test disp
  std::cout << aI << std::endl;
}

BOOST_AUTO_TEST_CASE(cast_inertia)
{
  using namespace pinocchio;
  Inertia Y(Inertia::Random());

  typedef InertiaTpl<long double> Inertiald;

  BOOST_CHECK(Y.cast<double>() == Y);
  BOOST_CHECK(Y.cast<long double>().cast<double>() == Y);

  Inertiald Y2(Y);
  BOOST_CHECK(Y2.isApprox(Y.cast<long double>()));
}

BOOST_AUTO_TEST_CASE(test_ActOnSet)
{
  using namespace pinocchio;
  const int N = 20;
  typedef Eigen::Matrix<double, 6, N> Matrix6N;
  SE3 jMi = SE3::Random();
  Motion v = Motion::Random();

  // Forcet SET
<<<<<<< HEAD
=======
  PINOCCHIO_COMPILER_DIAGNOSTIC_PUSH
  PINOCCHIO_COMPILER_DIAGNOSTIC_IGNORED_MAYBE_UNINITIALIZED
>>>>>>> fbc93a6a
  Matrix6N iF = Matrix6N::Random(), jF, jFinv, jF_ref, jFinv_ref;

  // forceSet::se3Action
  forceSet::se3Action(jMi, iF, jF);
  for (int k = 0; k < N; ++k)
    BOOST_CHECK(jMi.act(Force(iF.col(k))).toVector().isApprox(jF.col(k)));

  jF_ref = jMi.toDualActionMatrix() * iF;
  BOOST_CHECK(jF_ref.isApprox(jF));

  forceSet::se3ActionInverse(jMi.inverse(), iF, jFinv);
  BOOST_CHECK(jFinv.isApprox(jF));
<<<<<<< HEAD
=======
  PINOCCHIO_COMPILER_DIAGNOSTIC_POP
>>>>>>> fbc93a6a

  Matrix6N iF2 = Matrix6N::Random();
  jF_ref += jMi.toDualActionMatrix() * iF2;

  forceSet::se3Action<ADDTO>(jMi, iF2, jF);
  BOOST_CHECK(jF.isApprox(jF_ref));

  Matrix6N iF3 = Matrix6N::Random();
  jF_ref -= jMi.toDualActionMatrix() * iF3;

  forceSet::se3Action<RMTO>(jMi, iF3, jF);
  BOOST_CHECK(jF.isApprox(jF_ref));

  // forceSet::se3ActionInverse
  forceSet::se3ActionInverse(jMi, iF, jFinv);
  jFinv_ref = jMi.inverse().toDualActionMatrix() * iF;
  BOOST_CHECK(jFinv_ref.isApprox(jFinv));

  jFinv_ref += jMi.inverse().toDualActionMatrix() * iF2;
  forceSet::se3ActionInverse<ADDTO>(jMi, iF2, jFinv);
  BOOST_CHECK(jFinv.isApprox(jFinv_ref));

  jFinv_ref -= jMi.inverse().toDualActionMatrix() * iF3;
  forceSet::se3ActionInverse<RMTO>(jMi, iF3, jFinv);
  BOOST_CHECK(jFinv.isApprox(jFinv_ref));

  // forceSet::motionAction
  forceSet::motionAction(v, iF, jF);
  for (int k = 0; k < N; ++k)
    BOOST_CHECK(v.cross(Force(iF.col(k))).toVector().isApprox(jF.col(k)));

  jF_ref = v.toDualActionMatrix() * iF;
  BOOST_CHECK(jF.isApprox(jF_ref));

  jF_ref += v.toDualActionMatrix() * iF2;
  forceSet::motionAction<ADDTO>(v, iF2, jF);
  BOOST_CHECK(jF.isApprox(jF_ref));

  jF_ref -= v.toDualActionMatrix() * iF3;
  forceSet::motionAction<RMTO>(v, iF3, jF);
  BOOST_CHECK(jF.isApprox(jF_ref));

  // Motion SET
<<<<<<< HEAD
=======
  PINOCCHIO_COMPILER_DIAGNOSTIC_PUSH
  PINOCCHIO_COMPILER_DIAGNOSTIC_IGNORED_MAYBE_UNINITIALIZED
>>>>>>> fbc93a6a
  Matrix6N iV = Matrix6N::Random(), jV, jV_ref, jVinv, jVinv_ref;

  // motionSet::se3Action
  motionSet::se3Action(jMi, iV, jV);
  for (int k = 0; k < N; ++k)
    BOOST_CHECK(jMi.act(Motion(iV.col(k))).toVector().isApprox(jV.col(k)));

  jV_ref = jMi.toActionMatrix() * iV;
  BOOST_CHECK(jV.isApprox(jV_ref));

  motionSet::se3ActionInverse(jMi.inverse(), iV, jVinv);
  BOOST_CHECK(jVinv.isApprox(jV));
<<<<<<< HEAD
=======
  PINOCCHIO_COMPILER_DIAGNOSTIC_POP
>>>>>>> fbc93a6a

  Matrix6N iV2 = Matrix6N::Random();
  jV_ref += jMi.toActionMatrix() * iV2;
  motionSet::se3Action<ADDTO>(jMi, iV2, jV);
  BOOST_CHECK(jV.isApprox(jV_ref));

  Matrix6N iV3 = Matrix6N::Random();
  jV_ref -= jMi.toActionMatrix() * iV3;
  motionSet::se3Action<RMTO>(jMi, iV3, jV);
  BOOST_CHECK(jV.isApprox(jV_ref));

  // motionSet::se3ActionInverse
  motionSet::se3ActionInverse(jMi, iV, jVinv);
  jVinv_ref = jMi.inverse().toActionMatrix() * iV;
  BOOST_CHECK(jVinv.isApprox(jVinv_ref));

  jVinv_ref += jMi.inverse().toActionMatrix() * iV2;
  motionSet::se3ActionInverse<ADDTO>(jMi, iV2, jVinv);
  BOOST_CHECK(jVinv.isApprox(jVinv_ref));

  jVinv_ref -= jMi.inverse().toActionMatrix() * iV3;
  motionSet::se3ActionInverse<RMTO>(jMi, iV3, jVinv);
  BOOST_CHECK(jVinv.isApprox(jVinv_ref));

  // motionSet::motionAction
  motionSet::motionAction(v, iV, jV);
  for (int k = 0; k < N; ++k)
    BOOST_CHECK(v.cross(Motion(iV.col(k))).toVector().isApprox(jV.col(k)));

  jV_ref = v.toActionMatrix() * iV;
  BOOST_CHECK(jV.isApprox(jV_ref));

  jV_ref += v.toActionMatrix() * iV2;
  motionSet::motionAction<ADDTO>(v, iV2, jV);
  BOOST_CHECK(jV.isApprox(jV_ref));

  jV_ref -= v.toActionMatrix() * iV3;
  motionSet::motionAction<RMTO>(v, iV3, jV);
  BOOST_CHECK(jV.isApprox(jV_ref));

  // motionSet::inertiaAction
  const Inertia I(Inertia::Random());
  motionSet::inertiaAction(I, iV, jV);
  for (int k = 0; k < N; ++k)
    BOOST_CHECK((I * (Motion(iV.col(k)))).toVector().isApprox(jV.col(k)));

  jV_ref = I.matrix() * iV;
  BOOST_CHECK(jV.isApprox(jV_ref));

  jV_ref += I.matrix() * iV2;
  motionSet::inertiaAction<ADDTO>(I, iV2, jV);
  BOOST_CHECK(jV.isApprox(jV_ref));

  jV_ref -= I.matrix() * iV3;
  motionSet::inertiaAction<RMTO>(I, iV3, jV);
  BOOST_CHECK(jV.isApprox(jV_ref));

  // motionSet::act
  Force f = Force::Random();
  motionSet::act(iV, f, jF);
  for (int k = 0; k < N; ++k)
    BOOST_CHECK(Motion(iV.col(k)).cross(f).toVector().isApprox(jF.col(k)));

  for (int k = 0; k < N; ++k)
    jF_ref.col(k) = Force(Motion(iV.col(k)).cross(f)).toVector();
  BOOST_CHECK(jF.isApprox(jF_ref));

  for (int k = 0; k < N; ++k)
    jF_ref.col(k) += Force(Motion(iV2.col(k)).cross(f)).toVector();
  motionSet::act<ADDTO>(iV2, f, jF);
  BOOST_CHECK(jF.isApprox(jF_ref));

  for (int k = 0; k < N; ++k)
    jF_ref.col(k) -= Force(Motion(iV3.col(k)).cross(f)).toVector();
  motionSet::act<RMTO>(iV3, f, jF);
  BOOST_CHECK(jF.isApprox(jF_ref));
}

BOOST_AUTO_TEST_CASE(test_skew)
{
  using namespace pinocchio;
  typedef SE3::Vector3 Vector3;
  typedef Motion::Vector6 Vector6;

  Vector3 v3(Vector3::Random());
  Vector6 v6(Vector6::Random());

  Vector3 res1 = unSkew(skew(v3));
  BOOST_CHECK(res1.isApprox(v3));

  Vector3 res2 = unSkew(skew(v6.head<3>()));
  BOOST_CHECK(res2.isApprox(v6.head<3>()));

  Vector3 res3 = skew(v3) * v3;
  BOOST_CHECK(res3.isZero());

  Vector3 rhs(Vector3::Random());
  Vector3 res41 = skew(v3) * rhs;
  Vector3 res42 = v3.cross(rhs);

  BOOST_CHECK(res41.isApprox(res42));
}

BOOST_AUTO_TEST_CASE(test_addSkew)
{
  using namespace pinocchio;
  typedef SE3::Vector3 Vector3;
  typedef SE3::Matrix3 Matrix3;

  Vector3 v(Vector3::Random());
  Matrix3 M(Matrix3::Random());
  Matrix3 Mcopy(M);

  addSkew(v, M);
  Matrix3 Mref = Mcopy + skew(v);
  BOOST_CHECK(M.isApprox(Mref));

  Mref += skew(-v);
  addSkew(-v, M);
  BOOST_CHECK(M.isApprox(Mcopy));

  M.setZero();
  addSkew(v, M);
  BOOST_CHECK(M.isApprox(skew(v)));
}

BOOST_AUTO_TEST_CASE(test_skew_square)
{
  using namespace pinocchio;
  typedef SE3::Vector3 Vector3;
  typedef SE3::Matrix3 Matrix3;

  Vector3 u(Vector3::Random());
  Vector3 v(Vector3::Random());

  Matrix3 ref = skew(u) * skew(v);

  Matrix3 res = skewSquare(u, v);

  BOOST_CHECK(res.isApprox(ref));
}

template<int axis>
struct test_scalar_multiplication_cartesian_axis
{
  typedef pinocchio::CartesianAxis<axis> Axis;
  typedef double Scalar;
  typedef Eigen::Matrix<Scalar, 3, 1> Vector3;

  static void run()
  {
    const Scalar alpha = static_cast<Scalar>(rand()) / static_cast<Scalar>(RAND_MAX);
    const Vector3 r1 = Axis() * alpha;
    const Vector3 r2 = alpha * Axis();

    BOOST_CHECK(r1.isApprox(r2));

    for (int k = 0; k < Axis::dim; ++k)
    {
      if (k == axis)
      {
        BOOST_CHECK(r1[k] == alpha);
        BOOST_CHECK(r2[k] == alpha);
      }
      else
      {
        BOOST_CHECK(r1[k] == Scalar(0));
        BOOST_CHECK(r2[k] == Scalar(0));
      }
    }
  }
};

BOOST_AUTO_TEST_CASE(test_cartesian_axis)
{
  using namespace Eigen;
  using namespace pinocchio;
  Vector3d v(Vector3d::Random());
  const double alpha = 3;
  Vector3d v2(alpha * v);

  BOOST_CHECK(XAxis::cross(v).isApprox(Vector3d::Unit(0).cross(v)));
  BOOST_CHECK(YAxis::cross(v).isApprox(Vector3d::Unit(1).cross(v)));
  BOOST_CHECK(ZAxis::cross(v).isApprox(Vector3d::Unit(2).cross(v)));
  BOOST_CHECK(XAxis::alphaCross(alpha, v).isApprox(Vector3d::Unit(0).cross(v2)));
  BOOST_CHECK(YAxis::alphaCross(alpha, v).isApprox(Vector3d::Unit(1).cross(v2)));
  BOOST_CHECK(ZAxis::alphaCross(alpha, v).isApprox(Vector3d::Unit(2).cross(v2)));

  test_scalar_multiplication_cartesian_axis<0>::run();
  test_scalar_multiplication_cartesian_axis<1>::run();
  test_scalar_multiplication_cartesian_axis<2>::run();

  // test Vector value
  BOOST_CHECK(XAxis::vector() == Vector3d::UnitX());
  BOOST_CHECK(YAxis::vector() == Vector3d::UnitY());
  BOOST_CHECK(ZAxis::vector() == Vector3d::UnitZ());
}

template<int axis>
struct test_scalar_multiplication
{
  typedef pinocchio::SpatialAxis<axis> Axis;
  typedef double Scalar;
  typedef pinocchio::MotionTpl<Scalar> Motion;

  static void run()
  {
    const Scalar alpha = static_cast<Scalar>(rand()) / static_cast<Scalar>(RAND_MAX);
    const Motion r1 = Axis() * alpha;
    const Motion r2 = alpha * Axis();

    BOOST_CHECK(r1.isApprox(r2));

    for (int k = 0; k < Axis::dim; ++k)
    {
      if (k == axis)
      {
        BOOST_CHECK(r1.toVector()[k] == alpha);
        BOOST_CHECK(r2.toVector()[k] == alpha);
      }
      else
      {
        BOOST_CHECK(r1.toVector()[k] == Scalar(0));
        BOOST_CHECK(r2.toVector()[k] == Scalar(0));
      }
    }
  }
};

BOOST_AUTO_TEST_CASE(test_spatial_axis)
{
  using namespace pinocchio;

  Motion v(Motion::Random());
  Force f(Force::Random());

  Motion vaxis;
  vaxis << AxisVX();
  BOOST_CHECK(AxisVX::cross(v).isApprox(vaxis.cross(v)));
  BOOST_CHECK(v.cross(AxisVX()).isApprox(v.cross(vaxis)));
  BOOST_CHECK(AxisVX::cross(f).isApprox(vaxis.cross(f)));

  vaxis << AxisVY();
  BOOST_CHECK(AxisVY::cross(v).isApprox(vaxis.cross(v)));
  BOOST_CHECK(v.cross(AxisVY()).isApprox(v.cross(vaxis)));
  BOOST_CHECK(AxisVY::cross(f).isApprox(vaxis.cross(f)));

  vaxis << AxisVZ();
  BOOST_CHECK(AxisVZ::cross(v).isApprox(vaxis.cross(v)));
  BOOST_CHECK(v.cross(AxisVZ()).isApprox(v.cross(vaxis)));
  BOOST_CHECK(AxisVZ::cross(f).isApprox(vaxis.cross(f)));

  vaxis << AxisWX();
  BOOST_CHECK(AxisWX::cross(v).isApprox(vaxis.cross(v)));
  BOOST_CHECK(v.cross(AxisWX()).isApprox(v.cross(vaxis)));
  BOOST_CHECK(AxisWX::cross(f).isApprox(vaxis.cross(f)));

  vaxis << AxisWY();
  BOOST_CHECK(AxisWY::cross(v).isApprox(vaxis.cross(v)));
  BOOST_CHECK(v.cross(AxisWY()).isApprox(v.cross(vaxis)));
  BOOST_CHECK(AxisWY::cross(f).isApprox(vaxis.cross(f)));

  vaxis << AxisWZ();
  BOOST_CHECK(AxisWZ::cross(v).isApprox(vaxis.cross(v)));
  BOOST_CHECK(v.cross(AxisWZ()).isApprox(v.cross(vaxis)));
  BOOST_CHECK(AxisWZ::cross(f).isApprox(vaxis.cross(f)));

  // Test operation Axis * Scalar
  test_scalar_multiplication<0>::run();
  test_scalar_multiplication<1>::run();
  test_scalar_multiplication<2>::run();
  test_scalar_multiplication<3>::run();
  test_scalar_multiplication<4>::run();
  test_scalar_multiplication<5>::run();

  // Operations of Constraint on forces Sxf
  typedef Motion::ActionMatrixType ActionMatrixType;
  typedef ActionMatrixType::ColXpr ColType;
  typedef ForceRef<ColType> ForceRefOnColType;
  typedef MotionRef<ColType> MotionRefOnColType;
  ActionMatrixType Sxf, Sxf_ref;
  ActionMatrixType S(ActionMatrixType::Identity());

  SpatialAxis<0>::cross(f, ForceRefOnColType(Sxf.col(0)));
  SpatialAxis<1>::cross(f, ForceRefOnColType(Sxf.col(1)));
  SpatialAxis<2>::cross(f, ForceRefOnColType(Sxf.col(2)));
  SpatialAxis<3>::cross(f, ForceRefOnColType(Sxf.col(3)));
  SpatialAxis<4>::cross(f, ForceRefOnColType(Sxf.col(4)));
  SpatialAxis<5>::cross(f, ForceRefOnColType(Sxf.col(5)));

  for (int k = 0; k < 6; ++k)
  {
    MotionRefOnColType Scol(S.col(k));
    ForceRefOnColType(Sxf_ref.col(k)) = Scol.cross(f);
  }

  BOOST_CHECK(Sxf.isApprox(Sxf_ref));
}

BOOST_AUTO_TEST_SUITE_END()<|MERGE_RESOLUTION|>--- conflicted
+++ resolved
@@ -222,12 +222,8 @@
   Force vxf = bv.cross(f);
   BOOST_CHECK(vxf.linear().isApprox(bv.angular().cross(f.linear())));
   BOOST_CHECK_SMALL(
-<<<<<<< HEAD
-    vxf.angular().norm(), 1e-3); // previously ensure that ( vxf.angular().isMuchSmallerThan(1e-3));
-=======
     vxf.angular().norm(),
     1e-3); // previously ensure that ( vxf.angular().isMuchSmallerThan(1e-3));
->>>>>>> fbc93a6a
 
   // Test frame change for vxf
   Motion av = Motion::Random();
@@ -766,11 +762,8 @@
   Motion v = Motion::Random();
 
   // Forcet SET
-<<<<<<< HEAD
-=======
   PINOCCHIO_COMPILER_DIAGNOSTIC_PUSH
   PINOCCHIO_COMPILER_DIAGNOSTIC_IGNORED_MAYBE_UNINITIALIZED
->>>>>>> fbc93a6a
   Matrix6N iF = Matrix6N::Random(), jF, jFinv, jF_ref, jFinv_ref;
 
   // forceSet::se3Action
@@ -783,10 +776,7 @@
 
   forceSet::se3ActionInverse(jMi.inverse(), iF, jFinv);
   BOOST_CHECK(jFinv.isApprox(jF));
-<<<<<<< HEAD
-=======
   PINOCCHIO_COMPILER_DIAGNOSTIC_POP
->>>>>>> fbc93a6a
 
   Matrix6N iF2 = Matrix6N::Random();
   jF_ref += jMi.toDualActionMatrix() * iF2;
@@ -830,11 +820,8 @@
   BOOST_CHECK(jF.isApprox(jF_ref));
 
   // Motion SET
-<<<<<<< HEAD
-=======
   PINOCCHIO_COMPILER_DIAGNOSTIC_PUSH
   PINOCCHIO_COMPILER_DIAGNOSTIC_IGNORED_MAYBE_UNINITIALIZED
->>>>>>> fbc93a6a
   Matrix6N iV = Matrix6N::Random(), jV, jV_ref, jVinv, jVinv_ref;
 
   // motionSet::se3Action
@@ -847,10 +834,7 @@
 
   motionSet::se3ActionInverse(jMi.inverse(), iV, jVinv);
   BOOST_CHECK(jVinv.isApprox(jV));
-<<<<<<< HEAD
-=======
   PINOCCHIO_COMPILER_DIAGNOSTIC_POP
->>>>>>> fbc93a6a
 
   Matrix6N iV2 = Matrix6N::Random();
   jV_ref += jMi.toActionMatrix() * iV2;
