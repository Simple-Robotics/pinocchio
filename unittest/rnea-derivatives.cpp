//
// Copyright (c) 2017-2020 CNRS INRIA
//

#include "pinocchio/multibody/model.hpp"
#include "pinocchio/multibody/data.hpp"
#include "pinocchio/algorithm/jacobian.hpp"
#include "pinocchio/algorithm/joint-configuration.hpp"
#include "pinocchio/algorithm/kinematics.hpp"
#include "pinocchio/algorithm/kinematics-derivatives.hpp"
#include "pinocchio/algorithm/rnea.hpp"
#include "pinocchio/algorithm/rnea-derivatives.hpp"
#include "pinocchio/algorithm/crba.hpp"
#include "pinocchio/multibody/sample-models.hpp"

#include <iostream>

#include <boost/test/unit_test.hpp>
#include <boost/utility/binary.hpp>

BOOST_AUTO_TEST_SUITE(BOOST_TEST_MODULE)

BOOST_AUTO_TEST_CASE(test_generalized_gravity_derivatives)
{
  using namespace Eigen;
  using namespace pinocchio;

  Model model;
  buildModels::humanoidRandom(model);

  Data data(model), data_fd(model);

  model.lowerPositionLimit.head<3>().fill(-1.);
  model.upperPositionLimit.head<3>().fill(1.);
  VectorXd q = randomConfiguration(model);
  VectorXd v(VectorXd::Zero(model.nv));
  VectorXd a(VectorXd::Zero(model.nv));

  // Check againt non-derivative algo
  MatrixXd g_partial_dq(model.nv, model.nv);
  g_partial_dq.setZero();
  computeGeneralizedGravityDerivatives(model, data, q, g_partial_dq);

  VectorXd g0 = computeGeneralizedGravity(model, data_fd, q);
  BOOST_CHECK(data.g.isApprox(g0));

  MatrixXd g_partial_dq_fd(model.nv, model.nv);
  g_partial_dq_fd.setZero();

  VectorXd v_eps(Eigen::VectorXd::Zero(model.nv));
  VectorXd q_plus(model.nq);
  VectorXd g_plus(model.nv);
  const double alpha = 1e-8;
  for (int k = 0; k < model.nv; ++k)
  {
    v_eps[k] += alpha;
    q_plus = integrate(model, q, v_eps);
    g_plus = computeGeneralizedGravity(model, data_fd, q_plus);

    g_partial_dq_fd.col(k) = (g_plus - g0) / alpha;
    v_eps[k] -= alpha;
  }

  BOOST_CHECK(g_partial_dq.isApprox(g_partial_dq_fd, sqrt(alpha)));
}

BOOST_AUTO_TEST_CASE(test_generalized_gravity_derivatives_fext)
{
  using namespace Eigen;
  using namespace pinocchio;

  Model model;
  buildModels::humanoidRandom(model);

  Data data(model), data_fd(model);

  model.lowerPositionLimit.head<3>().fill(-1.);
  model.upperPositionLimit.head<3>().fill(1.);
  VectorXd q = randomConfiguration(model);

  typedef PINOCCHIO_ALIGNED_STD_VECTOR(Force) ForceVector;
  ForceVector fext((size_t)model.njoints);
  for (ForceVector::iterator it = fext.begin(); it != fext.end(); ++it)
    (*it).setRandom();

  // Check againt non-derivative algo
  MatrixXd static_vec_partial_dq(model.nv, model.nv);
  static_vec_partial_dq.setZero();
  computeStaticTorqueDerivatives(model, data, q, fext, static_vec_partial_dq);

  VectorXd tau0 = computeStaticTorque(model, data_fd, q, fext);
  BOOST_CHECK(data.tau.isApprox(tau0));

  MatrixXd static_vec_partial_dq_fd(model.nv, model.nv);

  VectorXd v_eps(Eigen::VectorXd::Zero(model.nv));
  VectorXd q_plus(model.nq);
  VectorXd tau_plus(model.nv);
  const double alpha = 1e-8;
  for (int k = 0; k < model.nv; ++k)
  {
    v_eps[k] += alpha;
    q_plus = integrate(model, q, v_eps);
    tau_plus = computeStaticTorque(model, data_fd, q_plus, fext);

    static_vec_partial_dq_fd.col(k) = (tau_plus - tau0) / alpha;
    v_eps[k] = 0.;
  }

  BOOST_CHECK(static_vec_partial_dq.isApprox(static_vec_partial_dq_fd, sqrt(alpha)));
}

BOOST_AUTO_TEST_CASE(test_rnea_derivatives)
{
  using namespace Eigen;
  using namespace pinocchio;

  Model model;
  buildModels::humanoidRandom(model);
  model.armature = VectorXd::Random(model.nv) + VectorXd::Ones(model.nv);

  Data data(model), data_fd(model), data_ref(model);

  model.lowerPositionLimit.head<3>().fill(-1.);
  model.upperPositionLimit.head<3>().fill(1.);
  VectorXd q = randomConfiguration(model);
  VectorXd v(VectorXd::Random(model.nv));
  VectorXd a(VectorXd::Random(model.nv));

  /// Check againt computeGeneralizedGravityDerivatives
  MatrixXd rnea_partial_dq(model.nv, model.nv);
  rnea_partial_dq.setZero();
  MatrixXd rnea_partial_dv(model.nv, model.nv);
  rnea_partial_dv.setZero();
  MatrixXd rnea_partial_da(model.nv, model.nv);
  rnea_partial_da.setZero();
  computeRNEADerivatives(
    model, data, q, VectorXd::Zero(model.nv), VectorXd::Zero(model.nv), rnea_partial_dq,
    rnea_partial_dv, rnea_partial_da);
  rnea(model, data_ref, q, VectorXd::Zero(model.nv), VectorXd::Zero(model.nv));
  for (Model::JointIndex k = 1; k < (Model::JointIndex)model.njoints; ++k)
  {
    BOOST_CHECK(data.of[k].isApprox(data.oMi[k].act(data_ref.f[k])));
  }

  MatrixXd g_partial_dq(model.nv, model.nv);
  g_partial_dq.setZero();
  computeGeneralizedGravityDerivatives(model, data_ref, q, g_partial_dq);

  BOOST_CHECK(data.dFdq.isApprox(data_ref.dFdq));
  BOOST_CHECK(rnea_partial_dq.isApprox(g_partial_dq));
  BOOST_CHECK(data.tau.isApprox(data_ref.g));

  VectorXd tau0 = rnea(model, data_fd, q, VectorXd::Zero(model.nv), VectorXd::Zero(model.nv));
  MatrixXd rnea_partial_dq_fd(model.nv, model.nv);
  rnea_partial_dq_fd.setZero();

  VectorXd v_eps(VectorXd::Zero(model.nv));
  VectorXd q_plus(model.nq);
  VectorXd tau_plus(model.nv);
  const double alpha = 1e-8;
  for (int k = 0; k < model.nv; ++k)
  {
    v_eps[k] += alpha;
    q_plus = integrate(model, q, v_eps);
    tau_plus = rnea(model, data_fd, q_plus, VectorXd::Zero(model.nv), VectorXd::Zero(model.nv));

    rnea_partial_dq_fd.col(k) = (tau_plus - tau0) / alpha;
    v_eps[k] -= alpha;
  }
  BOOST_CHECK(rnea_partial_dq.isApprox(rnea_partial_dq_fd, sqrt(alpha)));

  // Check with q and a non zero
  tau0 = rnea(model, data_fd, q, 0 * v, a);
  rnea_partial_dq_fd.setZero();

  for (int k = 0; k < model.nv; ++k)
  {
    v_eps[k] += alpha;
    q_plus = integrate(model, q, v_eps);
    tau_plus = rnea(model, data_fd, q_plus, VectorXd::Zero(model.nv), a);

    rnea_partial_dq_fd.col(k) = (tau_plus - tau0) / alpha;
    v_eps[k] -= alpha;
  }

  rnea_partial_dq.setZero();
  computeRNEADerivatives(
    model, data, q, VectorXd::Zero(model.nv), a, rnea_partial_dq, rnea_partial_dv, rnea_partial_da);
  forwardKinematics(model, data_ref, q, VectorXd::Zero(model.nv), a);

  for (Model::JointIndex k = 1; k < (Model::JointIndex)model.njoints; ++k)
  {
    BOOST_CHECK(data.a[k].isApprox(data_ref.a[k]));
    BOOST_CHECK(data.v[k].isApprox(data_ref.v[k]));
    BOOST_CHECK(data.oMi[k].isApprox(data_ref.oMi[k]));
    BOOST_CHECK(data.oh[k].isApprox(Force::Zero()));
  }

  BOOST_CHECK(data.tau.isApprox(tau0));
  BOOST_CHECK(rnea_partial_dq.isApprox(rnea_partial_dq_fd, sqrt(alpha)));

  // Check with q and v non zero
  const Motion gravity(model.gravity);
  model.gravity.setZero();
  tau0 = rnea(model, data_fd, q, v, VectorXd::Zero(model.nv));
  rnea_partial_dq_fd.setZero();

  for (int k = 0; k < model.nv; ++k)
  {
    v_eps[k] += alpha;
    q_plus = integrate(model, q, v_eps);
    tau_plus = rnea(model, data_fd, q_plus, v, VectorXd::Zero(model.nv));

    rnea_partial_dq_fd.col(k) = (tau_plus - tau0) / alpha;
    v_eps[k] -= alpha;
  }

  VectorXd v_plus(v);
  MatrixXd rnea_partial_dv_fd(model.nv, model.nv);
  rnea_partial_dv_fd.setZero();

  for (int k = 0; k < model.nv; ++k)
  {
    v_plus[k] += alpha;
    tau_plus = rnea(model, data_fd, q, v_plus, VectorXd::Zero(model.nv));

    rnea_partial_dv_fd.col(k) = (tau_plus - tau0) / alpha;
    v_plus[k] -= alpha;
  }

  rnea_partial_dq.setZero();
  rnea_partial_dv.setZero();
  computeRNEADerivatives(
    model, data, q, v, VectorXd::Zero(model.nv), rnea_partial_dq, rnea_partial_dv, rnea_partial_da);
  forwardKinematics(model, data_ref, q, v, VectorXd::Zero(model.nv));

  for (Model::JointIndex k = 1; k < (Model::JointIndex)model.njoints; ++k)
  {
    BOOST_CHECK(data.a[k].isApprox(data_ref.a[k]));
    BOOST_CHECK(data.v[k].isApprox(data_ref.v[k]));
    BOOST_CHECK(data.oMi[k].isApprox(data_ref.oMi[k]));
  }

  BOOST_CHECK(data.tau.isApprox(tau0));
  BOOST_CHECK(rnea_partial_dq.isApprox(rnea_partial_dq_fd, sqrt(alpha)));
  BOOST_CHECK(rnea_partial_dv.isApprox(rnea_partial_dv_fd, sqrt(alpha)));

  //    std::cout << "rnea_partial_dv:\n" << rnea_partial_dv.block<10,10>(0,0) << std::endl;
  //    std::cout << "rnea_partial_dv ref:\n" << rnea_partial_dv_fd.block<10,10>(0,0) << std::endl;
  //    std::cout << "rnea_partial_dv:\n" << rnea_partial_dv.topRows<10>() << std::endl;
  //    std::cout << "rnea_partial_dv ref:\n" << rnea_partial_dv_fd.topRows<10>() << std::endl;
  // Check with q, v and a non zero
  model.gravity = gravity;
  v_plus = v;
  tau0 = rnea(model, data_fd, q, v, a);
  rnea_partial_dq_fd.setZero();

  for (int k = 0; k < model.nv; ++k)
  {
    v_eps[k] += alpha;
    q_plus = integrate(model, q, v_eps);
    tau_plus = rnea(model, data_fd, q_plus, v, a);

    rnea_partial_dq_fd.col(k) = (tau_plus - tau0) / alpha;
    v_eps[k] -= alpha;
  }

  rnea_partial_dv_fd.setZero();
  for (int k = 0; k < model.nv; ++k)
  {
    v_plus[k] += alpha;
    tau_plus = rnea(model, data_fd, q, v_plus, a);

    rnea_partial_dv_fd.col(k) = (tau_plus - tau0) / alpha;
    v_plus[k] -= alpha;
  }

  rnea_partial_dq.setZero();
  rnea_partial_dv.setZero();
  computeRNEADerivatives(model, data, q, v, a, rnea_partial_dq, rnea_partial_dv, rnea_partial_da);
  forwardKinematics(model, data_ref, q, v, a);

  for (Model::JointIndex k = 1; k < (Model::JointIndex)model.njoints; ++k)
  {
    BOOST_CHECK(data.a[k].isApprox(data_ref.a[k]));
    BOOST_CHECK(data.v[k].isApprox(data_ref.v[k]));
    BOOST_CHECK(data.oMi[k].isApprox(data_ref.oMi[k]));
  }

  computeJointJacobiansTimeVariation(model, data_ref, q, v);
  BOOST_CHECK(data.dJ.isApprox(data_ref.dJ));
<<<<<<< HEAD
  crba(model, data_ref, q);
=======
  crba(model, data_ref, q, Convention::WORLD);
>>>>>>> fbc93a6a
  data_ref.M.triangularView<Eigen::StrictlyLower>() =
    data_ref.M.transpose().triangularView<Eigen::StrictlyLower>();

  rnea_partial_da.triangularView<Eigen::StrictlyLower>() =
    rnea_partial_da.transpose().triangularView<Eigen::StrictlyLower>();
  BOOST_CHECK(rnea_partial_da.isApprox(data_ref.M));

  BOOST_CHECK(data.tau.isApprox(tau0));
  BOOST_CHECK(rnea_partial_dq.isApprox(rnea_partial_dq_fd, sqrt(alpha)));
  BOOST_CHECK(rnea_partial_dv.isApprox(rnea_partial_dv_fd, sqrt(alpha)));

  Data data2(model);
  computeRNEADerivatives(model, data2, q, v, a);
  data2.M.triangularView<Eigen::StrictlyLower>() =
    data2.M.transpose().triangularView<Eigen::StrictlyLower>();

  BOOST_CHECK(rnea_partial_dq.isApprox(data2.dtau_dq));
  BOOST_CHECK(rnea_partial_dv.isApprox(data2.dtau_dv));
  BOOST_CHECK(rnea_partial_da.isApprox(data2.M));
}

BOOST_AUTO_TEST_CASE(test_rnea_derivatives_fext)
{
  using namespace Eigen;
  using namespace pinocchio;

  Model model;
  buildModels::humanoidRandom(model);
  typedef Model::Force Force;

  Data data(model), data_fd(model), data_ref(model);

  model.lowerPositionLimit.head<3>().fill(-1.);
  model.upperPositionLimit.head<3>().fill(1.);
  VectorXd q = randomConfiguration(model);
  VectorXd v(VectorXd::Random(model.nv));
  VectorXd a(VectorXd::Random(model.nv));

  typedef PINOCCHIO_ALIGNED_STD_VECTOR(Force) ForceVector;
  ForceVector fext((size_t)model.njoints);
  for (ForceVector::iterator it = fext.begin(); it != fext.end(); ++it)
    (*it).setRandom();

  /// Check againt computeGeneralizedGravityDerivatives
  MatrixXd rnea_partial_dq(model.nv, model.nv);
  rnea_partial_dq.setZero();
  MatrixXd rnea_partial_dv(model.nv, model.nv);
  rnea_partial_dv.setZero();
  MatrixXd rnea_partial_da(model.nv, model.nv);
  rnea_partial_da.setZero();

  computeRNEADerivatives(
    model, data, q, v, a, fext, rnea_partial_dq, rnea_partial_dv, rnea_partial_da);
  rnea(model, data_ref, q, v, a, fext);

  BOOST_CHECK(data.tau.isApprox(data_ref.tau));

  computeRNEADerivatives(model, data_ref, q, v, a);
  BOOST_CHECK(rnea_partial_dv.isApprox(data_ref.dtau_dv));
  BOOST_CHECK(rnea_partial_da.isApprox(data_ref.M));

  MatrixXd rnea_partial_dq_fd(model.nv, model.nv);
  rnea_partial_dq_fd.setZero();
  MatrixXd rnea_partial_dv_fd(model.nv, model.nv);
  rnea_partial_dv_fd.setZero();
  MatrixXd rnea_partial_da_fd(model.nv, model.nv);
  rnea_partial_da_fd.setZero();

  VectorXd v_eps(VectorXd::Zero(model.nv));
  VectorXd q_plus(model.nq);
  VectorXd tau_plus(model.nv);
  const double eps = 1e-8;

  const VectorXd tau_ref = rnea(model, data_ref, q, v, a, fext);
  for (int k = 0; k < model.nv; ++k)
  {
    v_eps[k] = eps;
    q_plus = integrate(model, q, v_eps);
    tau_plus = rnea(model, data_fd, q_plus, v, a, fext);

    rnea_partial_dq_fd.col(k) = (tau_plus - tau_ref) / eps;

    v_eps[k] = 0.;
  }
  BOOST_CHECK(rnea_partial_dq.isApprox(rnea_partial_dq_fd, sqrt(eps)));

  VectorXd v_plus(v);
  for (int k = 0; k < model.nv; ++k)
  {
    v_plus[k] += eps;

    tau_plus = rnea(model, data_fd, q, v_plus, a, fext);

    rnea_partial_dv_fd.col(k) = (tau_plus - tau_ref) / eps;

    v_plus[k] -= eps;
  }
  BOOST_CHECK(rnea_partial_dv.isApprox(rnea_partial_dv_fd, sqrt(eps)));

  VectorXd a_plus(a);
  for (int k = 0; k < model.nv; ++k)
  {
    a_plus[k] += eps;

    tau_plus = rnea(model, data_fd, q, v, a_plus, fext);

    rnea_partial_da_fd.col(k) = (tau_plus - tau_ref) / eps;

    a_plus[k] -= eps;
  }

  rnea_partial_da.triangularView<Eigen::Lower>() =
    rnea_partial_da.transpose().triangularView<Eigen::Lower>();
  BOOST_CHECK(rnea_partial_da.isApprox(rnea_partial_da_fd, sqrt(eps)));

  // test the shortcut
  Data data_shortcut(model);
  computeRNEADerivatives(model, data_shortcut, q, v, a, fext);
  BOOST_CHECK(data_shortcut.dtau_dq.isApprox(rnea_partial_dq));
  BOOST_CHECK(data_shortcut.dtau_dv.isApprox(rnea_partial_dv));
  data_shortcut.M.triangularView<Eigen::Lower>() =
    data_shortcut.M.transpose().triangularView<Eigen::Lower>();
  BOOST_CHECK(data_shortcut.M.isApprox(rnea_partial_da));
}

BOOST_AUTO_TEST_CASE(test_rnea_derivatives_vs_kinematics_derivatives)
{
  using namespace Eigen;
  using namespace pinocchio;

  Model model;
  buildModels::humanoidRandom(model);

  Data data(model), data_ref(model);

  model.lowerPositionLimit.head<3>().fill(-1.);
  model.upperPositionLimit.head<3>().fill(1.);
  VectorXd q = randomConfiguration(model);
  VectorXd v(VectorXd::Random(model.nv));
  VectorXd a(VectorXd::Random(model.nv));

  /// Check againt computeGeneralizedGravityDerivatives
  MatrixXd rnea_partial_dq(model.nv, model.nv);
  rnea_partial_dq.setZero();
  MatrixXd rnea_partial_dv(model.nv, model.nv);
  rnea_partial_dv.setZero();
  MatrixXd rnea_partial_da(model.nv, model.nv);
  rnea_partial_da.setZero();

  computeRNEADerivatives(model, data, q, v, a, rnea_partial_dq, rnea_partial_dv, rnea_partial_da);
  computeForwardKinematicsDerivatives(model, data_ref, q, v, a);

  BOOST_CHECK(data.J.isApprox(data_ref.J));
  BOOST_CHECK(data.dJ.isApprox(data_ref.dJ));

  for (size_t k = 1; k < (size_t)model.njoints; ++k)
  {
    BOOST_CHECK(data.oMi[k].isApprox(data_ref.oMi[k]));
    BOOST_CHECK(data.ov[k].isApprox(data_ref.ov[k]));
    BOOST_CHECK(data.oa[k].isApprox(data_ref.oa[k]));
  }
}

BOOST_AUTO_TEST_CASE(test_multiple_calls)
{
  using namespace Eigen;
  using namespace pinocchio;

  Model model;
  buildModels::humanoidRandom(model);

  Data data1(model), data2(model);

  model.lowerPositionLimit.head<3>().fill(-1.);
  model.upperPositionLimit.head<3>().fill(1.);
  VectorXd q = randomConfiguration(model);
  VectorXd v(VectorXd::Random(model.nv));
  VectorXd a(VectorXd::Random(model.nv));

  computeRNEADerivatives(model, data1, q, v, a);
  data2 = data1;

  for (int k = 0; k < 20; ++k)
  {
    computeRNEADerivatives(model, data1, q, v, a);
  }

  BOOST_CHECK(data1.J.isApprox(data2.J));
  BOOST_CHECK(data1.dJ.isApprox(data2.dJ));
  BOOST_CHECK(data1.dVdq.isApprox(data2.dVdq));
  BOOST_CHECK(data1.dAdq.isApprox(data2.dAdq));
  BOOST_CHECK(data1.dAdv.isApprox(data2.dAdv));

  BOOST_CHECK(data1.dFdq.isApprox(data2.dFdq));
  BOOST_CHECK(data1.dFdv.isApprox(data2.dFdv));
  BOOST_CHECK(data1.dFda.isApprox(data2.dFda));

  BOOST_CHECK(data1.dtau_dq.isApprox(data2.dtau_dq));
  BOOST_CHECK(data1.dtau_dv.isApprox(data2.dtau_dv));
  BOOST_CHECK(data1.M.isApprox(data2.M));
}

BOOST_AUTO_TEST_CASE(test_get_coriolis)
{
  using namespace Eigen;
  using namespace pinocchio;

  Model model;
  buildModels::humanoidRandom(model);

  model.lowerPositionLimit.head<3>().fill(-1.);
  model.upperPositionLimit.head<3>().fill(1.);

  Data data_ref(model);
  Data data(model);

  VectorXd q = randomConfiguration(model);
  VectorXd v = VectorXd::Random(model.nv);
  VectorXd tau = VectorXd::Random(model.nv);

  computeCoriolisMatrix(model, data_ref, q, v);

  computeRNEADerivatives(model, data, q, v, tau);
  getCoriolisMatrix(model, data);

  BOOST_CHECK(data.J.isApprox(data_ref.J));
  BOOST_CHECK(data.dJ.isApprox(data_ref.dJ));
  BOOST_CHECK(data.Ag.isApprox(data_ref.Ag));
  for (JointIndex k = 1; k < model.joints.size(); ++k)
  {
    BOOST_CHECK(data.B[k].isApprox(data_ref.B[k]));
    BOOST_CHECK(data.oYcrb[k].isApprox(data_ref.oYcrb[k]));
  }

  BOOST_CHECK(data.C.isApprox(data_ref.C));
}

BOOST_AUTO_TEST_SUITE_END()<|MERGE_RESOLUTION|>--- conflicted
+++ resolved
@@ -290,11 +290,7 @@
 
   computeJointJacobiansTimeVariation(model, data_ref, q, v);
   BOOST_CHECK(data.dJ.isApprox(data_ref.dJ));
-<<<<<<< HEAD
-  crba(model, data_ref, q);
-=======
   crba(model, data_ref, q, Convention::WORLD);
->>>>>>> fbc93a6a
   data_ref.M.triangularView<Eigen::StrictlyLower>() =
     data_ref.M.transpose().triangularView<Eigen::StrictlyLower>();
 
