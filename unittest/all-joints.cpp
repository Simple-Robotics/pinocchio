//
// Copyright(c) 2015-2021 CNRS INRIA
// Copyright(c) 2015 Wandercraft, 86 rue de Paris 91400 Orsay, France.
//

#include "pinocchio/math/fwd.hpp"
#include "pinocchio/multibody/joint/joints.hpp"
#include "pinocchio/algorithm/rnea.hpp"
#include "pinocchio/algorithm/aba.hpp"
#include "pinocchio/algorithm/crba.hpp"
#include "pinocchio/algorithm/jacobian.hpp"
#include "pinocchio/algorithm/compute-all-terms.hpp"

#include <boost/test/unit_test.hpp>
#include <iostream>

using namespace pinocchio;

template<typename JointModel_>
struct init;

template<typename JointModel_>
struct init
{
  static JointModel_ run()
  {
    JointModel_ jmodel;
    jmodel.setIndexes(0, 0, 0);
    return jmodel;
  }
};

template<typename Scalar, int Options>
struct init<pinocchio::JointModelRevoluteUnalignedTpl<Scalar, Options>>
{
  typedef pinocchio::JointModelRevoluteUnalignedTpl<Scalar, Options> JointModel;

  static JointModel run()
  {
    typedef typename JointModel::Vector3 Vector3;
    JointModel jmodel(Vector3::Random().normalized());

    jmodel.setIndexes(0, 0, 0);
    return jmodel;
  }
};

template<typename Scalar, int Options>
struct init<pinocchio::JointModelRevoluteUnboundedUnalignedTpl<Scalar, Options>>
{
  typedef pinocchio::JointModelRevoluteUnboundedUnalignedTpl<Scalar, Options> JointModel;

  static JointModel run()
  {
    typedef typename JointModel::Vector3 Vector3;
    JointModel jmodel(Vector3::Random().normalized());

    jmodel.setIndexes(0, 0, 0);
    return jmodel;
  }
};

template<typename Scalar, int Options>
struct init<pinocchio::JointModelPrismaticUnalignedTpl<Scalar, Options>>
{
  typedef pinocchio::JointModelPrismaticUnalignedTpl<Scalar, Options> JointModel;

  static JointModel run()
  {
    typedef typename JointModel::Vector3 Vector3;
    JointModel jmodel(Vector3::Random().normalized());

    jmodel.setIndexes(0, 0, 0);
    return jmodel;
  }
};

template<typename Scalar, int Options, template<typename, int> class JointCollection>
struct init<pinocchio::JointModelTpl<Scalar, Options, JointCollection>>
{
  typedef pinocchio::JointModelTpl<Scalar, Options, JointCollection> JointModel;

  static JointModel run()
  {
    typedef pinocchio::JointModelRevoluteTpl<Scalar, Options, 0> JointModelRX;
    JointModel jmodel((JointModelRX()));

    jmodel.setIndexes(0, 0, 0);
    return jmodel;
  }
};

template<typename Scalar, int Options, template<typename, int> class JointCollection>
struct init<pinocchio::JointModelCompositeTpl<Scalar, Options, JointCollection>>
{
  typedef pinocchio::JointModelCompositeTpl<Scalar, Options, JointCollection> JointModel;

  static JointModel run()
  {
    typedef pinocchio::JointModelRevoluteTpl<Scalar, Options, 0> JointModelRX;
    typedef pinocchio::JointModelRevoluteTpl<Scalar, Options, 1> JointModelRY;
    JointModel jmodel((JointModelRX()));
    jmodel.addJoint(JointModelRY());

    jmodel.setIndexes(0, 0, 0);
    return jmodel;
  }
};

template<typename Scalar, int Options, template<typename, int> class JointCollection>
struct init<pinocchio::JointModelMimicTpl<Scalar, Options, JointCollection>>
{
  typedef pinocchio::JointModelMimicTpl<Scalar, Options, JointCollection> JointModel;

  static JointModel run()
  {

    typedef pinocchio::JointModelRevoluteTpl<Scalar, Options, 0> JointModelRX;
    JointModelRX jmodel_ref = init<JointModelRX>::run();

    JointModel jmodel(jmodel_ref, 1., 0.);
    jmodel.setIndexes(1, 0, 0, 0);
    return jmodel;
  }
};

template<typename Scalar, int Options>
struct init<pinocchio::JointModelUniversalTpl<Scalar, Options>>
{
  typedef pinocchio::JointModelUniversalTpl<Scalar, Options> JointModel;

  static JointModel run()
  {
    JointModel jmodel(XAxis::vector(), YAxis::vector());

    jmodel.setIndexes(0, 0, 0);
    return jmodel;
  }
};

template<typename Scalar, int Options, int axis>
struct init<pinocchio::JointModelHelicalTpl<Scalar, Options, axis>>
{
  typedef pinocchio::JointModelHelicalTpl<Scalar, Options, axis> JointModel;

  static JointModel run()
  {
    JointModel jmodel(static_cast<Scalar>(0.5));

    jmodel.setIndexes(0, 0, 0);
    return jmodel;
  }
};

template<typename Scalar, int Options>
struct init<pinocchio::JointModelHelicalUnalignedTpl<Scalar, Options>>
{
  typedef pinocchio::JointModelHelicalUnalignedTpl<Scalar, Options> JointModel;

  static JointModel run()
  {
    typedef typename JointModel::Vector3 Vector3;
    JointModel jmodel(Vector3::Random().normalized());

    jmodel.setIndexes(0, 0, 0);
    return jmodel;
  }
};

BOOST_AUTO_TEST_SUITE(joint_model_base_test)

template<typename TestDerived>
struct TestJointModel
{
  template<typename JointModel>
  void operator()(const pinocchio::JointModelBase<JointModel> &) const
  {
    JointModel jmodel = init<JointModel>::run();
    return TestDerived::test(jmodel);
  }
};

struct TestJointModelIsEqual : TestJointModel<TestJointModelIsEqual>
{
  template<typename JointModel>
  static void test(const JointModelBase<JointModel> & jmodel)
  {
    JointModel jmodel_copy = jmodel.derived();
    BOOST_CHECK(jmodel_copy == jmodel.derived());

    JointModel jmodel_any;
    BOOST_CHECK(jmodel_any != jmodel.derived());
    BOOST_CHECK(!jmodel_any.isEqual(jmodel.derived()));
  }
};

struct TestJointModelTransform : TestJointModel<TestJointModelTransform>
{
  template<typename JointModel>
  static void test(const JointModelBase<JointModel> & jmodel)
  {
    typedef typename JointModel::JointDataDerived JointData;
    JointData jdata = jmodel.createData();
<<<<<<< HEAD
    Eigen::Matrix<typename JointModel::Scalar, 3, 1> v = jdata.M_accessor().translation();
    BOOST_CHECK(v == v);
    Eigen::Matrix<typename JointModel::Scalar, 3, 3> R = jdata.M_accessor().rotation();
    BOOST_CHECK(R == R);
=======
    Eigen::Matrix<typename JointModel::Scalar, 3, 1> t = jdata.M_accessor().translation();
    PINOCCHIO_UNUSED_VARIABLE(t);
    Eigen::Matrix<typename JointModel::Scalar, 3, 3> R = jdata.M_accessor().rotation();
    PINOCCHIO_UNUSED_VARIABLE(R);
>>>>>>> 73389165
  }
};

BOOST_AUTO_TEST_CASE(isEqual)
{
  typedef JointCollectionDefault::JointModelVariant JointModelVariant;
  boost::mpl::for_each<JointModelVariant::types>(TestJointModelIsEqual());

  JointModelRX joint_revolutex;
  JointModelRY joint_revolutey;

  BOOST_CHECK(joint_revolutex != joint_revolutey);

  JointModel jmodelx(joint_revolutex);
  jmodelx.setIndexes(0, 0, 0);
  TestJointModelIsEqual()(JointModel());

  JointModel jmodel_any;
  BOOST_CHECK(jmodel_any != jmodelx);
}

BOOST_AUTO_TEST_CASE(transform)
{
  typedef JointCollectionDefault::JointModelVariant JointModelVariant;
  boost::mpl::for_each<JointModelVariant::types>(TestJointModelTransform());

  TestJointModelTransform()(JointModel());
}

struct TestJointModelCast : TestJointModel<TestJointModelCast>
{
  template<typename JointModel>
  static void test(const JointModelBase<JointModel> & jmodel)
  {
    typedef typename JointModel::Scalar Scalar;
    BOOST_CHECK(jmodel == jmodel);
    BOOST_CHECK(jmodel.template cast<Scalar>().isEqual(jmodel));
    BOOST_CHECK(jmodel.template cast<Scalar>() == jmodel);
    BOOST_CHECK_MESSAGE(
      jmodel.template cast<long double>().template cast<double>() == jmodel,
      std::string("Error when casting " + jmodel.shortname() + " from long double to double."));
  }
};

BOOST_AUTO_TEST_CASE(cast)
{
  typedef JointCollectionDefault::JointModelVariant JointModelVariant;
  boost::mpl::for_each<JointModelVariant::types>(TestJointModelCast());

  TestJointModelCast()(JointModel());
}

struct TestJointModelDisp : TestJointModel<TestJointModelDisp>
{
  template<typename JointModel>
  static void test(const JointModelBase<JointModel> & jmodel)
  {
    typedef typename JointModel::JointDataDerived JointData;

    std::cout << "shortname: " << jmodel.shortname() << std::endl;
    std::cout << "classname: " << jmodel.classname() << std::endl;
    std::cout << "disp:\n" << jmodel << std::endl;

    JointData jdata = jmodel.createData();

    std::cout << "shortname: " << jdata.shortname() << std::endl;
    std::cout << "classname: " << jdata.classname() << std::endl;
    std::cout << "disp:\n" << jdata << std::endl;
  }
};

BOOST_AUTO_TEST_CASE(test_disp)
{
  typedef JointCollectionDefault::JointModelVariant JointModelVariant;
  boost::mpl::for_each<JointModelVariant::types>(TestJointModelDisp());

  TestJointModelDisp()(JointModel());
}

BOOST_AUTO_TEST_SUITE_END()<|MERGE_RESOLUTION|>--- conflicted
+++ resolved
@@ -201,17 +201,10 @@
   {
     typedef typename JointModel::JointDataDerived JointData;
     JointData jdata = jmodel.createData();
-<<<<<<< HEAD
-    Eigen::Matrix<typename JointModel::Scalar, 3, 1> v = jdata.M_accessor().translation();
-    BOOST_CHECK(v == v);
-    Eigen::Matrix<typename JointModel::Scalar, 3, 3> R = jdata.M_accessor().rotation();
-    BOOST_CHECK(R == R);
-=======
     Eigen::Matrix<typename JointModel::Scalar, 3, 1> t = jdata.M_accessor().translation();
     PINOCCHIO_UNUSED_VARIABLE(t);
     Eigen::Matrix<typename JointModel::Scalar, 3, 3> R = jdata.M_accessor().rotation();
     PINOCCHIO_UNUSED_VARIABLE(R);
->>>>>>> 73389165
   }
 };
 
