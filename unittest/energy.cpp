--- conflicted
+++ resolved
@@ -30,11 +30,7 @@
   VectorXd q = randomConfiguration(model, -qmax, qmax);
   VectorXd v = VectorXd::Random(model.nv);
 
-<<<<<<< HEAD
-  crba(model, data, q);
-=======
   crba(model, data, q, Convention::WORLD);
->>>>>>> fbc93a6a
   data.M.triangularView<Eigen::StrictlyLower>() =
     data.M.transpose().triangularView<Eigen::StrictlyLower>();
 
@@ -59,11 +55,7 @@
   VectorXd q = randomConfiguration(model, -qmax, qmax);
   VectorXd v = VectorXd::Random(model.nv);
 
-<<<<<<< HEAD
-  crba(model, data_ref, q);
-=======
   crba(model, data_ref, q, Convention::WORLD);
->>>>>>> fbc93a6a
   data_ref.M.triangularView<Eigen::StrictlyLower>() =
     data_ref.M.transpose().triangularView<Eigen::StrictlyLower>();
 
@@ -125,11 +117,7 @@
   const Eigen::MatrixBase<TangentVectorType> & v)
 {
   pinocchio::Data data(model);
-<<<<<<< HEAD
-  crba(model, data, q);
-=======
   pinocchio::crba(model, data, q, pinocchio::Convention::WORLD);
->>>>>>> fbc93a6a
   data.M.triangularView<Eigen::StrictlyLower>() =
     data.M.transpose().triangularView<Eigen::StrictlyLower>();
   return data.M * v;
