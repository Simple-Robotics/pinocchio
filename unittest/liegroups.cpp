// Copyright (c) 2017-2020, CNRS INRIA
// Authors: Joseph Mirabel (joseph.mirabel@laas.fr)
//

#include <iostream>
#include <iomanip>

#include "pinocchio/multibody/liegroup/liegroup.hpp"
#include "pinocchio/multibody/liegroup/liegroup-collection.hpp"
#include "pinocchio/multibody/liegroup/liegroup-generic.hpp"
#include "pinocchio/multibody/liegroup/cartesian-product-variant.hpp"

#include "pinocchio/multibody/joint/joint-generic.hpp"

#include <boost/test/unit_test.hpp>
#include <boost/utility/binary.hpp>
#include <boost/algorithm/string.hpp>
#include <boost/mpl/vector.hpp>

#define EIGEN_VECTOR_IS_APPROX(Va, Vb, precision)                                                  \
  BOOST_CHECK_MESSAGE(                                                                             \
    (Va).isApprox(Vb, precision), "check " #Va ".isApprox(" #Vb ") failed "                        \
                                  "[\n"                                                            \
                                    << (Va).transpose() << "\n!=\n"                                \
                                    << (Vb).transpose() << "\n]")
#define EIGEN_MATRIX_IS_APPROX(Va, Vb, precision)                                                  \
  BOOST_CHECK_MESSAGE(                                                                             \
    (Va).isApprox(Vb, precision), "check " #Va ".isApprox(" #Vb ") failed "                        \
                                  "[\n"                                                            \
                                    << (Va) << "\n!=\n"                                            \
                                    << (Vb) << "\n]")

using namespace pinocchio;

#define VERBOSE false
#define IFVERBOSE if (VERBOSE)

namespace pinocchio
{
  template<typename Derived>
  std::ostream & operator<<(std::ostream & os, const LieGroupBase<Derived> & lg)
  {
    return os << lg.name();
  }
  template<typename LieGroupCollection>
  std::ostream & operator<<(std::ostream & os, const LieGroupGenericTpl<LieGroupCollection> & lg)
  {
    return os << lg.name();
  }
} // namespace pinocchio

template<typename T>
void test_lie_group_methods(T & jmodel, typename T::JointDataDerived &)
{
  typedef typename LieGroup<T>::type LieGroupType;
  typedef double Scalar;

  const Scalar prec = Eigen::NumTraits<Scalar>::dummy_precision();
  BOOST_TEST_MESSAGE("Testing Joint over " << jmodel.shortname());
  typedef typename T::ConfigVector_t ConfigVector_t;
  typedef typename T::TangentVector_t TangentVector_t;

  ConfigVector_t q1(ConfigVector_t::Random(jmodel.nq()));
  TangentVector_t q1_dot(TangentVector_t::Random(jmodel.nv()));
  ConfigVector_t q2(ConfigVector_t::Random(jmodel.nq()));

  static ConfigVector_t Ones(ConfigVector_t::Ones(jmodel.nq()));
  const Scalar u = 0.3;
  // pinocchio::Inertia::Matrix6 Ia(pinocchio::Inertia::Random().matrix());
  // bool update_I = false;

  q1 = LieGroupType().randomConfiguration(-Ones, Ones);
  BOOST_CHECK(LieGroupType().isNormalized(q1));

  typename T::JointDataDerived jdata = jmodel.createData();

  // Check integrate
  jmodel.calc(jdata, q1, q1_dot);
  SE3 M1 = jdata.M;
  Motion v1(jdata.v);

  q2 = LieGroupType().integrate(q1, q1_dot);
  BOOST_CHECK(LieGroupType().isNormalized(q2));
  jmodel.calc(jdata, q2);
  SE3 M2 = jdata.M;

  double tol_test = 1e2;
  if (jmodel.shortname() == "JointModelPlanar")
    tol_test = 5e4;

  const SE3 M2_exp = M1 * exp6(v1);

  if (jmodel.shortname() != "JointModelSphericalZYX")
  {
    BOOST_CHECK_MESSAGE(
      M2.isApprox(M2_exp), std::string("Error when integrating1 " + jmodel.shortname()));
  }

  // Check integrate when the same vector is passed as input and output
  ConfigVector_t qTest(ConfigVector_t::Random(jmodel.nq()));
  TangentVector_t qTest_dot(TangentVector_t::Random(jmodel.nv()));
  ConfigVector_t qResult(ConfigVector_t::Random(jmodel.nq()));
  qTest = LieGroupType().randomConfiguration(-Ones, Ones);
  qResult = LieGroupType().integrate(qTest, qTest_dot);
  LieGroupType().integrate(qTest, qTest_dot, qTest);
  BOOST_CHECK_MESSAGE(
    LieGroupType().isNormalized(qTest),
    std::string(
      "Normalization error when integrating with same input and output " + jmodel.shortname()));
  SE3 MTest, MResult;
  {
    typename T::JointDataDerived jdata = jmodel.createData();
    jmodel.calc(jdata, qTest);
    MTest = jdata.M;
  }
  {
    typename T::JointDataDerived jdata = jmodel.createData();
    jmodel.calc(jdata, qResult);
    MResult = jdata.M;
  }
  BOOST_CHECK_MESSAGE(
    MTest.isApprox(MResult),
    std::string(
      "Inconsistent value when integrating with same input and output " + jmodel.shortname()));

  BOOST_CHECK_MESSAGE(
    qTest.isApprox(qResult, prec),
    std::string(
      "Inconsistent value when integrating with same input and output " + jmodel.shortname()));

  // Check the reversability of integrate
  ConfigVector_t q3 = LieGroupType().integrate(q2, -q1_dot);
  jmodel.calc(jdata, q3);
  SE3 M3 = jdata.M;

  BOOST_CHECK_MESSAGE(
    M3.isApprox(M1), std::string("Error when integrating back " + jmodel.shortname()));

  // Check interpolate
  ConfigVector_t q_interpolate = LieGroupType().interpolate(q1, q2, 0.);
  BOOST_CHECK_MESSAGE(
    q_interpolate.isApprox(q1), std::string("Error when interpolating " + jmodel.shortname()));

  q_interpolate = LieGroupType().interpolate(q1, q2, 1.);
  if (jmodel.shortname() == "JointModelPlanar") // TODO(jcarpent) fix precision loss for
                                                // JointModelPlanar log operations
    BOOST_CHECK_MESSAGE(
      q_interpolate.isApprox(q2, 1e-8),
      std::string("Error when interpolating " + jmodel.shortname()));
  else
    BOOST_CHECK_MESSAGE(
      q_interpolate.isApprox(q2, 1e0 * prec),
      std::string("Error when interpolating " + jmodel.shortname()));

  if (jmodel.shortname() != "JointModelSphericalZYX")
  {
    q_interpolate = LieGroupType().interpolate(q1, q2, u);
    jmodel.calc(jdata, q_interpolate);
    SE3 M_interpolate = jdata.M;

    SE3 M_interpolate_expected = M1 * exp6(u * v1);
    BOOST_CHECK_MESSAGE(
      M_interpolate_expected.isApprox(M_interpolate, 1e4 * prec),
      std::string("Error when interpolating " + jmodel.shortname()));
  }

  // Check that difference between two equal configuration is exactly 0
  TangentVector_t zero = LieGroupType().difference(q1, q1);
  BOOST_CHECK_MESSAGE(
    zero.isZero(), std::string("Error: difference between two equal configurations is not 0."));
  zero = LieGroupType().difference(q2, q2);
  BOOST_CHECK_MESSAGE(
    zero.isZero(), std::string("Error: difference between two equal configurations is not 0."));

  // Check difference
  // TODO(jcarpent): check the increase of tolerance.

  TangentVector_t vdiff = LieGroupType().difference(q1, q2);
  BOOST_CHECK_MESSAGE(
    vdiff.isApprox(q1_dot, tol_test * prec),
    std::string("Error when differentiating " + jmodel.shortname()));

  // Check distance
  Scalar dist = LieGroupType().distance(q1, q2);
  BOOST_CHECK_MESSAGE(dist > 0., "distance - wrong results");
  BOOST_CHECK_SMALL(math::fabs(dist - q1_dot.norm()), tol_test * prec);

  std::string error_prefix("LieGroup");
  error_prefix += " on joint " + jmodel.shortname();

  BOOST_CHECK_MESSAGE(jmodel.nq() == LieGroupType::NQ, std::string(error_prefix + " - nq "));
  BOOST_CHECK_MESSAGE(jmodel.nv() == LieGroupType::NV, std::string(error_prefix + " - nv "));

  BOOST_CHECK_MESSAGE(
    jmodel.nq() == LieGroupType().randomConfiguration(-1 * Ones, Ones).size(),
    std::string(error_prefix + " - RandomConfiguration dimensions "));

  ConfigVector_t q_normalize(ConfigVector_t::Random());
  Eigen::VectorXd q_normalize_ref(q_normalize);
  if (jmodel.shortname() == "JointModelSpherical")
  {
    BOOST_CHECK_MESSAGE(
      !LieGroupType().isNormalized(q_normalize_ref),
      std::string(error_prefix + " - !isNormalized "));
    q_normalize_ref /= q_normalize_ref.norm();
  }
  else if (jmodel.shortname() == "JointModelFreeFlyer")
  {
    BOOST_CHECK_MESSAGE(
      !LieGroupType().isNormalized(q_normalize_ref),
      std::string(error_prefix + " - !isNormalized "));
    q_normalize_ref.template tail<4>() /= q_normalize_ref.template tail<4>().norm();
  }
  else if (boost::algorithm::istarts_with(jmodel.shortname(), "JointModelRUB"))
  {
    BOOST_CHECK_MESSAGE(
      !LieGroupType().isNormalized(q_normalize_ref),
      std::string(error_prefix + " - !isNormalized "));
    q_normalize_ref /= q_normalize_ref.norm();
  }
  else if (jmodel.shortname() == "JointModelPlanar")
  {
    BOOST_CHECK_MESSAGE(
      !LieGroupType().isNormalized(q_normalize_ref),
      std::string(error_prefix + " - !isNormalized "));
    q_normalize_ref.template tail<2>() /= q_normalize_ref.template tail<2>().norm();
  }
  BOOST_CHECK_MESSAGE(
    LieGroupType().isNormalized(q_normalize_ref), std::string(error_prefix + " - isNormalized "));
  LieGroupType().normalize(q_normalize);
  BOOST_CHECK_MESSAGE(
    q_normalize.isApprox(q_normalize_ref), std::string(error_prefix + " - normalize "));
}

struct TestJoint
{

  template<typename JointModel, typename JointData>
  static void run_tests(JointModel & jmodel, JointData & jdata)
  {
    for (int i = 0; i <= 50; ++i)
    {
      test_lie_group_methods(jmodel, jdata);
    }
  }

  template<typename T>
  void operator()(const T) const
  {
    T jmodel;
    jmodel.setIndexes(0, 0, 0);
    typename T::JointDataDerived jdata = jmodel.createData();

    run_tests(jmodel, jdata);
  }

  void operator()(const pinocchio::JointModelRevoluteUnaligned &) const
  {
    pinocchio::JointModelRevoluteUnaligned jmodel(1.5, 1., 0.);
    jmodel.setIndexes(0, 0, 0);
    pinocchio::JointModelRevoluteUnaligned::JointDataDerived jdata = jmodel.createData();

    run_tests(jmodel, jdata);
  }

  void operator()(const pinocchio::JointModelPrismaticUnaligned &) const
  {
    pinocchio::JointModelPrismaticUnaligned jmodel(1.5, 1., 0.);
    jmodel.setIndexes(0, 0, 0);
    pinocchio::JointModelPrismaticUnaligned::JointDataDerived jdata = jmodel.createData();

    run_tests(jmodel, jdata);
  }
};

struct LieGroup_Jdifference
{
  template<typename T>
  void operator()(const T) const
  {
    typedef typename T::ConfigVector_t ConfigVector_t;
    typedef typename T::TangentVector_t TangentVector_t;
    typedef typename T::JacobianMatrix_t JacobianMatrix_t;
    typedef typename T::Scalar Scalar;

    T lg;
    BOOST_TEST_MESSAGE(lg.name());
    ConfigVector_t q[2], q_dv[2];
    q[0] = lg.random();
    q[1] = lg.random();
    PINOCCHIO_COMPILER_DIAGNOSTIC_PUSH
    PINOCCHIO_COMPILER_DIAGNOSTIC_IGNORED_MAYBE_UNINITIALIZED
    TangentVector_t va, vb, dv;
    JacobianMatrix_t J[2];
    dv.setZero();

    lg.difference(q[0], q[1], va);
    lg.template dDifference<ARG0>(q[0], q[1], J[0]);
    lg.template dDifference<ARG1>(q[0], q[1], J[1]);

    const Scalar eps = 1e-6;
    for (int k = 0; k < 2; ++k)
    {
      BOOST_TEST_MESSAGE("Checking J" << k << '\n' << J[k]);
      q_dv[0] = q[0];
      q_dv[1] = q[1];
      // Check J[k]
      for (int i = 0; i < dv.size(); ++i)
      {
        dv[i] = eps;
        lg.integrate(q[k], dv, q_dv[k]);
        lg.difference(q_dv[0], q_dv[1], vb);

        // vb - va ~ J[k] * dv
        TangentVector_t J_dv = J[k].col(i);
        TangentVector_t vb_va = (vb - va) / eps;
        EIGEN_VECTOR_IS_APPROX(vb_va, J_dv, 1e-2);
        dv[i] = 0;
      }
      PINOCCHIO_COMPILER_DIAGNOSTIC_POP
    }

    specificTests(lg);
  }

  template<typename T>
  void specificTests(const T) const
  {
  }

  template<typename Scalar, int Options>
  void specificTests(const SpecialEuclideanOperationTpl<3, Scalar, Options>) const
  {

    const Scalar prec = Eigen::NumTraits<Scalar>::dummy_precision();
    typedef SE3Tpl<Scalar> SE3;
    typedef SpecialEuclideanOperationTpl<3, Scalar, Options> LG_t;
    typedef typename LG_t::ConfigVector_t ConfigVector_t;
    typedef typename LG_t::JacobianMatrix_t JacobianMatrix_t;
    typedef typename LG_t::ConstQuaternionMap_t ConstQuaternionMap_t;

    LG_t lg;

    ConfigVector_t q[2];
    q[0] = lg.random();
    q[1] = lg.random();

    ConstQuaternionMap_t quat0(q[0].template tail<4>().data()),
      quat1(q[1].template tail<4>().data());
    JacobianMatrix_t J[2];

    lg.template dDifference<ARG0>(q[0], q[1], J[0]);
    lg.template dDifference<ARG1>(q[0], q[1], J[1]);

    SE3 om0(typename SE3::Quaternion(q[0].template tail<4>()).matrix(), q[0].template head<3>()),
      om1(typename SE3::Quaternion(q[1].template tail<4>()).matrix(), q[1].template head<3>()),
      _1m2(om1.actInv(om0));
    EIGEN_MATRIX_IS_APPROX(J[1] * _1m2.toActionMatrix(), -J[0], 1e-8);

    // Test against SE3::Interpolate
    const Scalar u = 0.3;
    ConfigVector_t q_interp = lg.interpolate(q[0], q[1], u);
    ConstQuaternionMap_t quat_interp(q_interp.template tail<4>().data());

    SE3 M0(quat0, q[0].template head<3>());
    SE3 M1(quat1, q[1].template head<3>());

    SE3 M_u = SE3::Interpolate(M0, M1, u);
    SE3 M_interp(quat_interp, q_interp.template head<3>());
    BOOST_CHECK(M_u.isApprox(M_interp, prec));
  }

  template<typename Scalar, int Options>
  void specificTests(const CartesianProductOperation<
                     VectorSpaceOperationTpl<3, Scalar, Options>,
                     SpecialOrthogonalOperationTpl<3, Scalar, Options>>) const
  {
    typedef SE3Tpl<Scalar> SE3;
    typedef CartesianProductOperation<
      VectorSpaceOperationTpl<3, Scalar, Options>,
      SpecialOrthogonalOperationTpl<3, Scalar, Options>>
      LG_t;
    typedef typename LG_t::ConfigVector_t ConfigVector_t;
    typedef typename LG_t::JacobianMatrix_t JacobianMatrix_t;

    LG_t lg;

    ConfigVector_t q[2];
    q[0] = lg.random();
    q[1] = lg.random();
    JacobianMatrix_t J[2];

    lg.template dDifference<ARG0>(q[0], q[1], J[0]);
    lg.template dDifference<ARG1>(q[0], q[1], J[1]);

    typename SE3::Matrix3 oR0(typename SE3::Quaternion(q[0].template tail<4>()).matrix()),
      oR1(typename SE3::Quaternion(q[1].template tail<4>()).matrix());
    JacobianMatrix_t X(JacobianMatrix_t::Identity());
    X.template bottomRightCorner<3, 3>() = oR1.transpose() * oR0;
    EIGEN_MATRIX_IS_APPROX(J[1] * X, -J[0], 1e-8);
  }
};

template<bool around_identity>
struct LieGroup_Jintegrate
{
  template<typename T>
  void operator()(const T) const
  {
    typedef typename T::ConfigVector_t ConfigVector_t;
    typedef typename T::TangentVector_t TangentVector_t;
    typedef typename T::JacobianMatrix_t JacobianMatrix_t;
    typedef typename T::Scalar Scalar;

    T lg;
    ConfigVector_t q = lg.random();
    TangentVector_t v, dq, dv;
    if (around_identity)
      v.setZero();
    else
      v.setRandom();

    dq.setZero();
    dv.setZero();

    ConfigVector_t q_v = lg.integrate(q, v);

    PINOCCHIO_COMPILER_DIAGNOSTIC_PUSH
    PINOCCHIO_COMPILER_DIAGNOSTIC_IGNORED_MAYBE_UNINITIALIZED
    JacobianMatrix_t Jq, Jv;
    lg.dIntegrate_dq(q, v, Jq);
    lg.dIntegrate_dv(q, v, Jv);
<<<<<<< HEAD
=======
    PINOCCHIO_COMPILER_DIAGNOSTIC_POP
>>>>>>> fbc93a6a

    const Scalar eps = 1e-6;
    for (int i = 0; i < v.size(); ++i)
    {
      dq[i] = dv[i] = eps;
      ConfigVector_t q_dq = lg.integrate(q, dq);

      ConfigVector_t q_dq_v = lg.integrate(q_dq, v);
      TangentVector_t Jq_dq = Jq.col(i);
      // q_dv_v - q_v ~ Jq dv
      TangentVector_t dI_dq = lg.difference(q_v, q_dq_v) / eps;
      EIGEN_VECTOR_IS_APPROX(dI_dq, Jq_dq, 1e-2);

      ConfigVector_t q_v_dv = lg.integrate(q, (v + dv).eval());
      TangentVector_t Jv_dv = Jv.col(i);
      // q_v_dv - q_v ~ Jv dv
      TangentVector_t dI_dv = lg.difference(q_v, q_v_dv) / eps;
      EIGEN_VECTOR_IS_APPROX(dI_dv, Jv_dv, 1e-2);

      dq[i] = dv[i] = 0;
    }
  }
};

struct LieGroup_JintegrateJdifference
{
  template<typename T>
  void operator()(const T) const
  {
    typedef typename T::ConfigVector_t ConfigVector_t;
    typedef typename T::TangentVector_t TangentVector_t;
    typedef typename T::JacobianMatrix_t JacobianMatrix_t;

    PINOCCHIO_COMPILER_DIAGNOSTIC_PUSH
    PINOCCHIO_COMPILER_DIAGNOSTIC_IGNORED_MAYBE_UNINITIALIZED
    T lg;
    BOOST_TEST_MESSAGE(lg.name());
    ConfigVector_t qa, qb(lg.nq());
    qa = lg.random();
    TangentVector_t v(lg.nv());
    v.setRandom();
    lg.integrate(qa, v, qb);

    JacobianMatrix_t Jd_qb, Ji_v;

    lg.template dDifference<ARG1>(qa, qb, Jd_qb);
    lg.template dIntegrate<ARG1>(qa, v, Ji_v);
<<<<<<< HEAD
=======
    PINOCCHIO_COMPILER_DIAGNOSTIC_POP
>>>>>>> fbc93a6a

    BOOST_CHECK_MESSAGE(
      (Jd_qb * Ji_v).isIdentity(), "Jd_qb\n"
                                     << Jd_qb << '\n'
                                     << "* Ji_v\n"
                                     << Ji_v << '\n'
                                     << "!= Identity\n"
                                     << Jd_qb * Ji_v << '\n');
  }
};

struct LieGroup_JintegrateCoeffWise
{
  template<typename T>
  void operator()(const T) const
  {
    typedef typename T::ConfigVector_t ConfigVector_t;
    typedef typename T::TangentVector_t TangentVector_t;
    typedef typename T::Scalar Scalar;

    T lg;
    ConfigVector_t q = lg.random();
    TangentVector_t dv(TangentVector_t::Zero(lg.nv()));

    BOOST_TEST_MESSAGE(lg.name());
    typedef Eigen::Matrix<Scalar, T::NQ, T::NV> JacobianCoeffs;
    JacobianCoeffs Jintegrate(JacobianCoeffs::Zero(lg.nq(), lg.nv()));
    lg.integrateCoeffWiseJacobian(q, Jintegrate);
    JacobianCoeffs Jintegrate_fd(JacobianCoeffs::Zero(lg.nq(), lg.nv()));

    const Scalar eps = 1e-8;
    for (int i = 0; i < lg.nv(); ++i)
    {
      dv[i] = eps;
      ConfigVector_t q_next(ConfigVector_t::Zero(lg.nq()));
      lg.integrate(q, dv, q_next);
      Jintegrate_fd.col(i) = (q_next - q) / eps;

      dv[i] = 0;
    }

    EIGEN_MATRIX_IS_APPROX(Jintegrate, Jintegrate_fd, sqrt(eps));
  }
};

BOOST_AUTO_TEST_SUITE(BOOST_TEST_MODULE)

BOOST_AUTO_TEST_CASE(test_all)
{
  typedef boost::variant<
    JointModelRX, JointModelRY, JointModelRZ, JointModelRevoluteUnaligned, JointModelSpherical,
    JointModelSphericalZYX, JointModelPX, JointModelPY, JointModelPZ, JointModelPrismaticUnaligned,
    JointModelFreeFlyer, JointModelPlanar, JointModelTranslation, JointModelRUBX, JointModelRUBY,
    JointModelRUBZ>
    Variant;
  for (int i = 0; i < 20; ++i)
    boost::mpl::for_each<Variant::types>(TestJoint());

  // FIXME JointModelComposite does not work.
  // boost::mpl::for_each<JointModelVariant::types>(TestJoint());
}

BOOST_AUTO_TEST_CASE(Jdifference)
{
  typedef double Scalar;
  enum
  {
    Options = 0
  };

  typedef boost::mpl::vector<
    VectorSpaceOperationTpl<1, Scalar, Options>, VectorSpaceOperationTpl<2, Scalar, Options>,
    SpecialOrthogonalOperationTpl<2, Scalar, Options>,
    SpecialOrthogonalOperationTpl<3, Scalar, Options>,
    SpecialEuclideanOperationTpl<2, Scalar, Options>,
    SpecialEuclideanOperationTpl<3, Scalar, Options>,
    CartesianProductOperation<
      VectorSpaceOperationTpl<2, Scalar, Options>,
      SpecialOrthogonalOperationTpl<2, Scalar, Options>>,
    CartesianProductOperation<
      VectorSpaceOperationTpl<3, Scalar, Options>,
      SpecialOrthogonalOperationTpl<3, Scalar, Options>>>
    Types;
  for (int i = 0; i < 20; ++i)
    boost::mpl::for_each<Types>(LieGroup_Jdifference());
}

BOOST_AUTO_TEST_CASE(Jintegrate)
{
  typedef double Scalar;
  enum
  {
    Options = 0
  };

  typedef boost::mpl::vector<
    VectorSpaceOperationTpl<1, Scalar, Options>, VectorSpaceOperationTpl<2, Scalar, Options>,
    SpecialOrthogonalOperationTpl<2, Scalar, Options>,
    SpecialOrthogonalOperationTpl<3, Scalar, Options>,
    SpecialEuclideanOperationTpl<2, Scalar, Options>,
    SpecialEuclideanOperationTpl<3, Scalar, Options>,
    CartesianProductOperation<
      VectorSpaceOperationTpl<2, Scalar, Options>,
      SpecialOrthogonalOperationTpl<2, Scalar, Options>>,
    CartesianProductOperation<
      VectorSpaceOperationTpl<3, Scalar, Options>,
      SpecialOrthogonalOperationTpl<3, Scalar, Options>>>
    Types;
  for (int i = 0; i < 20; ++i)
    boost::mpl::for_each<Types>(LieGroup_Jintegrate<false>());

  // Around identity
  boost::mpl::for_each<Types>(LieGroup_Jintegrate<true>());
}

BOOST_AUTO_TEST_CASE(Jintegrate_Jdifference)
{
  typedef double Scalar;
  enum
  {
    Options = 0
  };

  typedef boost::mpl::vector<
    VectorSpaceOperationTpl<1, Scalar, Options>, VectorSpaceOperationTpl<2, Scalar, Options>,
    SpecialOrthogonalOperationTpl<2, Scalar, Options>,
    SpecialOrthogonalOperationTpl<3, Scalar, Options>,
    SpecialEuclideanOperationTpl<2, Scalar, Options>,
    SpecialEuclideanOperationTpl<3, Scalar, Options>,
    CartesianProductOperation<
      VectorSpaceOperationTpl<2, Scalar, Options>,
      SpecialOrthogonalOperationTpl<2, Scalar, Options>>,
    CartesianProductOperation<
      VectorSpaceOperationTpl<3, Scalar, Options>,
      SpecialOrthogonalOperationTpl<3, Scalar, Options>>>
    Types;
  for (int i = 0; i < 20; ++i)
    boost::mpl::for_each<Types>(LieGroup_JintegrateJdifference());
}

BOOST_AUTO_TEST_CASE(JintegrateCoeffWise)
{
  typedef double Scalar;
  enum
  {
    Options = 0
  };

  typedef boost::mpl::vector<
    VectorSpaceOperationTpl<1, Scalar, Options>, VectorSpaceOperationTpl<2, Scalar, Options>,
    SpecialOrthogonalOperationTpl<2, Scalar, Options>,
    SpecialOrthogonalOperationTpl<3, Scalar, Options>,
    SpecialEuclideanOperationTpl<2, Scalar, Options>,
    SpecialEuclideanOperationTpl<3, Scalar, Options>,
    CartesianProductOperation<
      VectorSpaceOperationTpl<2, Scalar, Options>,
      SpecialOrthogonalOperationTpl<2, Scalar, Options>>,
    CartesianProductOperation<
      VectorSpaceOperationTpl<3, Scalar, Options>,
      SpecialOrthogonalOperationTpl<3, Scalar, Options>>>
    Types;
  for (int i = 0; i < 20; ++i)
    boost::mpl::for_each<Types>(LieGroup_JintegrateCoeffWise());

  {
    typedef SpecialEuclideanOperationTpl<3, Scalar, Options> LieGroup;
    typedef LieGroup::ConfigVector_t ConfigVector_t;
    LieGroup lg;

    ConfigVector_t q = lg.random();
    //    TangentVector_t dv(TangentVector_t::Zero(lg.nv()));

    typedef Eigen::Matrix<Scalar, LieGroup::NQ, LieGroup::NV> JacobianCoeffs;
    JacobianCoeffs Jintegrate(JacobianCoeffs::Zero(lg.nq(), lg.nv()));
    lg.integrateCoeffWiseJacobian(q, Jintegrate);
  }
}

BOOST_AUTO_TEST_CASE(test_vector_space)
{
  typedef VectorSpaceOperationTpl<3, double> VSO_t;
  VSO_t::ConfigVector_t q,
    lo(VSO_t::ConfigVector_t::Constant(-std::numeric_limits<double>::infinity())),
    // lo(VSO_t::ConfigVector_t::Constant(                                       0)),
    // up(VSO_t::ConfigVector_t::Constant( std::numeric_limits<double>::infinity()));
    up(VSO_t::ConfigVector_t::Constant(0));

  bool error = false;
  try
  {
    VSO_t().randomConfiguration(lo, up, q);
  }
  catch (const std::runtime_error &)
  {
    error = true;
  }
  BOOST_CHECK_MESSAGE(error, "Random configuration between infinite bounds should return an error");
}

BOOST_AUTO_TEST_CASE(test_size)
{
  // R^1: neutral = [0]
  VectorSpaceOperationTpl<1, double> vs1;
  Eigen::VectorXd neutral;
  neutral.resize(1);
  neutral.setZero();
  BOOST_CHECK(vs1.nq() == 1);
  BOOST_CHECK(vs1.nv() == 1);
  BOOST_CHECK(vs1.name() == "R^1");
  BOOST_CHECK(vs1.neutral() == neutral);
  // R^2: neutral = [0, 0]
  VectorSpaceOperationTpl<2, double> vs2;
  neutral.resize(2);
  neutral.setZero();
  BOOST_CHECK(vs2.nq() == 2);
  BOOST_CHECK(vs2.nv() == 2);
  BOOST_CHECK(vs2.name() == "R^2");
  BOOST_CHECK(vs2.neutral() == neutral);
  // R^3: neutral = [0, 0, 0]
  VectorSpaceOperationTpl<3, double> vs3;
  neutral.resize(3);
  neutral.setZero();
  BOOST_CHECK(vs3.nq() == 3);
  BOOST_CHECK(vs3.nv() == 3);
  BOOST_CHECK(vs3.name() == "R^3");
  BOOST_CHECK(vs3.neutral() == neutral);
  // SO(2): neutral = [1, 0]
  SpecialOrthogonalOperationTpl<2, double> so2;
  neutral.resize(2);
  neutral[0] = 1;
  neutral[1] = 0;
  BOOST_CHECK(so2.nq() == 2);
  BOOST_CHECK(so2.nv() == 1);
  BOOST_CHECK(so2.name() == "SO(2)");
  BOOST_CHECK(so2.neutral() == neutral);
  // SO(3): neutral = [0, 0, 0, 1]
  SpecialOrthogonalOperationTpl<3, double> so3;
  neutral.resize(4);
  neutral.setZero();
  neutral[3] = 1;
  BOOST_CHECK(so3.nq() == 4);
  BOOST_CHECK(so3.nv() == 3);
  BOOST_CHECK(so3.name() == "SO(3)");
  BOOST_CHECK(so3.neutral() == neutral);
  // SE(2): neutral = [0, 0, 1, 0]
  SpecialEuclideanOperationTpl<2, double> se2;
  neutral.resize(4);
  neutral.setZero();
  neutral[2] = 1;
  BOOST_CHECK(se2.nq() == 4);
  BOOST_CHECK(se2.nv() == 3);
  BOOST_CHECK(se2.name() == "SE(2)");
  BOOST_CHECK(se2.neutral() == neutral);
  // SE(3): neutral = [0, 0, 0, 0, 0, 0, 1]
  SpecialEuclideanOperationTpl<3, double> se3;
  neutral.resize(7);
  neutral.setZero();
  neutral[6] = 1;
  BOOST_CHECK(se3.nq() == 7);
  BOOST_CHECK(se3.nv() == 6);
  BOOST_CHECK(se3.name() == "SE(3)");
  BOOST_CHECK(se3.neutral() == neutral);
  // R^2 x SO(2): neutral = [0, 0, 1, 0]
  CartesianProductOperation<
    VectorSpaceOperationTpl<2, double>, SpecialOrthogonalOperationTpl<2, double>>
    r2xso2;
  neutral.resize(4);
  neutral.setZero();
  neutral[2] = 1;
  BOOST_CHECK(r2xso2.nq() == 4);
  BOOST_CHECK(r2xso2.nv() == 3);
  BOOST_CHECK(r2xso2.name() == "R^2*SO(2)");
  BOOST_CHECK(r2xso2.neutral() == neutral);
  // R^3 x SO(3): neutral = [0, 0, 0, 0, 0, 0, 1]
  CartesianProductOperation<
    VectorSpaceOperationTpl<3, double>, SpecialOrthogonalOperationTpl<3, double>>
    r3xso3;
  neutral.resize(7);
  neutral.setZero();
  neutral[6] = 1;
  BOOST_CHECK(r3xso3.nq() == 7);
  BOOST_CHECK(r3xso3.nv() == 6);
  BOOST_CHECK(r3xso3.name() == "R^3*SO(3)");
  BOOST_CHECK(r3xso3.neutral() == neutral);
}

BOOST_AUTO_TEST_CASE(test_dim_computation)
{
  int dim = eval_set_dim<1, 1>::value;
  BOOST_CHECK(dim == 2);
  dim = eval_set_dim<Eigen::Dynamic, 1>::value;
  BOOST_CHECK(dim == Eigen::Dynamic);
  dim = eval_set_dim<1, Eigen::Dynamic>::value;
  BOOST_CHECK(dim == Eigen::Dynamic);
}

BOOST_AUTO_TEST_CASE(small_distance_test)
{
  SpecialOrthogonalOperationTpl<3, double> so3;
  Eigen::VectorXd q1(so3.nq());
  Eigen::VectorXd q2(so3.nq());
  q1 << 0, 0, -0.1953711450011105244, 0.9807293794421349169;
  q2 << 0, 0, -0.19537114500111049664, 0.98072937944213492244;

  BOOST_CHECK_MESSAGE(so3.distance(q1, q2) > 0., "SO3 small distance - wrong results");
}

template<typename LieGroupCollection>
struct TestLieGroupVariantVisitor
{

  typedef LieGroupGenericTpl<LieGroupCollection> LieGroupGeneric;
  typedef typename LieGroupGeneric::ConfigVector_t ConfigVector_t;
  typedef typename LieGroupGeneric::TangentVector_t TangentVector_t;

  template<typename Derived>
  void operator()(const LieGroupBase<Derived> & lg) const
  {
    LieGroupGenericTpl<LieGroupCollection> lg_generic(lg.derived());
    test(lg, lg_generic);
  }

  template<typename Derived>
  static void
  test(const LieGroupBase<Derived> & lg, const LieGroupGenericTpl<LieGroupCollection> & lg_generic)
  {
    BOOST_CHECK(lg.nq() == nq(lg_generic));
    BOOST_CHECK(lg.nv() == nv(lg_generic));

    BOOST_CHECK(lg.name() == name(lg_generic));

    BOOST_CHECK(lg.neutral() == neutral(lg_generic));

    typedef typename LieGroupGeneric::ConfigVector_t ConfigVectorGeneric;
    typedef typename LieGroupGeneric::TangentVector_t TangentVectorGeneric;

    ConfigVector_t q0 = lg.random();
    TangentVector_t v = TangentVector_t::Random(lg.nv());
    ConfigVector_t qout_ref(lg.nq());
    lg.integrate(q0, v, qout_ref);

    ConfigVectorGeneric qout(lg.nq());
    integrate(lg_generic, ConfigVectorGeneric(q0), TangentVectorGeneric(v), qout);
    BOOST_CHECK(qout.isApprox(qout_ref));

    ConfigVector_t q1(nq(lg_generic));
    random(lg_generic, q1);
    difference(lg_generic, q0, q1, v);
    BOOST_CHECK_EQUAL(lg.distance(q0, q1), distance(lg_generic, q0, q1));

    ConfigVector_t q2(nq(lg_generic));
    random(lg_generic, q2);
    normalize(lg_generic, q2);
    BOOST_CHECK(isNormalized(lg_generic, q2));
  }
};

BOOST_AUTO_TEST_CASE(test_liegroup_variant)
{
  boost::mpl::for_each<LieGroupCollectionDefault::LieGroupVariant::types>(
    TestLieGroupVariantVisitor<LieGroupCollectionDefault>());
}

template<typename Lg1, typename Lg2>
void test_liegroup_variant_equal(Lg1 lg1, Lg2 lg2)
{
  typedef LieGroupGenericTpl<LieGroupCollectionDefault> LieGroupGeneric;
  BOOST_CHECK_EQUAL(LieGroupGeneric(lg1), LieGroupGeneric(lg2));
}

template<typename Lg1, typename Lg2>
void test_liegroup_variant_not_equal(Lg1 lg1, Lg2 lg2)
{
  typedef LieGroupGenericTpl<LieGroupCollectionDefault> LieGroupGeneric;
  BOOST_CHECK_PREDICATE(
    std::not_equal_to<LieGroupGeneric>(), (LieGroupGeneric(lg1))(LieGroupGeneric(lg2)));
}

BOOST_AUTO_TEST_CASE(test_liegroup_variant_comparison)
{
  test_liegroup_variant_equal(
    VectorSpaceOperationTpl<1, double>(), VectorSpaceOperationTpl<Eigen::Dynamic, double>(1));
  test_liegroup_variant_not_equal(
    VectorSpaceOperationTpl<1, double>(), VectorSpaceOperationTpl<Eigen::Dynamic, double>(2));
}

BOOST_AUTO_TEST_SUITE_END()<|MERGE_RESOLUTION|>--- conflicted
+++ resolved
@@ -430,10 +430,7 @@
     JacobianMatrix_t Jq, Jv;
     lg.dIntegrate_dq(q, v, Jq);
     lg.dIntegrate_dv(q, v, Jv);
-<<<<<<< HEAD
-=======
     PINOCCHIO_COMPILER_DIAGNOSTIC_POP
->>>>>>> fbc93a6a
 
     const Scalar eps = 1e-6;
     for (int i = 0; i < v.size(); ++i)
@@ -481,10 +478,7 @@
 
     lg.template dDifference<ARG1>(qa, qb, Jd_qb);
     lg.template dIntegrate<ARG1>(qa, v, Ji_v);
-<<<<<<< HEAD
-=======
     PINOCCHIO_COMPILER_DIAGNOSTIC_POP
->>>>>>> fbc93a6a
 
     BOOST_CHECK_MESSAGE(
       (Jd_qb * Ji_v).isIdentity(), "Jd_qb\n"
