//
// Copyright (c) 2019-2020 INRIA
//

#include "pinocchio/autodiff/casadi.hpp"
#include "pinocchio/autodiff/casadi-algo.hpp"

#include "pinocchio/algorithm/rnea.hpp"
#include "pinocchio/algorithm/rnea-derivatives.hpp"
#include "pinocchio/algorithm/aba.hpp"
#include "pinocchio/algorithm/aba-derivatives.hpp"
#include "pinocchio/algorithm/joint-configuration.hpp"

#include "pinocchio/multibody/sample-models.hpp"

#include <casadi/casadi.hpp>

#include <iostream>
#include <boost/test/unit_test.hpp>
#include <boost/utility/binary.hpp>

BOOST_AUTO_TEST_SUITE(BOOST_TEST_MODULE)

BOOST_AUTO_TEST_CASE(test_aba_derivatives_casadi_algo)
{
  typedef double Scalar;
  typedef pinocchio::ModelTpl<Scalar> Model;
  typedef pinocchio::DataTpl<Scalar> Data;
  typedef typename Model::ConfigVectorType ConfigVector;
  typedef typename Model::TangentVectorType TangentVector;

  Model model;
  pinocchio::buildModels::humanoidRandom(model);
  model.lowerPositionLimit.head<3>().fill(-1.);
  model.upperPositionLimit.head<3>().fill(1.);
  pinocchio::Data data(model);

  ConfigVector q(model.nq);
  q = pinocchio::randomConfiguration(model);
  TangentVector v(TangentVector::Random(model.nv));
  TangentVector tau(TangentVector::Random(model.nv));

<<<<<<< HEAD
  pinocchio::aba(model, data, q, v, tau);
=======
  pinocchio::aba(model, data, q, v, tau, pinocchio::Convention::WORLD);
>>>>>>> fbc93a6a
  pinocchio::computeABADerivatives(model, data, q, v, tau);
  data.Minv.triangularView<Eigen::StrictlyLower>() =
    data.Minv.transpose().triangularView<Eigen::StrictlyLower>();

  pinocchio::casadi::AutoDiffABADerivatives<Scalar> ad_casadi(model);
  ad_casadi.initLib();
  ad_casadi.loadLib();

  ad_casadi.evalFunction(q, v, tau);

  BOOST_CHECK(ad_casadi.ddq.isApprox(data.ddq));
  BOOST_CHECK(ad_casadi.ddq_dq.isApprox(data.ddq_dq));
  BOOST_CHECK(ad_casadi.ddq_dv.isApprox(data.ddq_dv));
  BOOST_CHECK(ad_casadi.ddq_dtau.isApprox(data.Minv));
}

BOOST_AUTO_TEST_SUITE_END()<|MERGE_RESOLUTION|>--- conflicted
+++ resolved
@@ -40,11 +40,7 @@
   TangentVector v(TangentVector::Random(model.nv));
   TangentVector tau(TangentVector::Random(model.nv));
 
-<<<<<<< HEAD
-  pinocchio::aba(model, data, q, v, tau);
-=======
   pinocchio::aba(model, data, q, v, tau, pinocchio::Convention::WORLD);
->>>>>>> fbc93a6a
   pinocchio::computeABADerivatives(model, data, q, v, tau);
   data.Minv.triangularView<Eigen::StrictlyLower>() =
     data.Minv.transpose().triangularView<Eigen::StrictlyLower>();
