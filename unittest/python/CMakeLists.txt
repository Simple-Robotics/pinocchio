--- conflicted
+++ resolved
@@ -1,9 +1,5 @@
 #
-<<<<<<< HEAD
 # Copyright (c) 2015-2025 CNRS INRIA
-=======
-# Copyright (c) 2015-2023 CNRS INRIA, 2024-2025 INRIA
->>>>>>> 669c77cd
 #
 include(${JRL_CMAKE_MODULES}/python-helpers.cmake)
 
