--- conflicted
+++ resolved
@@ -10,7 +10,6 @@
 
     #pybind11_add_module(cpp2pybind11 cpp2pybind11.cpp) # BUG: might not work out of the box on OSX with conda: https://github.com/pybind/pybind11/issues/3081
     if(NOT BUILD_TESTING)
-<<<<<<< HEAD
       add_library(cpp2pybind11 MODULE EXCLUDE_FROM_ALL cpp2pybind11.cpp)
     else()
       add_library(cpp2pybind11 MODULE cpp2pybind11.cpp)
@@ -18,15 +17,6 @@
     add_dependencies(build_tests cpp2pybind11)
     target_link_libraries(cpp2pybind11 PRIVATE pinocchio_pywrap_default pybind11::module)
     TARGET_INCLUDE_DIRECTORIES(cpp2pybind11 SYSTEM PUBLIC ${EIGEN3_INCLUDE_DIR})
-=======
-      add_library(cpp2pybind11 EXCLUDE_FROM_ALL MODULE cpp2pybind11.cpp)
-      add_dependencies(build_tests cpp2pybind11)
-    else(NOT BUILD_TESTING)
-      add_library(cpp2pybind11 MODULE cpp2pybind11.cpp)
-    endif(NOT BUILD_TESTING)
-    target_link_libraries(cpp2pybind11 PRIVATE pinocchio_pywrap pybind11::module)
-
->>>>>>> 524e4258
     SET_TARGET_PROPERTIES(cpp2pybind11
       PROPERTIES
       PREFIX ""
