--- conflicted
+++ resolved
@@ -9,15 +9,10 @@
     FetchContent_Populate(pybind11)
     add_subdirectory(${pybind11_SOURCE_DIR} ${pybind11_BINARY_DIR})
 
-<<<<<<< HEAD
-    # pybind11_add_module(cpp2pybind11 cpp2pybind11.cpp) # BUG: might not work out of the box on OSX
-    # with conda: https://github.com/pybind/pybind11/issues/3081
-=======
     # pybind11_add_module(cpp2pybind11 cpp2pybind11.cpp)
     #
     # BUG: might not work out of the box on OSX with conda:
     # https://github.com/pybind/pybind11/issues/3081
->>>>>>> fbc93a6a
     if(NOT BUILD_TESTING)
       add_library(cpp2pybind11 MODULE EXCLUDE_FROM_ALL cpp2pybind11.cpp)
     else()
