--- conflicted
+++ resolved
@@ -185,17 +185,10 @@
         self.assertApprox(Jcom_subtree, Jcom_subtree2)
 
         data3 = model.createData()
-<<<<<<< HEAD
-        Jcom_subtree3 = pin.jacobianSubtreeCoMJacobian(model, data3, self.q, 0)
-        self.assertApprox(Jcom_subtree3, Jcom_subtree2)
-
-        Jcom_subtree4 = pin.jacobianSubtreeCoMJacobian(model, data3, 0)
-=======
         Jcom_subtree3 = pin.jacobianSubtreeCenterOfMass(model, data3, self.q, 0)
         self.assertApprox(Jcom_subtree3, Jcom_subtree2)
 
         Jcom_subtree4 = pin.jacobianSubtreeCenterOfMass(model, data3, 0)
->>>>>>> fbc93a6a
         self.assertApprox(Jcom_subtree3, Jcom_subtree4)
 
 
