//
// Copyright (c) 2015-2020 CNRS INRIA
// Copyright (c) 2015 Wandercraft, 86 rue de Paris 91400 Orsay, France.
//

#include "pinocchio/math/fwd.hpp"
#include "pinocchio/multibody/joint/joints.hpp"
#include "pinocchio/algorithm/rnea.hpp"
#include "pinocchio/algorithm/aba.hpp"
#include "pinocchio/algorithm/crba.hpp"
#include "pinocchio/algorithm/jacobian.hpp"
#include "pinocchio/algorithm/compute-all-terms.hpp"

#include <boost/test/unit_test.hpp>
#include <iostream>

using namespace pinocchio;

template<typename D>
void addJointAndBody(
  Model & model,
  const JointModelBase<D> & jmodel,
  const Model::JointIndex parent_id,
  const SE3 & joint_placement,
  const std::string & joint_name,
  const Inertia & Y)
{
  Model::JointIndex idx;

  idx = model.addJoint(parent_id, jmodel, joint_placement, joint_name);
  model.appendBodyToJoint(idx, Y);
}

BOOST_AUTO_TEST_SUITE(JointPlanar)

BOOST_AUTO_TEST_CASE(spatial)
{
  SE3 M(SE3::Random());
  Motion v(Motion::Random());

  MotionPlanar mp(1., 2., 3.);
  Motion mp_dense(mp);

  BOOST_CHECK(M.act(mp).isApprox(M.act(mp_dense)));
  BOOST_CHECK(M.actInv(mp).isApprox(M.actInv(mp_dense)));

  BOOST_CHECK(v.cross(mp).isApprox(v.cross(mp_dense)));
}

BOOST_AUTO_TEST_CASE(vsFreeFlyer)
{
  using namespace pinocchio;
  typedef SE3::Vector3 Vector3;
  typedef Eigen::Matrix<double, 6, 1> Vector6;
  typedef Eigen::Matrix<double, 4, 1> VectorPl;
  typedef Eigen::Matrix<double, 7, 1> VectorFF;
  typedef SE3::Matrix3 Matrix3;

  Model modelPlanar, modelFreeflyer;

  Inertia inertia(1., Vector3(0.5, 0., 0.0), Matrix3::Identity());
  SE3 pos(1);
  pos.translation() = SE3::LinearType(1., 0., 0.);

  addJointAndBody(modelPlanar, JointModelPlanar(), 0, SE3::Identity(), "planar", inertia);
  addJointAndBody(modelFreeflyer, JointModelFreeFlyer(), 0, SE3::Identity(), "free-flyer", inertia);

  Data dataPlanar(modelPlanar);
  Data dataFreeFlyer(modelFreeflyer);

  VectorPl q;
  q << 1, 1, 0, 1; // Angle is PI /2;
  VectorFF qff;
  qff << 1, 1, 0, 0, 0, sqrt(2) / 2, sqrt(2) / 2;
  Eigen::VectorXd v = Eigen::VectorXd::Ones(modelPlanar.nv);
  Vector6 vff;
  vff << 1, 1, 0, 0, 0, 1;
  Eigen::VectorXd tauPlanar = Eigen::VectorXd::Ones(modelPlanar.nv);
  Eigen::VectorXd tauff = Eigen::VectorXd::Ones(modelFreeflyer.nv);
  Eigen::VectorXd aPlanar = Eigen::VectorXd::Ones(modelPlanar.nv);
  Eigen::VectorXd aff(vff);

  forwardKinematics(modelPlanar, dataPlanar, q, v);
  forwardKinematics(modelFreeflyer, dataFreeFlyer, qff, vff);

  computeAllTerms(modelPlanar, dataPlanar, q, v);
  computeAllTerms(modelFreeflyer, dataFreeFlyer, qff, vff);

  BOOST_CHECK(dataFreeFlyer.oMi[1].isApprox(dataPlanar.oMi[1]));
  BOOST_CHECK(dataFreeFlyer.liMi[1].isApprox(dataPlanar.liMi[1]));
  BOOST_CHECK(dataFreeFlyer.Ycrb[1].matrix().isApprox(dataPlanar.Ycrb[1].matrix()));
  BOOST_CHECK(dataFreeFlyer.f[1].toVector().isApprox(dataPlanar.f[1].toVector()));

  Eigen::VectorXd nle_expected_ff(3);
  nle_expected_ff << dataFreeFlyer.nle[0], dataFreeFlyer.nle[1], dataFreeFlyer.nle[5];
  BOOST_CHECK(nle_expected_ff.isApprox(dataPlanar.nle));
  BOOST_CHECK(dataFreeFlyer.com[0].isApprox(dataPlanar.com[0]));

  // InverseDynamics == rnea
  tauPlanar = rnea(modelPlanar, dataPlanar, q, v, aPlanar);
  tauff = rnea(modelFreeflyer, dataFreeFlyer, qff, vff, aff);

  Vector3 tau_expected;
  tau_expected << tauff(0), tauff(1), tauff(5);
  BOOST_CHECK(tauPlanar.isApprox(tau_expected));

  // ForwardDynamics == aba
<<<<<<< HEAD
  Eigen::VectorXd aAbaPlanar = aba(modelPlanar, dataPlanar, q, v, tauPlanar);
  Eigen::VectorXd aAbaFreeFlyer = aba(modelFreeflyer, dataFreeFlyer, qff, vff, tauff);
=======
  Eigen::VectorXd aAbaPlanar = aba(modelPlanar, dataPlanar, q, v, tauPlanar, Convention::WORLD);
  Eigen::VectorXd aAbaFreeFlyer =
    aba(modelFreeflyer, dataFreeFlyer, qff, vff, tauff, Convention::WORLD);
>>>>>>> fbc93a6a
  Vector3 a_expected;
  a_expected << aAbaFreeFlyer[0], aAbaFreeFlyer[1], aAbaFreeFlyer[5];
  BOOST_CHECK(aAbaPlanar.isApprox(a_expected));

  // crba
<<<<<<< HEAD
  crba(modelPlanar, dataPlanar, q);
  crba(modelFreeflyer, dataFreeFlyer, qff);
=======
  crba(modelPlanar, dataPlanar, q, Convention::WORLD);
  crba(modelFreeflyer, dataFreeFlyer, qff, Convention::WORLD);
>>>>>>> fbc93a6a

  Eigen::Matrix<double, 3, 3> M_expected;
  M_expected.block<2, 2>(0, 0) = dataFreeFlyer.M.block<2, 2>(0, 0);
  M_expected.block<1, 2>(2, 0) = dataFreeFlyer.M.block<1, 2>(5, 0);
  M_expected.block<2, 1>(0, 2) = dataFreeFlyer.M.col(5).head<2>();
  M_expected.block<1, 1>(2, 2) = dataFreeFlyer.M.col(5).tail<1>();

  BOOST_CHECK(dataPlanar.M.isApprox(M_expected));

  // Jacobian
  Eigen::Matrix<double, 6, Eigen::Dynamic> jacobian_planar;
  jacobian_planar.resize(6, 3);
  jacobian_planar.setZero();
  Eigen::Matrix<double, 6, Eigen::Dynamic> jacobian_ff;
  jacobian_ff.resize(6, 6);
  jacobian_ff.setZero();
  computeJointJacobians(modelPlanar, dataPlanar, q);
  computeJointJacobians(modelFreeflyer, dataFreeFlyer, qff);
  getJointJacobian(modelPlanar, dataPlanar, 1, LOCAL, jacobian_planar);
  getJointJacobian(modelFreeflyer, dataFreeFlyer, 1, LOCAL, jacobian_ff);

  Eigen::Matrix<double, 6, 3> jacobian_expected;
  jacobian_expected << jacobian_ff.col(0), jacobian_ff.col(1), jacobian_ff.col(5);

  BOOST_CHECK(jacobian_planar.isApprox(jacobian_expected));
}

BOOST_AUTO_TEST_SUITE_END()<|MERGE_RESOLUTION|>--- conflicted
+++ resolved
@@ -105,26 +105,16 @@
   BOOST_CHECK(tauPlanar.isApprox(tau_expected));
 
   // ForwardDynamics == aba
-<<<<<<< HEAD
-  Eigen::VectorXd aAbaPlanar = aba(modelPlanar, dataPlanar, q, v, tauPlanar);
-  Eigen::VectorXd aAbaFreeFlyer = aba(modelFreeflyer, dataFreeFlyer, qff, vff, tauff);
-=======
   Eigen::VectorXd aAbaPlanar = aba(modelPlanar, dataPlanar, q, v, tauPlanar, Convention::WORLD);
   Eigen::VectorXd aAbaFreeFlyer =
     aba(modelFreeflyer, dataFreeFlyer, qff, vff, tauff, Convention::WORLD);
->>>>>>> fbc93a6a
   Vector3 a_expected;
   a_expected << aAbaFreeFlyer[0], aAbaFreeFlyer[1], aAbaFreeFlyer[5];
   BOOST_CHECK(aAbaPlanar.isApprox(a_expected));
 
   // crba
-<<<<<<< HEAD
-  crba(modelPlanar, dataPlanar, q);
-  crba(modelFreeflyer, dataFreeFlyer, qff);
-=======
   crba(modelPlanar, dataPlanar, q, Convention::WORLD);
   crba(modelFreeflyer, dataFreeFlyer, qff, Convention::WORLD);
->>>>>>> fbc93a6a
 
   Eigen::Matrix<double, 3, 3> M_expected;
   M_expected.block<2, 2>(0, 0) = dataFreeFlyer.M.block<2, 2>(0, 0);
