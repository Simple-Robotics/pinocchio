--- conflicted
+++ resolved
@@ -200,15 +200,11 @@
             }
 
 
-<<<<<<< HEAD
-if WITH_HPP_FCL_BINDINGS and hppfcl.WITH_OCTOMAP:
-=======
 if (
     WITH_HPP_FCL_BINDINGS
     and tuple(map(int, hppfcl.__version__.split("."))) >= (3, 0, 0)
     and hppfcl.WITH_OCTOMAP
 ):
->>>>>>> fbc93a6a
 
     def loadOctree(octree: hppfcl.OcTree):
         boxes = octree.toBoxes()
@@ -232,11 +228,7 @@
         )
 
         all_points = np.empty((8 * num_boxes, 3))
-<<<<<<< HEAD
-        all_faces = np.empty((12 * num_boxes, 3), dtype=np.int)
-=======
         all_faces = np.empty((12 * num_boxes, 3), dtype=int)
->>>>>>> fbc93a6a
         face_id = 0
         for box_id, box_properties in enumerate(boxes):
             box_center = box_properties[:3]
@@ -770,22 +762,12 @@
             if WITH_HPP_FCL_BINDINGS:
                 if isinstance(geometry_object.geometry, hppfcl.ShapeBase):
                     obj = self.loadPrimitive(geometry_object)
-<<<<<<< HEAD
-                elif hppfcl.WITH_OCTOMAP and isinstance(
-                    geometry_object.geometry, hppfcl.OcTree
-                ):
-                    obj = loadOctree(geometry_object.geometry)
-                elif hasMeshFileInfo(geometry_object):
-                    obj = self.loadMeshFromFile(geometry_object)
-                    is_mesh = True
-=======
                 elif (
                     tuple(map(int, hppfcl.__version__.split("."))) >= (3, 0, 0)
                     and hppfcl.WITH_OCTOMAP
                     and isinstance(geometry_object.geometry, hppfcl.OcTree)
                 ):
                     obj = loadOctree(geometry_object.geometry)
->>>>>>> fbc93a6a
                 elif isinstance(
                     geometry_object.geometry,
                     (
