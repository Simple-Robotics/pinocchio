from .. import pinocchio_pywrap_default as pin
from ..shortcuts import buildModelsFromUrdf, createDatas
from ..utils import npToTuple

from . import BaseVisualizer

import os
import warnings
import numpy as np
from typing import List

try:
    import meshcat
    import meshcat.geometry as mg
except ImportError:
    import_meshcat_succeed = False
else:
    import_meshcat_succeed = True

# DaeMeshGeometry
import xml.etree.ElementTree as Et
import base64

from typing import Optional, Any, Dict, Union, Type, Set

MsgType = Dict[str, Union[str, bytes, bool, float, 'MsgType']]

try:
    import hppfcl
    WITH_HPP_FCL_BINDINGS = True
except ImportError:
    WITH_HPP_FCL_BINDINGS = False

DEFAULT_COLOR_PROFILES = {
    "gray": ([0.98, 0.98, 0.98], [0.8, 0.8, 0.8]),
    "white": ([1., 1., 1.], [1., 1., 1.])
}
COLOR_PRESETS = DEFAULT_COLOR_PROFILES.copy()

FRAME_AXIS_POSITIONS = np.array([
    [0, 0, 0], [1, 0, 0],
    [0, 0, 0], [0, 1, 0],
    [0, 0, 0], [0, 0, 1]]).astype(np.float32).T
FRAME_AXIS_COLORS = np.array([
    [1, 0, 0], [1, 0.6, 0],
    [0, 1, 0], [0.6, 1, 0],
    [0, 0, 1], [0, 0.6, 1]]).astype(np.float32).T

def getColor(color):
    assert color is not None
    color = np.asarray(color)
    assert color.shape == (3,)
    return color.clip(0., 1.)


def hasMeshFileInfo(geometry_object):
    """ Check whether the geometry object contains a Mesh supported by MeshCat """
    if geometry_object.meshPath == "":
        return False

    _, file_extension = os.path.splitext(geometry_object.meshPath)
    if file_extension.lower() in [".dae", ".obj", ".stl"]:
        return True

    return False

if import_meshcat_succeed:
    # Code adapted from Jiminy
    class Cone(mg.Geometry):
        """A cone of the given height and radius. By Three.js convention, the axis
        of rotational symmetry is aligned with the y-axis.
        """
        def __init__(self, height: float, radius: float, radialSegments: float = 32, openEnded: bool = False):
            super().__init__()
            self.radius = radius
            self.height = height
            self.radialSegments = radialSegments
            self.openEnded = openEnded

        def lower(self, object_data: Any) -> MsgType:
            return {
                u"uuid": self.uuid,
                u"type": u"ConeGeometry",
                u"radius": self.radius,
                u"height": self.height,
                u"radialSegments": self.radialSegments,
                u"openEnded": self.openEnded,
            }

    class DaeMeshGeometry(mg.ReferenceSceneElement):
        def __init__(self,
                    dae_path: str,
                    cache: Optional[Set[str]] = None) -> None:
            """Load Collada files with texture images.
            Inspired from
            https://gist.github.com/danzimmerman/a392f8eadcf1166eb5bd80e3922dbdc5
            """
            # Init base class
            super().__init__()

            # Attributes to be specified by the user
            self.path = None
            self.material = None

            # Raw file content
            dae_dir = os.path.dirname(dae_path)
            with open(dae_path, 'r') as text_file:
                self.dae_raw = text_file.read()

            # Parse the image resource in Collada file
            img_resource_paths = []
            img_lib_element = Et.parse(dae_path).find(
                "{http://www.collada.org/2005/11/COLLADASchema}library_images")
            if img_lib_element:
                img_resource_paths = [
                    e.text for e in img_lib_element.iter()
                    if e.tag.count('init_from')]

            # Convert textures to data URL for Three.js ColladaLoader to load them
            self.img_resources = {}
            for img_path in img_resource_paths:
                # Return empty string if already in cache
                if cache is not None:
                    if img_path in cache:
                        self.img_resources[img_path] = ""
                        continue
                    cache.add(img_path)

                # Encode texture in base64
                img_path_abs = img_path
                if not os.path.isabs(img_path):
                    img_path_abs = os.path.normpath(
                        os.path.join(dae_dir, img_path_abs))
                if not os.path.isfile(img_path_abs):
                    raise UserWarning(f"Texture '{img_path}' not found.")
                with open(img_path_abs, 'rb') as img_file:
                    img_data = base64.b64encode(img_file.read())
                img_uri = f"data:image/png;base64,{img_data.decode('utf-8')}"
                self.img_resources[img_path] = img_uri

        def lower(self) -> Dict[str, Any]:
            """Pack data into a dictionary of the format that must be passed to
            `Visualizer.window.send`.
            """
            data = {
                'type': 'set_object',
                'path': self.path.lower() if self.path is not None else "",
                'object': {
                    'metadata': {'version': 4.5, 'type': 'Object'},
                    'geometries': [],
                    'materials': [],
                    'object': {
                        'uuid': self.uuid,
                        'type': '_meshfile_object',
                        'format': 'dae',
                        'data': self.dae_raw,
                        'resources': self.img_resources
                    }
                }
            }
            if self.material is not None:
                self.material.lower_in_object(data)
            return data

    # end code adapted from Jiminy

    class Plane(mg.Geometry):
        """A plane of the given width and height. 
        """
        def __init__(self, width: float, height: float, widthSegments: float = 1, heightSegments: float = 1):
            super().__init__()
            self.width = width
            self.height = height
            self.widthSegments = widthSegments
            self.heightSegments = heightSegments

        def lower(self, object_data: Any) -> MsgType:
            return {
                u"uuid": self.uuid,
                u"type": u"PlaneGeometry",
                u"width": self.width,
                u"height": self.height,
                u"widthSegments": self.widthSegments,
                u"heightSegments": self.heightSegments,
            }

def loadOctree(octree: hppfcl.OcTree):
    boxes = octree.toBoxes()

    if len(boxes) == 0:
        return
    bs = boxes[0][3] / 2.
    num_boxes = len(boxes)

    box_corners = np.array([
        [bs,bs,bs],
        [bs,bs,-bs],
        [bs,-bs,bs],
        [bs,-bs,-bs],
        [-bs,bs,bs],
        [-bs,bs,-bs],
        [-bs,-bs,bs],
        [-bs,-bs,-bs],
        ])

    all_points = np.empty((8*num_boxes,3))
    all_faces = np.empty((12*num_boxes,3),dtype=np.int)
    face_id = 0
    for box_id, box_properties in enumerate(boxes):
        box_center = box_properties[:3]

        corners = box_corners + box_center
        point_range = range(box_id*8,(box_id + 1) * 8)
        all_points[point_range,:] = corners 

        A = box_id*8
        B = A+1
        C = B+1 
        D = C+1 
        E = D+1 
        F = E+1 
        G = F+1 
        H = G+1 

        all_faces[face_id  ] = np.array([C,D,B])
        all_faces[face_id+1] = np.array([B,A,C])
        all_faces[face_id+2] = np.array([A,B,F])
        all_faces[face_id+3] = np.array([F,E,A])
        all_faces[face_id+4] = np.array([E,F,H])
        all_faces[face_id+5] = np.array([H,G,E])
        all_faces[face_id+6] = np.array([G,H,D])
        all_faces[face_id+7] = np.array([D,C,G])
        # # top
        all_faces[face_id+8] = np.array([A,E,G])
        all_faces[face_id+9] = np.array([G,C,A])
        # # bottom
        all_faces[face_id+10] = np.array([B,H,F])
        all_faces[face_id+11] = np.array([H,B,D])

        face_id += 12

    colors = np.empty((all_points.shape[0],3))
    colors[:] = np.ones(3)
    mesh = mg.TriangularMeshGeometry(all_points, all_faces, colors)
    return mesh


def loadMesh(mesh):

    if isinstance(mesh,(hppfcl.HeightFieldOBBRSS, hppfcl.HeightFieldAABB)):
        heights = mesh.getHeights()
        x_grid = mesh.getXGrid()
        y_grid = mesh.getYGrid()
        min_height = mesh.getMinHeight()

        X, Y = np.meshgrid(x_grid, y_grid)

        nx = len(x_grid) - 1
        ny = len(y_grid) - 1

        num_cells = (nx) * (ny) * 2 + (nx + ny) * 4 + 2

        num_vertices = X.size
        num_tris = num_cells

        faces = np.empty((num_tris, 3), dtype=int)
        vertices = np.vstack(
            (
                np.stack(
                    (
                        X.reshape(num_vertices),
                        Y.reshape(num_vertices),
                        heights.reshape(num_vertices),
                    ),
                    axis=1,
                ),
                np.stack(
                    (
                        X.reshape(num_vertices),
                        Y.reshape(num_vertices),
                        np.full(num_vertices, min_height),
                    ),
                    axis=1,
                ),
            )
        )

        face_id = 0
        for y_id in range(ny):
            for x_id in range(nx):
                p0 = x_id + y_id * (nx + 1)
                p1 = p0 + 1
                p2 = p1 + nx + 1
                p3 = p2 - 1

                faces[face_id] = np.array([p0, p3, p1])
                face_id += 1
                faces[face_id] = np.array([p3, p2, p1])
                face_id += 1

                if y_id == 0:
                    p0_low = p0 + num_vertices
                    p1_low = p1 + num_vertices

                    faces[face_id] = np.array([p0, p1_low, p0_low])
                    face_id += 1
                    faces[face_id] = np.array([p0, p1, p1_low])
                    face_id += 1

                if y_id == ny - 1:
                    p2_low = p2 + num_vertices
                    p3_low = p3 + num_vertices

                    faces[face_id] = np.array([p3, p3_low, p2_low])
                    face_id += 1
                    faces[face_id] = np.array([p3, p2_low, p2])
                    face_id += 1

                if x_id == 0:
                    p0_low = p0 + num_vertices
                    p3_low = p3 + num_vertices

                    faces[face_id] = np.array([p0, p3_low, p3])
                    face_id += 1
                    faces[face_id] = np.array([p0, p0_low, p3_low])
                    face_id += 1

                if x_id == nx - 1:
                    p1_low = p1 + num_vertices
                    p2_low = p2 + num_vertices

                    faces[face_id] = np.array([p1, p2_low, p2])
                    face_id += 1
                    faces[face_id] = np.array([p1, p1_low, p2_low])
                    face_id += 1

        # Last face
        p0 = num_vertices
        p1 = p0 + nx
        p2 = 2 * num_vertices - 1
        p3 = p2 - nx

        faces[face_id] = np.array([p0, p1, p2])
        face_id += 1
        faces[face_id] = np.array([p0, p2, p3])
        face_id += 1

    elif isinstance(mesh, (hppfcl.Convex, hppfcl.BVHModelBase)):
        if isinstance(mesh, hppfcl.BVHModelBase):
            num_vertices = mesh.num_vertices
            num_tris = mesh.num_tris

            call_triangles = mesh.tri_indices
            call_vertices = mesh.vertices

        elif isinstance(mesh, hppfcl.Convex):
            num_vertices = mesh.num_points
            num_tris = mesh.num_polygons

            call_triangles = mesh.polygons
            call_vertices = mesh.points

        faces = np.empty((num_tris, 3), dtype=int)
        for k in range(num_tris):
            tri = call_triangles(k)
            faces[k] = [tri[i] for i in range(3)]

        vertices = call_vertices()
        vertices = vertices.astype(np.float32)

    if num_tris > 0:
        mesh = mg.TriangularMeshGeometry(vertices, faces)
    else:
        mesh = mg.Points(
            mg.PointsGeometry(
                vertices.T, color=np.repeat(np.ones((3, 1)), num_vertices, axis=1)
            ),
            mg.PointsMaterial(size=0.002),
        )

    return mesh


def loadPrimitive(geometry_object):

    import meshcat.geometry as mg

    # Cylinders need to be rotated
    R = np.array(
        [
            [1.0, 0.0, 0.0, 0.0],
            [0.0, 0.0, -1.0, 0.0],
            [0.0, 1.0, 0.0, 0.0],
            [0.0, 0.0, 0.0, 1.0],
        ]
    )
    RotatedCylinder = type(
        "RotatedCylinder", (mg.Cylinder,), {"intrinsic_transform": lambda self: R}
    )

    geom = geometry_object.geometry
    if isinstance(geom, hppfcl.Capsule):
        if hasattr(mg, "TriangularMeshGeometry"):
            obj = createCapsule(2.0 * geom.halfLength, geom.radius)
        else:
            obj = RotatedCylinder(2.0 * geom.halfLength, geom.radius)
    elif isinstance(geom, hppfcl.Cylinder):
        obj = RotatedCylinder(2.0 * geom.halfLength, geom.radius)
    elif isinstance(geom, hppfcl.Cone):
        obj = RotatedCylinder(2.0 * geom.halfLength, 0, geom.radius, 0)
    elif isinstance(geom, hppfcl.Box):
        obj = mg.Box(npToTuple(2.0 * geom.halfSide))
    elif isinstance(geom, hppfcl.Sphere):
        obj = mg.Sphere(geom.radius)
    elif isinstance(geom, hppfcl.ConvexBase):
        obj = loadMesh(geom)
    else:
        msg = "Unsupported geometry type for %s (%s)" % (
            geometry_object.name,
            type(geom),
        )
        warnings.warn(msg, category=UserWarning, stacklevel=2)
        obj = None

    return obj


def createCapsule(length, radius, radial_resolution=30, cap_resolution=10):
    nbv = np.array([max(radial_resolution, 4), max(cap_resolution, 4)])
    h = length
    r = radius
    position = 0
    vertices = np.zeros((nbv[0] * (2 * nbv[1]) + 2, 3))
    for j in range(nbv[0]):
        phi = (2 * np.pi * j) / nbv[0]
        for i in range(nbv[1]):
            theta = (np.pi / 2 * i) / nbv[1]
            vertices[position + i, :] = np.array(
                [
                    np.cos(theta) * np.cos(phi) * r,
                    np.cos(theta) * np.sin(phi) * r,
                    -h / 2 - np.sin(theta) * r,
                ]
            )
            vertices[position + i + nbv[1], :] = np.array(
                [
                    np.cos(theta) * np.cos(phi) * r,
                    np.cos(theta) * np.sin(phi) * r,
                    h / 2 + np.sin(theta) * r,
                ]
            )
        position += nbv[1] * 2
    vertices[-2, :] = np.array([0, 0, -h / 2 - r])
    vertices[-1, :] = np.array([0, 0, h / 2 + r])
    indexes = np.zeros((nbv[0] * (4 * (nbv[1] - 1) + 4), 3))
    index = 0
    stride = nbv[1] * 2
    last = nbv[0] * (2 * nbv[1]) + 1
    for j in range(nbv[0]):
        j_next = (j + 1) % nbv[0]
        indexes[index + 0] = np.array(
            [j_next * stride + nbv[1], j_next * stride, j * stride]
        )
        indexes[index + 1] = np.array(
            [j * stride + nbv[1], j_next * stride + nbv[1], j * stride]
        )
        indexes[index + 2] = np.array(
            [j * stride + nbv[1] - 1, j_next * stride + nbv[1] - 1, last - 1]
        )
        indexes[index + 3] = np.array(
            [j_next * stride + 2 * nbv[1] - 1, j * stride + 2 * nbv[1] - 1, last]
        )
        for i in range(nbv[1] - 1):
            indexes[index + 4 + i * 4 + 0] = np.array(
                [j_next * stride + i, j_next * stride + i + 1, j * stride + i]
            )
            indexes[index + 4 + i * 4 + 1] = np.array(
                [j_next * stride + i + 1, j * stride + i + 1, j * stride + i]
            )
            indexes[index + 4 + i * 4 + 2] = np.array(
                [
                    j_next * stride + nbv[1] + i + 1,
                    j_next * stride + nbv[1] + i,
                    j * stride + nbv[1] + i,
                ]
            )
            indexes[index + 4 + i * 4 + 3] = np.array(
                [
                    j_next * stride + nbv[1] + i + 1,
                    j * stride + nbv[1] + i,
                    j * stride + nbv[1] + i + 1,
                ]
            )
        index += 4 * (nbv[1] - 1) + 4
    return mg.TriangularMeshGeometry(vertices, indexes)


class MeshcatVisualizer(BaseVisualizer):
    """A Pinocchio display using Meshcat"""

    FORCE_SCALE = 0.06
    FRAME_VEL_COLOR = 0x00FF00
    CAMERA_PRESETS = {
        "preset0": [
            np.zeros(3),  # target
            [3.0, 0.0, 1.0],  # anchor point (x, z, -y) lhs coords
        ],
        "preset1": [np.zeros(3), [1.0, 1.0, 1.0]],
        "preset2": [[0.0, 0.0, 0.6], [0.8, 1.0, 1.2]],
        "acrobot": [[0.0, 0.1, 0.0], [0.5, 0.0, 0.2]],
        "cam_ur": [[0.4, 0.6, -0.2], [1.0, 0.4, 1.2]],
        "cam_ur2": [[0.4, 0.3, 0.0], [0.5, 0.1, 1.4]],
        "cam_ur3": [[0.4, 0.3, 0.0], [0.6, 1.3, 0.3]],
        "cam_ur4": [[-1.0, 0.3, 0.0], [1.3, 0.1, 1.2]],  # x>0 to x<0
        "cam_ur5": [[-1.0, 0.3, 0.0], [-0.05, 1.5, 1.2]],
        "talos": [[0.0, 1.2, 0.0], [1.5, 0.3, 1.5]],
        "talos2": [[0.0, 1.1, 0.0], [1.2, 0.6, 1.5]],
    }

    def __init__(self, *args, **kwargs):
        if not import_meshcat_succeed:
            msg = ("Error while importing the viewer client.\n"
            "Check whether meshcat is properly installed (pip install --user meshcat)."
            )
            raise ImportError(msg)

        super(MeshcatVisualizer, self).__init__(*args, **kwargs)
        self.static_objects = []

    def getViewerNodeName(self, geometry_object, geometry_type):
        """Return the name of the geometry object inside the viewer."""
        if geometry_type is pin.GeometryType.VISUAL:
            return self.viewerVisualGroupName + "/" + geometry_object.name
        elif geometry_type is pin.GeometryType.COLLISION:
            return self.viewerCollisionGroupName + "/" + geometry_object.name

    def initViewer(self, viewer=None, open=False, loadModel=False, zmq_url=None):
        """Start a new MeshCat server and client.
        Note: the server can also be started separately using the "meshcat-server" command in a terminal:
        this enables the server to remain active after the current script ends.
        """

        self.viewer = meshcat.Visualizer(zmq_url) if viewer is None else viewer

        self._node_default_cam = self.viewer["/Cameras/default"]
        self._node_background = self.viewer["/Background"]
        self._rot_cam_key = "rotated/<object>"
        self.static_objects = []

        self._check_meshcat_has_get_image()

        self._node_default_cam = self.viewer["/Cameras/default"]
        self._node_background = self.viewer["/Background"]
        self._rot_cam_key = "rotated/object"
        self.static_objects = []

        self._check_meshcat_has_get_image()

        if open:
            self.viewer.open()

        if loadModel:
            self.loadViewerModel()

    def reset(self):
        self.viewer.delete()
        self.static_objects = []

    def setBackgroundColor(self, preset_name: str = "gray", col_top=None, col_bot=None):
        """Set the background."""
        if col_top is not None:
            if col_bot is None:
                col_bot = col_top
        else:
            assert preset_name in COLOR_PRESETS.keys()
            col_top, col_bot = COLOR_PRESETS[preset_name]
        self._node_background.set_property("top_color", col_top)
        self._node_background.set_property("bottom_color", col_bot)

    def setCameraTarget(self, target: np.ndarray):
        self.viewer.set_cam_target(target)

    def setCameraPosition(self, position: np.ndarray):
        self.viewer.set_cam_pos(position)

    def setCameraPreset(self, preset_key: str):
        """Set the camera angle and position using a given preset."""
        assert preset_key in self.CAMERA_PRESETS
        cam_val = self.CAMERA_PRESETS[preset_key]
        self.setCameraTarget(cam_val[0])
        self.setCameraPosition(cam_val[1])

    def setCameraZoom(self, zoom: float):
        elt = self._node_default_cam[self._rot_cam_key]
        elt.set_property("zoom", zoom)

    def setCameraPose(self, pose):
        self._node_default_cam.set_transform(pose)

    def disableCameraControl(self):
        self.setCameraPosition([0, 0, 0])

    def enableCameraControl(self):
        self.setCameraPosition([3, 0, 1])

    def loadPrimitive(self, geometry_object: pin.GeometryObject):

        import meshcat.geometry as mg

        # Cylinders need to be rotated
        basic_three_js_transform = np.array([[1.,  0.,  0.,  0.],
                      [0.,  0., -1.,  0.],
                      [0.,  1.,  0.,  0.],
                      [0.,  0.,  0.,  1.]])
        RotatedCylinder = type("RotatedCylinder", (mg.Cylinder,), {"intrinsic_transform": lambda self: basic_three_js_transform })

        # Cones need to be rotated

        geom: hppfcl.ShapeBase = geometry_object.geometry
        if isinstance(geom, hppfcl.Capsule):
            if hasattr(mg, 'TriangularMeshGeometry'):
                obj = createCapsule(2. * geom.halfLength, geom.radius)
            else:
                obj = RotatedCylinder(2. * geom.halfLength, geom.radius)
        elif isinstance(geom, hppfcl.Cylinder):
            obj = RotatedCylinder(2. * geom.halfLength, geom.radius)
        elif isinstance(geom, hppfcl.Cone):
            obj = RotatedCylinder(2. * geom.halfLength, 0, geom.radius, 0)
        elif isinstance(geom, hppfcl.Box):
            obj = mg.Box(npToTuple(2. * geom.halfSide))
        elif isinstance(geom, hppfcl.Sphere):
            obj = mg.Sphere(geom.radius)
        elif isinstance(geom, hppfcl.Plane):
            To = np.eye(4)
            To[:3, 3] = geom.d * geom.n
            TranslatedPlane = type("TranslatedPlane", (mg.Plane,), {"intrinsic_transform": lambda self: To})
            sx = geometry_object.meshScale[0] * 10
            sy = geometry_object.meshScale[1] * 10
            obj = TranslatedPlane(sx, sy)
        elif isinstance(geom, hppfcl.Ellipsoid):
            obj = mg.Ellipsoid(geom.radii)
        elif isinstance(geom, (hppfcl.Plane,hppfcl.Halfspace)):
            plane_transform : pin.SE3 = pin.SE3.Identity()
            # plane_transform.translation[:] = geom.d # Does not work
            plane_transform.rotation = pin.Quaternion.FromTwoVectors(pin.ZAxis,geom.n).toRotationMatrix()
            TransformedPlane = type("TransformedPlane", (Plane,), {"intrinsic_transform": lambda self: plane_transform.homogeneous })
            obj = TransformedPlane(1000,1000)
        elif isinstance(geom, hppfcl.ConvexBase):
            obj = loadMesh(geom)
        else:
            msg = "Unsupported geometry type for %s (%s)" % (geometry_object.name, type(geom) )
            warnings.warn(msg, category=UserWarning, stacklevel=2)
            obj = None

    def setBackgroundColor(
        self, preset_name="gray"
    ):  # pylint: disable=arguments-differ
        """Set the background."""
        col_top, col_bot = COLOR_PRESETS[preset_name]
        self._node_background.set_property("top_color", col_top)
        self._node_background.set_property("bottom_color", col_bot)

    def loadMeshFromFile(self, geometry_object):

        # Mesh path is empty if Pinocchio is built without HPP-FCL bindings
        if geometry_object.meshPath == "":
            msg = "Display of geometric primitives is supported only if pinocchio is build with HPP-FCL bindings."
            warnings.warn(msg, category=UserWarning, stacklevel=2)
            return None

        # Get file type from filename extension.
        _, file_extension = os.path.splitext(geometry_object.meshPath)
        if file_extension.lower() == ".dae":
            obj = DaeMeshGeometry(geometry_object.meshPath)
        elif file_extension.lower() == ".obj":
            obj = mg.ObjMeshGeometry.from_file(geometry_object.meshPath)
        elif file_extension.lower() == ".stl":
            obj = mg.StlMeshGeometry.from_file(geometry_object.meshPath)
        else:
            msg = "Unknown mesh file format: {}.".format(geometry_object.meshPath)
            warnings.warn(msg, category=UserWarning, stacklevel=2)
            obj = None

        return obj

    def loadViewerGeometryObject(self, geometry_object, geometry_type, color=None):
        """Load a single geometry object"""
        node_name = self.getViewerNodeName(geometry_object, geometry_type)
        meshcat_node = self.viewer[node_name]

        is_mesh = False
        try:
            if WITH_HPP_FCL_BINDINGS and isinstance(geometry_object.geometry, hppfcl.ShapeBase):
                obj = self.loadPrimitive(geometry_object)
            elif WITH_HPP_FCL_BINDINGS and hppfcl.WITH_OCTOMAP and isinstance(geometry_object.geometry, hppfcl.OcTree):
                obj = loadOctree(geometry_object.geometry)
            elif hasMeshFileInfo(geometry_object):
                obj = self.loadMeshFromFile(geometry_object)
                is_mesh = True
            elif WITH_HPP_FCL_BINDINGS and isinstance(geometry_object.geometry, (hppfcl.BVHModelBase,hppfcl.HeightFieldOBBRSS,hppfcl.HeightFieldAABB)):
                obj = loadMesh(geometry_object.geometry)
            else:
                msg = (
                    "The geometry object named "
                    + geometry_object.name
                    + " is not supported by Pinocchio/MeshCat for vizualization."
                )
                warnings.warn(msg, category=UserWarning, stacklevel=2)
                return
            if obj is None:
                return
        except Exception as e:
            msg = "Error while loading geometry object: %s\nError message:\n%s" % (
                geometry_object.name,
                e,
            )
            warnings.warn(msg, category=UserWarning, stacklevel=2)
            return

        if isinstance(obj, mg.Object):
            meshcat_node.set_object(obj)
        elif isinstance(obj, (mg.Geometry, mg.ReferenceSceneElement)):
            material = mg.MeshPhongMaterial()
            # Set material color from URDF, converting for triplet of doubles to a single int.

            def to_material_color(rgba) -> int:
                """Convert rgba color as list into rgba color as int"""
                return (int(rgba[0] * 255) * 256**2
                        + int(rgba[1] * 255) * 256
                        + int(rgba[2] * 255)
                        )

            if color is None:
                meshColor = geometry_object.meshColor
            else:
                meshColor = color
            # Add transparency, if needed.
            material.color = to_material_color(meshColor)

            if float(meshColor[3]) != 1.0:
                material.transparent = True
                material.opacity = float(meshColor[3])
<<<<<<< HEAD

            if isinstance(obj, DaeMeshGeometry):
                obj.path = meshcat_node.path
                if geometry_object.overrideMaterial:
                    obj.material = material
                meshcat_node.window.send(obj)
            else:
                meshcat_node.set_object(obj, material)
=======
            geom_material = geometry_object.meshMaterial
            if geometry_object.overrideMaterial and isinstance(geom_material, pin.GeometryPhongMaterial):
                material.emissive = to_material_color(geom_material.meshEmissionColor)
                material.specular = to_material_color(geom_material.meshSpecularColor)
                material.shininess = geom_material.meshShininess*100.
            self.viewer[viewer_name].set_object(obj, material)
>>>>>>> 0caf0ca4

        if is_mesh:  # Apply the scaling
            scale = list(np.asarray(geometry_object.meshScale).flatten())
            meshcat_node.set_property("scale",scale)

    def loadViewerModel(self, rootNodeName="pinocchio", color=None):
        """Load the robot in a MeshCat viewer.
        Parameters:
            rootNodeName: name to give to the robot in the viewer
            color: optional, color to give to the robot. This overwrites the color present in the urdf.
                   Format is a list of four RGBA floats (between 0 and 1)
        """

        # Set viewer to use to gepetto-gui.
        self.viewerRootNodeName = rootNodeName

        # Collisions
        self.viewerCollisionGroupName = self.viewerRootNodeName + "/" + "collisions"

        for collision in self.collision_model.geometryObjects:
            self.loadViewerGeometryObject(collision, pin.GeometryType.COLLISION, color)
        self.displayCollisions(False)

        # Visuals
        self.viewerVisualGroupName = self.viewerRootNodeName + "/" + "visuals"
        for visual in self.visual_model.geometryObjects:
            self.loadViewerGeometryObject(visual, pin.GeometryType.VISUAL, color)
        self.displayVisuals(True)

        # Frames
        self.viewerFramesGroupName = self.viewerRootNodeName + "/" + "frames"
        self.displayFrames(False)

    def reload(self, new_geometry_object, geometry_type=None):
        """Reload a geometry_object given by its name and its type"""
        if geometry_type == pin.GeometryType.VISUAL:
            geom_model = self.visual_model
        else:
            geom_model = self.collision_model
            geometry_type = pin.GeometryType.COLLISION

        geom_id = geom_model.getGeometryId(new_geometry_object.name)
        geom_model.geometryObjects[geom_id] = new_geometry_object

        self.delete(new_geometry_object, geometry_type)
        visual = geom_model.geometryObjects[geom_id]
        self.loadViewerGeometryObject(visual, geometry_type)

    def clean(self):
        self.viewer.delete()

    def delete(self, geometry_object, geometry_type):
        viewer_name = self.getViewerNodeName(geometry_object, geometry_type)
        self.viewer[viewer_name].delete()

    def display(self, q=None):
        """Display the robot at configuration q in the viewer by placing all the bodies."""
        if q is not None:
            pin.forwardKinematics(self.model, self.data, q)

        if self.display_collisions:
            self.updatePlacements(pin.GeometryType.COLLISION)

        if self.display_visuals:
            self.updatePlacements(pin.GeometryType.VISUAL)

        if self.display_frames:
            self.updateFrames()

    def updatePlacements(self, geometry_type):
        if geometry_type == pin.GeometryType.VISUAL:
            geom_model = self.visual_model
            geom_data = self.visual_data
        else:
            geom_model = self.collision_model
            geom_data = self.collision_data

        pin.updateGeometryPlacements(self.model, self.data, geom_model, geom_data)
        for visual in geom_model.geometryObjects:
            visual_name = self.getViewerNodeName(visual, geometry_type)
            # Get mesh pose.
            M = geom_data.oMg[geom_model.getGeometryId(visual.name)]
            # Manage scaling: force scaling even if this should be normally handled by MeshCat (but there is a bug here)
            if hasMeshFileInfo(visual):
                scale = np.asarray(visual.meshScale).flatten()
                S = np.diag(np.concatenate((scale, [1.0])))
                T = np.array(M.homogeneous).dot(S)
            else:
                geom = visual.geometry
                if isinstance(geom,(hppfcl.Plane, hppfcl.Halfspace)):
                    T = M
                    T.translation += M.rotation @ (geom.d * geom.n)
                    T = T.homogeneous
                else:
                    T = M.homogeneous

            # Update viewer configuration.
            self.viewer[visual_name].set_transform(T)

        for visual in self.static_objects:
            visual_name = self.getViewerNodeName(visual, pin.GeometryType.VISUAL)
            M: pin.SE3 = visual.placement
            T = M.homogeneous
            self.viewer[visual_name].set_transform(T)

    def addGeometryObject(self, obj: pin.GeometryObject, color=None):
        """Add a visual GeometryObject to the viewer, with an optional color."""
        self.loadViewerGeometryObject(obj, pin.GeometryType.VISUAL, color)
        self.static_objects.append(obj)

    def _check_meshcat_has_get_image(self):
        if not hasattr(self.viewer, "get_image"):
            warnings.warn("meshcat.Visualizer does not have the get_image() method."
                          " You need meshcat >= 0.2.0 to get this feature.")

    def captureImage(self, w=None, h=None):
        """Capture an image from the Meshcat viewer and return an RGB array."""
        if w is not None or h is not None:
            # pass arguments when either is not None
            img = self.viewer.get_image(w, h)
        else:
            img = self.viewer.get_image()
        img_arr = np.asarray(img)
        return img_arr

    def displayCollisions(self,visibility):
        """Set whether to display collision objects or not."""
        if self.collision_model is None:
            self.display_collisions = False
        else:
            self.display_collisions = visibility
        self.viewer[self.viewerCollisionGroupName].set_property("visible", visibility)

        if visibility:
            self.updatePlacements(pin.GeometryType.COLLISION)

    def displayVisuals(self, visibility):
        """Set whether to display visual objects or not."""
        if self.visual_model is None:
            self.display_visuals = False
        else:
            self.display_visuals = visibility
        self.viewer[self.viewerVisualGroupName].set_property("visible", visibility)

        if visibility:
            self.updatePlacements(pin.GeometryType.VISUAL)

    def displayFrames(self, visibility, frame_ids=None, axis_length=0.2, axis_width=2):
        """Set whether to display frames or not."""
        self.display_frames = visibility
        if visibility:
            self.initializeFrames(frame_ids, axis_length, axis_width)
        self.viewer[self.viewerFramesGroupName].set_property("visible", visibility)

    def initializeFrames(self, frame_ids=None, axis_length=0.2, axis_width=2):
        """Initializes the frame objects for display."""
        import meshcat.geometry as mg
        self.viewer[self.viewerFramesGroupName].delete()
        self.frame_ids = []

        for fid, frame in enumerate(self.model.frames):
            if frame_ids is None or fid in frame_ids:
                frame_viz_name = "%s/%s" % (self.viewerFramesGroupName, frame.name)
                self.viewer[frame_viz_name].set_object(
                    mg.LineSegments(
                        mg.PointsGeometry(
                            position=axis_length * FRAME_AXIS_POSITIONS,
                            color=FRAME_AXIS_COLORS,
                        ),
                        mg.LineBasicMaterial(
                            linewidth=axis_width,
                            vertexColors=True,
                        ),
                    )
                )
                self.frame_ids.append(fid)

    def updateFrames(self):
        """
        Updates the frame visualizations with the latest transforms from model data.
        """
        pin.updateFramePlacements(self.model, self.data)
        for fid in self.frame_ids:
            frame_name = self.model.frames[fid].name
            frame_viz_name = "%s/%s" % (self.viewerFramesGroupName, frame_name)
            self.viewer[frame_viz_name].set_transform(
                self.data.oMf[fid].homogeneous
            )

    def drawFrameVelocities(self, frame_id: int, v_scale=0.2, color=FRAME_VEL_COLOR):
        pin.updateFramePlacement(self.model, self.data, frame_id)
        vFr = pin.getFrameVelocity(
            self.model, self.data, frame_id, pin.LOCAL_WORLD_ALIGNED
        )
        line_group_name = "ee_vel/{}".format(frame_id)
        self._draw_vectors_from_frame(
            [v_scale * vFr.linear], [frame_id], [line_group_name], [color]
        )

    def _draw_vectors_from_frame(self, vecs: List[np.ndarray], frame_ids: List[int], vec_names: List[str], colors: List[int]):
        """Draw vectors extending from given frames."""
        import meshcat.geometry as mg

        if len(vecs) != len(frame_ids) or len(vecs) != len(vec_names):
            return ValueError(
                "Number of vectors and frames IDs or names is inconsistent."
            )
        for i, (fid, v) in enumerate(zip(frame_ids, vecs)):
            frame_pos = self.data.oMf[fid].translation
            vertices = np.array([frame_pos, frame_pos + v]).astype(np.float32).T
            name = vec_names[i]
            geometry = mg.PointsGeometry(position=vertices)
            geom_object = mg.LineSegments(
                geometry, mg.LineBasicMaterial(color=colors[i])
            )
            prefix = self.viewerVisualGroupName + "/lines/" + name
            self.viewer[prefix].set_object(geom_object)


__all__ = ["MeshcatVisualizer"]<|MERGE_RESOLUTION|>--- conflicted
+++ resolved
@@ -740,7 +740,12 @@
             if float(meshColor[3]) != 1.0:
                 material.transparent = True
                 material.opacity = float(meshColor[3])
-<<<<<<< HEAD
+
+            geom_material = geometry_object.meshMaterial
+            if geometry_object.overrideMaterial and isinstance(geom_material, pin.GeometryPhongMaterial):
+                material.emissive = to_material_color(geom_material.meshEmissionColor)
+                material.specular = to_material_color(geom_material.meshSpecularColor)
+                material.shininess = geom_material.meshShininess*100.
 
             if isinstance(obj, DaeMeshGeometry):
                 obj.path = meshcat_node.path
@@ -749,18 +754,10 @@
                 meshcat_node.window.send(obj)
             else:
                 meshcat_node.set_object(obj, material)
-=======
-            geom_material = geometry_object.meshMaterial
-            if geometry_object.overrideMaterial and isinstance(geom_material, pin.GeometryPhongMaterial):
-                material.emissive = to_material_color(geom_material.meshEmissionColor)
-                material.specular = to_material_color(geom_material.meshSpecularColor)
-                material.shininess = geom_material.meshShininess*100.
-            self.viewer[viewer_name].set_object(obj, material)
->>>>>>> 0caf0ca4
 
         if is_mesh:  # Apply the scaling
             scale = list(np.asarray(geometry_object.meshScale).flatten())
-            meshcat_node.set_property("scale",scale)
+            meshcat_node.set_property("scale", scale)
 
     def loadViewerModel(self, rootNodeName="pinocchio", color=None):
         """Load the robot in a MeshCat viewer.
