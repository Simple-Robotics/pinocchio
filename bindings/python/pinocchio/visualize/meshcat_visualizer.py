from .. import pinocchio_pywrap_default as pin
from ..shortcuts import buildModelsFromUrdf, createDatas
from ..utils import npToTuple

from . import BaseVisualizer

import os
import warnings
import numpy as np
from distutils.version import LooseVersion

try:
    import hppfcl
    WITH_HPP_FCL_BINDINGS = True
except:
    WITH_HPP_FCL_BINDINGS = False

def isMesh(geometry_object):
    """ Check whether the geometry object contains a Mesh supported by MeshCat """
    if geometry_object.meshPath == "":
        return False

    _, file_extension = os.path.splitext(geometry_object.meshPath)
    if file_extension.lower() in [".dae", ".obj", ".stl"]:
        return True

    return False

def loadMesh(mesh):
    import meshcat.geometry as mg

<<<<<<< HEAD
    if isinstance(mesh,hppfcl.HeightFieldOBBRSS):
        heights = mesh.getHeights()
        x_grid = mesh.getXGrid()    
        y_grid = mesh.getYGrid()   
        min_height = mesh.getMinHeight()

        X, Y = np.meshgrid(x_grid,y_grid) 

        nx = len(x_grid)-1
        ny = len(y_grid)-1

        num_cells = (nx) * (ny) * 2 + (nx+ny)*4 + 2

        num_vertices = X.size 
        num_tris = num_cells 

        faces = np.empty((num_tris,3),dtype=int)
        vertices = np.vstack((np.stack((X.reshape(num_vertices),Y.reshape(num_vertices),heights.reshape(num_vertices)),axis=1),
                              np.stack((X.reshape(num_vertices),Y.reshape(num_vertices),np.full(num_vertices,min_height)),axis=1))) 

        face_id = 0
        for y_id in range(ny):
            for x_id in range(nx):
                p0 = x_id + y_id * (nx+1)
                p1 = p0 + 1
                p2 = p1 + nx + 1
                p3 = p2 - 1

                faces[face_id] = np.array([p0,p3,p1])
                face_id += 1
                faces[face_id] = np.array([p3,p2,p1])
                face_id += 1

                if y_id == 0:
                    p0_low = p0 + num_vertices
                    p1_low = p1 + num_vertices

                    faces[face_id] = np.array([p0,p1_low,p0_low])
                    face_id += 1
                    faces[face_id] = np.array([p0,p1,p1_low])
                    face_id += 1

                if y_id == ny-1:
                    p2_low = p2 + num_vertices
                    p3_low = p3 + num_vertices

                    faces[face_id] = np.array([p3,p3_low,p2_low])
                    face_id += 1
                    faces[face_id] = np.array([p3,p2_low,p2])
                    face_id += 1

                if x_id == 0:
                    p0_low = p0 + num_vertices
                    p3_low = p3 + num_vertices

                    faces[face_id] = np.array([p0,p3_low,p3])
                    face_id += 1
                    faces[face_id] = np.array([p0,p0_low,p3_low])
                    face_id += 1

                if x_id == nx-1:
                    p1_low = p1 + num_vertices
                    p2_low = p2 + num_vertices

                    faces[face_id] = np.array([p1,p2_low,p2])
                    face_id += 1
                    faces[face_id] = np.array([p1,p1_low,p2_low])
                    face_id += 1

        # Last face  
        p0 = num_vertices
        p1 = p0 + nx
        p2 = 2*num_vertices-1
        p3 = p2 - nx

        faces[face_id] = np.array([p0,p1,p2])
        face_id += 1
        faces[face_id] = np.array([p0,p2,p3])
        face_id += 1

    elif isinstance(mesh,(hppfcl.Convex,hppfcl.BVHModelBase)):
        if isinstance(mesh,hppfcl.BVHModelBase):
            num_vertices = mesh.num_vertices
            num_tris = mesh.num_tris

            call_triangles = mesh.tri_indices
            call_vertices = mesh.vertices

        elif isinstance(mesh,hppfcl.Convex):
            num_vertices = mesh.num_points
            num_tris = mesh.num_polygons

            call_triangles = mesh.polygons
            call_vertices = mesh.points

        faces = np.empty((num_tris,3),dtype=int)
        for k in range(num_tris):
            tri = call_triangles(k)
            faces[k] = [tri[i] for i in range(3)]

        if LooseVersion(hppfcl.__version__) >= LooseVersion("1.7.7"):
            vertices = call_vertices()
        else:
            vertices = np.empty((num_vertices,3))
            for k in range(num_vertices):
                vertices[k] = call_vertices(k)

        vertices = vertices.astype(np.float32)
=======
    if isinstance(mesh,hppfcl.BVHModelBase):
        num_vertices = mesh.num_vertices
        num_tris = mesh.num_tris

        call_triangles = mesh.tri_indices
        call_vertices = mesh.vertices

    elif isinstance(mesh,hppfcl.Convex):
        num_vertices = mesh.num_points
        num_tris = mesh.num_polygons

        call_triangles = mesh.polygons
        call_vertices = mesh.points

    faces = np.empty((num_tris,3),dtype=int)
    for k in range(num_tris):
        tri = call_triangles(k)
        faces[k] = [tri[i] for i in range(3)]

    if LooseVersion(hppfcl.__version__) >= LooseVersion("1.7.7"):
        vertices = call_vertices()
    else:
        vertices = np.empty((num_vertices,3))
        for k in range(num_vertices):
            vertices[k] = call_vertices(k)
>>>>>>> 380e4167

    if num_tris > 0:
        mesh = mg.TriangularMeshGeometry(vertices, faces)
    else:
        mesh = mg.Points(
                    mg.PointsGeometry(vertices.T, color=np.repeat(np.ones((3,1)),num_vertices,axis=1)),
                    mg.PointsMaterial(size=0.002))

    return mesh

def createCapsule(length, radius, radial_resolution = 30, cap_resolution = 10):
    nbv = np.array([max(radial_resolution, 4), max(cap_resolution, 4)])
    h = length
    r = radius
    position = 0
    vertices = np.zeros((nbv[0] * (2 * nbv[1]) + 2, 3))
    for j in range(nbv[0]):
        phi = (( 2 * np.pi * j) / nbv[0])
        for i in range(nbv[1]):
            theta = ((np.pi / 2 * i) / nbv[1])
            vertices[position + i, :] = np.array([np.cos(theta) * np.cos(phi) * r,
                                               np.cos(theta) * np.sin(phi) * r,
                                               -h / 2 - np.sin(theta) * r])
            vertices[position + i + nbv[1], :] = np.array([np.cos(theta) * np.cos(phi) * r,
                                                        np.cos(theta) * np.sin(phi) * r,
                                                        h / 2 + np.sin(theta) * r])
        position += nbv[1] * 2
    vertices[-2, :] = np.array([0, 0, -h / 2 - r])
    vertices[-1, :] = np.array([0, 0, h / 2 + r])
    indexes = np.zeros((nbv[0] * (4 * (nbv[1] - 1) + 4), 3))
    index = 0
    stride = nbv[1] * 2
    last = nbv[0] * (2 * nbv[1]) + 1
    for j in range(nbv[0]):
        j_next = (j + 1) % nbv[0]
        indexes[index + 0] = np.array([j_next * stride + nbv[1], j_next * stride, j * stride])
        indexes[index + 1] = np.array([j * stride + nbv[1], j_next * stride + nbv[1], j * stride])
        indexes[index + 2] = np.array([j * stride + nbv[1] - 1, j_next * stride + nbv[1] - 1, last - 1])
        indexes[index + 3] = np.array([j_next * stride + 2 * nbv[1] - 1, j * stride + 2 * nbv[1] - 1, last])
        for i in range(nbv[1]-1):
            indexes[index + 4 + i * 4 + 0] = np.array([j_next * stride + i, j_next * stride + i + 1, j * stride + i])
            indexes[index + 4 + i * 4 + 1] = np.array([j_next * stride + i + 1, j * stride + i + 1, j * stride + i])
            indexes[index + 4 + i * 4 + 2] = np.array([j_next * stride + nbv[1] + i + 1, j_next * stride + nbv[1] + i, j * stride + nbv[1] + i])
            indexes[index + 4 + i * 4 + 3] = np.array([j_next * stride + nbv[1] + i + 1, j * stride + nbv[1] + i, j * stride + nbv[1] + i + 1])
        index += 4 * (nbv[1] - 1) + 4
    import meshcat.geometry
    return meshcat.geometry.TriangularMeshGeometry(vertices, indexes)

class MeshcatVisualizer(BaseVisualizer):
    """A Pinocchio display using Meshcat"""

    def getViewerNodeName(self, geometry_object, geometry_type):
        """Return the name of the geometry object inside the viewer."""
        if geometry_type is pin.GeometryType.VISUAL:
            return self.viewerVisualGroupName + '/' + geometry_object.name
        elif geometry_type is pin.GeometryType.COLLISION:
            return self.viewerCollisionGroupName + '/' + geometry_object.name

    def initViewer(self, viewer=None, open=False, loadModel=False):
        """Start a new MeshCat server and client.
        Note: the server can also be started separately using the "meshcat-server" command in a terminal:
        this enables the server to remain active after the current script ends.
        """

        import meshcat

        self.viewer = meshcat.Visualizer() if viewer is None else viewer

        if open:
            self.viewer.open()

        if loadModel:
            self.loadViewerModel()

    def loadPrimitive(self, geometry_object):

        import meshcat.geometry

        # Cylinders need to be rotated
        R = np.array([[1.,  0.,  0.,  0.],
                      [0.,  0., -1.,  0.],
                      [0.,  1.,  0.,  0.],
                      [0.,  0.,  0.,  1.]])
        RotatedCylinder = type("RotatedCylinder", (meshcat.geometry.Cylinder,), {"intrinsic_transform": lambda self: R })

        geom = geometry_object.geometry
        if isinstance(geom, hppfcl.Capsule):
            if hasattr(meshcat.geometry, 'TriangularMeshGeometry'):
                obj = createCapsule(2. * geom.halfLength, geom.radius)
            else:
                obj = RotatedCylinder(2. * geom.halfLength, geom.radius)
        elif isinstance(geom, hppfcl.Cylinder):
            obj = RotatedCylinder(2. * geom.halfLength, geom.radius)
        elif isinstance(geom, hppfcl.Box):
            obj = meshcat.geometry.Box(npToTuple(2. * geom.halfSide))
        elif isinstance(geom, hppfcl.Sphere):
            obj = meshcat.geometry.Sphere(geom.radius)
        elif isinstance(geom, hppfcl.ConvexBase):
            obj = loadMesh(geom)
        else:
            msg = "Unsupported geometry type for %s (%s)" % (geometry_object.name, type(geom) )
            warnings.warn(msg, category=UserWarning, stacklevel=2)
            obj = None

        return obj

    def loadMesh(self, geometry_object):

        import meshcat.geometry

        # Mesh path is empty if Pinocchio is built without HPP-FCL bindings
        if geometry_object.meshPath == "":
            msg = "Display of geometric primitives is supported only if pinocchio is build with HPP-FCL bindings."
            warnings.warn(msg, category=UserWarning, stacklevel=2)
            return None

        # Get file type from filename extension.
        _, file_extension = os.path.splitext(geometry_object.meshPath)
        if file_extension.lower() == ".dae":
            obj = meshcat.geometry.DaeMeshGeometry.from_file(geometry_object.meshPath)
        elif file_extension.lower() == ".obj":
            obj = meshcat.geometry.ObjMeshGeometry.from_file(geometry_object.meshPath)
        elif file_extension.lower() == ".stl":
            obj = meshcat.geometry.StlMeshGeometry.from_file(geometry_object.meshPath)
        else:
            msg = "Unknown mesh file format: {}.".format(geometry_object.meshPath)
            warnings.warn(msg, category=UserWarning, stacklevel=2)
            obj = None

        return obj

    def loadViewerGeometryObject(self, geometry_object, geometry_type, color=None):
        """Load a single geometry object"""
        import meshcat.geometry

        viewer_name = self.getViewerNodeName(geometry_object, geometry_type)

        is_mesh = False
        try:
            if WITH_HPP_FCL_BINDINGS and isinstance(geometry_object.geometry, hppfcl.ShapeBase):
                obj = self.loadPrimitive(geometry_object)
            elif isMesh(geometry_object):
                obj = self.loadMesh(geometry_object)
                is_mesh = True
<<<<<<< HEAD
            elif WITH_HPP_FCL_BINDINGS and isinstance(geometry_object.geometry, (hppfcl.BVHModelBase,hppfcl.HeightFieldOBBRSS)):
=======
            elif WITH_HPP_FCL_BINDINGS and isinstance(geometry_object.geometry, hppfcl.BVHModelBase):
>>>>>>> 380e4167
                obj = loadMesh(geometry_object.geometry)
            else:
                msg = "The geometry object named " + geometry_object.name + " is not supported by Pinocchio/MeshCat for vizualization."
                warnings.warn(msg, category=UserWarning, stacklevel=2)
                return
            if obj is None:
                return
        except Exception as e:
            msg = "Error while loading geometry object: %s\nError message:\n%s" % (geometry_object.name, e)
            warnings.warn(msg, category=UserWarning, stacklevel=2)
            return

        if isinstance(obj, meshcat.geometry.Object):
            self.viewer[viewer_name].set_object(obj)
        elif isinstance(obj, meshcat.geometry.Geometry):
            material = meshcat.geometry.MeshPhongMaterial()
            # Set material color from URDF, converting for triplet of doubles to a single int.
            if color is None:
                meshColor = geometry_object.meshColor
            else:
                meshColor = color
            material.color = int(meshColor[0] * 255) * 256**2 + int(meshColor[1] * 255) * 256 + int(meshColor[2] * 255)
            # Add transparency, if needed.
            if float(meshColor[3]) != 1.0:
                material.transparent = True
                material.opacity = float(meshColor[3])
            self.viewer[viewer_name].set_object(obj, material)

        if is_mesh: # Apply the scaling
            scale = list(np.asarray(geometry_object.meshScale).flatten())
            self.viewer[viewer_name].set_property("scale",scale)

    def loadViewerModel(self, rootNodeName="pinocchio", color = None):
        """Load the robot in a MeshCat viewer.
        Parameters:
            rootNodeName: name to give to the robot in the viewer
            color: optional, color to give to the robot. This overwrites the color present in the urdf.
                   Format is a list of four RGBA floats (between 0 and 1)
        """

        # Set viewer to use to gepetto-gui.
        self.viewerRootNodeName = rootNodeName

        # Collisions
        self.viewerCollisionGroupName = self.viewerRootNodeName + "/" + "collisions"

        for collision in self.collision_model.geometryObjects:
            self.loadViewerGeometryObject(collision,pin.GeometryType.COLLISION,color)
        self.displayCollisions(False)

        # Visuals
        self.viewerVisualGroupName = self.viewerRootNodeName + "/" + "visuals"

        for visual in self.visual_model.geometryObjects:
            self.loadViewerGeometryObject(visual,pin.GeometryType.VISUAL,color)
        self.displayVisuals(True)

    def reload(self, new_geometry_object, geometry_type = None):
        """ Reload a geometry_object given by its name and its type"""
        if geometry_type == pin.GeometryType.VISUAL:
            geom_model = self.visual_model
        else:
            geom_model = self.collision_model
        
        geom_id = geom_model.getGeometryId(new_geometry_object.name)
        geom_model.geometryObjects[geom_id] = new_geometry_object

        self.delete(new_geometry_object, geometry_type)
        visual = geom_model.geometryObjects[geom_id]
        self.loadViewerGeometryObject(visual,geometry_type)

    def clean(self):
        self.viewer.delete()

    def delete(self, geometry_object, geometry_type):
        viewer_name = self.getViewerNodeName(geometry_object, geometry_type)
        self.viewer[viewer_name].delete()

    def display(self, q = None):
        """Display the robot at configuration q in the viewer by placing all the bodies."""
        if q is not None:
            pin.forwardKinematics(self.model,self.data,q)

        if self.display_collisions:
            self.updatePlacements(pin.GeometryType.COLLISION)

        if self.display_visuals:
            self.updatePlacements(pin.GeometryType.VISUAL)

    def updatePlacements(self, geometry_type):
        if geometry_type == pin.GeometryType.VISUAL:
            geom_model = self.visual_model
            geom_data = self.visual_data
        else:
            geom_model = self.collision_model
            geom_data = self.collision_data
        
        pin.updateGeometryPlacements(self.model, self.data, geom_model, geom_data)
        for visual in geom_model.geometryObjects:
            visual_name = self.getViewerNodeName(visual,geometry_type)
            # Get mesh pose.
            M = geom_data.oMg[geom_model.getGeometryId(visual.name)]
            # Manage scaling: force scaling even if this should be normally handled by MeshCat (but there is a bug here)
            if isMesh(visual):
                scale = np.asarray(visual.meshScale).flatten()
                S = np.diag(np.concatenate((scale,[1.0])))
                T = np.array(M.homogeneous).dot(S)
            else:
                T = M.homogeneous

            # Update viewer configuration.
            self.viewer[visual_name].set_transform(T)

    def captureImage(self):
        """Capture an image from the Meshcat viewer and return an RGB array."""
        try:
            img = self.viewer.get_image()
            img_arr = np.asarray(img)
            return img_arr
        except AttributeError:
            warnings.warn("meshcat.Visualizer does not have the get_image() method."
<<<<<<< HEAD
                          " Check your version of meshcat.")

=======
                          " You need meshcat >= 0.2.0 to get this feature.")
>>>>>>> 380e4167

    def displayCollisions(self,visibility):
        """Set whether to display collision objects or not."""
        if self.collision_model is None:
            self.display_collisions = False
        else:
            self.display_collisions = visibility
        self.viewer[self.viewerCollisionGroupName].set_property("visible", visibility)

        if visibility:
            self.updatePlacements(pin.GeometryType.COLLISION)

    def displayVisuals(self,visibility):
        """Set whether to display visual objects or not."""
        if self.visual_model is None:
            self.display_visuals = False
        else:
            self.display_visuals = visibility
        self.viewer[self.viewerVisualGroupName].set_property("visible", visibility)

        if visibility:
            self.updatePlacements(pin.GeometryType.VISUAL)

__all__ = ['MeshcatVisualizer']<|MERGE_RESOLUTION|>--- conflicted
+++ resolved
@@ -29,7 +29,6 @@
 def loadMesh(mesh):
     import meshcat.geometry as mg
 
-<<<<<<< HEAD
     if isinstance(mesh,hppfcl.HeightFieldOBBRSS):
         heights = mesh.getHeights()
         x_grid = mesh.getXGrid()    
@@ -138,33 +137,6 @@
                 vertices[k] = call_vertices(k)
 
         vertices = vertices.astype(np.float32)
-=======
-    if isinstance(mesh,hppfcl.BVHModelBase):
-        num_vertices = mesh.num_vertices
-        num_tris = mesh.num_tris
-
-        call_triangles = mesh.tri_indices
-        call_vertices = mesh.vertices
-
-    elif isinstance(mesh,hppfcl.Convex):
-        num_vertices = mesh.num_points
-        num_tris = mesh.num_polygons
-
-        call_triangles = mesh.polygons
-        call_vertices = mesh.points
-
-    faces = np.empty((num_tris,3),dtype=int)
-    for k in range(num_tris):
-        tri = call_triangles(k)
-        faces[k] = [tri[i] for i in range(3)]
-
-    if LooseVersion(hppfcl.__version__) >= LooseVersion("1.7.7"):
-        vertices = call_vertices()
-    else:
-        vertices = np.empty((num_vertices,3))
-        for k in range(num_vertices):
-            vertices[k] = call_vertices(k)
->>>>>>> 380e4167
 
     if num_tris > 0:
         mesh = mg.TriangularMeshGeometry(vertices, faces)
@@ -309,11 +281,7 @@
             elif isMesh(geometry_object):
                 obj = self.loadMesh(geometry_object)
                 is_mesh = True
-<<<<<<< HEAD
             elif WITH_HPP_FCL_BINDINGS and isinstance(geometry_object.geometry, (hppfcl.BVHModelBase,hppfcl.HeightFieldOBBRSS)):
-=======
-            elif WITH_HPP_FCL_BINDINGS and isinstance(geometry_object.geometry, hppfcl.BVHModelBase):
->>>>>>> 380e4167
                 obj = loadMesh(geometry_object.geometry)
             else:
                 msg = "The geometry object named " + geometry_object.name + " is not supported by Pinocchio/MeshCat for vizualization."
@@ -435,12 +403,7 @@
             return img_arr
         except AttributeError:
             warnings.warn("meshcat.Visualizer does not have the get_image() method."
-<<<<<<< HEAD
-                          " Check your version of meshcat.")
-
-=======
                           " You need meshcat >= 0.2.0 to get this feature.")
->>>>>>> 380e4167
 
     def displayCollisions(self,visibility):
         """Set whether to display collision objects or not."""
