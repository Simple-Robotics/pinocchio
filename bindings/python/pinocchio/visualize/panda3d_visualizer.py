import warnings

from .. import pinocchio_pywrap_default as pin
from ..utils import npToTuple
from .base_visualizer import BaseVisualizer

import numpy as np

try:
    import hppfcl

    WITH_HPP_FCL_BINDINGS = True
except ImportError:
    WITH_HPP_FCL_BINDINGS = False


class Panda3dVisualizer(BaseVisualizer):
    """
    A Pinocchio display using panda3d engine.
    """

    def initViewer(self, viewer=None, load_model=False):  # pylint: disable=arguments-differ
        """Init the viewer by attaching to / creating a GUI viewer."""
        self.visual_group = None
        self.collision_group = None
        self.display_visuals = False
        self.display_collisions = False
        self.viewer = viewer

        from panda3d_viewer import Viewer as Panda3dViewer

        if viewer is None:
            self.viewer = Panda3dViewer(window_title="python-pinocchio")

        if load_model:
            self.loadViewerModel(group_name=self.model.name)

    def loadViewerModel(self, group_name, color=None):  # pylint: disable=arguments-differ
        """Create a group of nodes displaying the robot meshes in the viewer."""
        self.visual_group = group_name + "/visuals"
        self.collision_group = group_name + "/collisions"

        self.viewer.append_group(self.visual_group)
        self.viewer.append_group(self.collision_group)

        def append(root, obj):
            geom = obj.geometry
            if WITH_HPP_FCL_BINDINGS and isinstance(geom, hppfcl.ShapeBase):
                # append a primitive geometry
                if isinstance(geom, hppfcl.Capsule):
                    r, l = geom.radius, 2 * geom.halfLength
                    self.viewer.append_capsule(root, obj.name, r, l)
                elif isinstance(geom, hppfcl.Cylinder):
                    r, l = geom.radius, 2 * geom.halfLength
                    self.viewer.append_cylinder(root, obj.name, r, l)
                elif isinstance(geom, hppfcl.Box):
                    size = npToTuple(2.0 * geom.halfSide)
                    self.viewer.append_box(root, obj.name, size)
                elif isinstance(geom, hppfcl.Sphere):
                    self.viewer.append_sphere(root, obj.name, geom.radius)
                else:
                    msg = "Unsupported geometry type for %s (%s)" % (
                        obj.name,
                        type(geom),
                    )
                    warnings.warn(msg, category=UserWarning, stacklevel=2)
                    return
            else:
                # append a mesh
                scale = npToTuple(obj.meshScale)
                self.viewer.append_mesh(root, obj.name, obj.meshPath, scale)

            if obj.overrideMaterial:
                rgba = npToTuple(obj.meshColor)
                path = obj.meshTexturePath
                self.viewer.set_material(root, obj.name, rgba, path)
            elif color is not None:
                self.viewer.set_material(root, obj.name, color)

        self.displayVisuals(False)
        self.displayCollisions(False)

        for obj in self.visual_model.geometryObjects:
            append(self.visual_group, obj)

        for obj in self.collision_model.geometryObjects:
            append(self.collision_group, obj)

        self.displayVisuals(True)

    def getViewerNodeName(self, geometry_object, geometry_type):
        """Return the name of the geometry object inside the viewer."""
        if geometry_type is pin.GeometryType.VISUAL:
            return self.visual_group + "/" + geometry_object.name
        elif geometry_type is pin.GeometryType.COLLISION:
            return self.collision_group + "/" + geometry_object.name

    def display(self, q=None):
        """Display the robot at configuration q in the viewer by placing all the bodies."""
        if q is not None:
            pin.forwardKinematics(self.model, self.data, q)

        def move(group, model, data):
            pin.updateGeometryPlacements(self.model, self.data, model, data)
            name_pose_dict = {}
            for obj in model.geometryObjects:
                oMg = data.oMg[model.getGeometryId(obj.name)]
                x, y, z, qx, qy, qz, qw = pin.SE3ToXYZQUATtuple(oMg)
                name_pose_dict[obj.name] = (x, y, z), (qw, qx, qy, qz)
            self.viewer.move_nodes(group, name_pose_dict)

        if self.display_visuals:
            move(self.visual_group, self.visual_model, self.visual_data)

        if self.display_collisions:
            move(self.collision_group, self.collision_model, self.collision_data)

    def displayCollisions(self, visibility):
        """Set whether to display collision objects or not."""
        self.viewer.show_group(self.collision_group, visibility)
        self.display_collisions = visibility

    def displayVisuals(self, visibility):
        """Set whether to display visual objects or not."""
        self.viewer.show_group(self.visual_group, visibility)
        self.display_visuals = visibility

<<<<<<< HEAD
=======
    def setBackgroundColor(self):
        raise NotImplementedError()

    def setCameraTarget(self, target):
        raise NotImplementedError()

    def setCameraPosition(self, position: np.ndarray):
        raise NotImplementedError()

    def setCameraZoom(self, zoom: float):
        raise NotImplementedError()

    def setCameraPose(self, pose: np.ndarray):
        raise NotImplementedError()

    def captureImage(self, w=None, h=None):
        raise NotImplementedError()

    def disableCameraControl(self):
        raise NotImplementedError()

    def enableCameraControl(self):
        raise NotImplementedError()

    def drawFrameVelocities(self, *args, **kwargs):
        raise NotImplementedError()

>>>>>>> fbc93a6a

__all__ = ["Panda3dVisualizer"]<|MERGE_RESOLUTION|>--- conflicted
+++ resolved
@@ -125,8 +125,6 @@
         self.viewer.show_group(self.visual_group, visibility)
         self.display_visuals = visibility
 
-<<<<<<< HEAD
-=======
     def setBackgroundColor(self):
         raise NotImplementedError()
 
@@ -154,6 +152,5 @@
     def drawFrameVelocities(self, *args, **kwargs):
         raise NotImplementedError()
 
->>>>>>> fbc93a6a
 
 __all__ = ["Panda3dVisualizer"]