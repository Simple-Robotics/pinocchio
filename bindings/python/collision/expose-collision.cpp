//
// Copyright (c) 2024 INRIA
//

#include "pinocchio/fwd.hpp"
#include "pinocchio/bindings/python/utils/std-aligned-vector.hpp"
#include "pinocchio/bindings/python/collision/geometry-functors.hpp"
#include "pinocchio/bindings/python/collision/collision.hpp"

#include "pinocchio/collision/collision.hpp"
#include "pinocchio/collision/distance.hpp"

namespace pinocchio
{
  namespace python
  {

    template<
      typename Scalar,
      int Options,
      template<typename, int>
      class JointCollectionTpl,
      typename ConfigVectorType>
    static std::size_t computeDistances_proxy(
      const ModelTpl<Scalar, Options, JointCollectionTpl> & model,
      DataTpl<Scalar, Options, JointCollectionTpl> & data,
      const GeometryModel & geom_model,
      GeometryData & geom_data,
      const Eigen::MatrixBase<ConfigVectorType> & q)
    {
      return computeDistances(model, data, geom_model, geom_data, q);
    }

    void exposeCollision()
    {
      using namespace Eigen;

      bp::register_ptr_to_python<std::shared_ptr<hpp::fcl::CollisionGeometry const>>();

      bp::class_<ComputeCollision>(
        "ComputeCollision", "Collision function between two geometry objects.\n\n", bp::no_init)
        .def(GeometryFunctorPythonVisitor<ComputeCollision>());
      StdAlignedVectorPythonVisitor<ComputeCollision>::expose("StdVec_ComputeCollision");

      bp::class_<ComputeDistance>(
        "ComputeDistance", "Distance function between two geometry objects.\n\n", bp::no_init)
        .def(GeometryFunctorPythonVisitor<ComputeDistance>());
      StdAlignedVectorPythonVisitor<ComputeDistance>::expose("StdVec_ComputeDistance");

      bp::def(
        "computeCollision",
        static_cast<bool (*)(
<<<<<<< HEAD
          const GeometryModel &, GeometryData &, const PairIndex, fcl::CollisionRequest &, bool)>(
          computeCollision),
        (bp::args("geometry_model", "geometry_data", "pair_index", "collision_request"),
         bp::arg("compute_patch_info") = true),
        "Check if the collision objects of a collision pair for a given Geometry Model and Data "
        "are in collision.\n"
        "The collision pair is given by the two index of the collision objects.");

      bp::def(
        "computeContactPatch",
        static_cast<void (*)(const GeometryModel &, GeometryData &, const PairIndex)>(
          computeContactPatch),
        bp::args("geometry_model", "geometry_data", "pair_index"),
        "Compute the contact patch info associated with the collision pair given by pair_id.");

      bp::def(
=======
          const GeometryModel &, GeometryData &, const PairIndex, fcl::CollisionRequest &)>(
          computeCollision),
        bp::args("geometry_model", "geometry_data", "pair_index", "collision_request"),
        "Check if the collision objects of a collision pair for a given Geometry Model and "
        "Data are in collision.\n"
        "The collision pair is given by the two index of the collision objects.");

      bp::def(
>>>>>>> fbc93a6a
        "computeCollision",
        static_cast<bool (*)(const GeometryModel &, GeometryData &, const PairIndex)>(
          computeCollision),
        bp::args("geometry_model", "geometry_data", "pair_index"),
<<<<<<< HEAD
        "Check if the collision objects of a collision pair for a given Geometry Model and Data "
        "are in collision.\n"
=======
        "Check if the collision objects of a collision pair for a given Geometry Model and "
        "Data are in collision.\n"
>>>>>>> fbc93a6a
        "The collision pair is given by the two index of the collision objects.");

      bp::def(
        "computeCollisions",
        (bool (*)(const GeometryModel &, GeometryData &, const bool)) & computeCollisions,
        (bp::arg("geometry_model"), bp::arg("geometry_data"),
         bp::arg("stop_at_first_collision") = false),
        "Determine if all collision pairs are effectively in collision or not.");

      bp::def(
        "computeCollisions", &computeCollisions<double, 0, JointCollectionDefaultTpl, VectorXd>,
        (bp::arg("model"), bp::arg("data"), bp::arg("geometry_model"), bp::arg("geometry_data"),
         bp::arg("q"), bp::arg("stop_at_first_collision") = false),
        "Update the geometry for a given configuration and "
        "determine if all collision pairs are effectively in collision or not.");

      bp::def(
        "computeDistance", &computeDistance,
        bp::args("geometry_model", "geometry_data", "pair_index"),
<<<<<<< HEAD
        "Compute the distance between the two geometry objects of a given collision pair for a "
        "GeometryModel and associated GeometryData.",
=======
        "Compute the distance between the two geometry objects of a given collision pair for "
        "a GeometryModel and associated GeometryData.",
>>>>>>> fbc93a6a
        bp::with_custodian_and_ward_postcall<
          0, 2, bp::return_value_policy<bp::reference_existing_object>>());

      bp::def(
        "computeDistances",
        (std::size_t(*)(const GeometryModel &, GeometryData &)) & computeDistances,
        bp::args("geometry_model", "geometry_data"),
<<<<<<< HEAD
        "Compute the distance between each collision pair for a given GeometryModel and associated "
        "GeometryData.");
=======
        "Compute the distance between each collision pair for a given GeometryModel and "
        "associated GeometryData.");
>>>>>>> fbc93a6a

      bp::def(
        "computeDistances", &computeDistances_proxy<double, 0, JointCollectionDefaultTpl, VectorXd>,
        bp::args("model", "data", "geometry_model", "geometry_data", "q"),
        "Update the geometry for a given configuration and "
        "compute the distance between each collision pair");

      bp::def(
        "computeBodyRadius", &computeBodyRadius<double, 0, JointCollectionDefaultTpl>,
        bp::args("model", "geometry_model", "geometry_data"),
        "Compute the radius of the geometry volumes attached to every joints.");

      exposeBroadphase();
    }

  } // namespace python
} // namespace pinocchio<|MERGE_RESOLUTION|>--- conflicted
+++ resolved
@@ -50,7 +50,6 @@
       bp::def(
         "computeCollision",
         static_cast<bool (*)(
-<<<<<<< HEAD
           const GeometryModel &, GeometryData &, const PairIndex, fcl::CollisionRequest &, bool)>(
           computeCollision),
         (bp::args("geometry_model", "geometry_data", "pair_index", "collision_request"),
@@ -67,27 +66,12 @@
         "Compute the contact patch info associated with the collision pair given by pair_id.");
 
       bp::def(
-=======
-          const GeometryModel &, GeometryData &, const PairIndex, fcl::CollisionRequest &)>(
-          computeCollision),
-        bp::args("geometry_model", "geometry_data", "pair_index", "collision_request"),
-        "Check if the collision objects of a collision pair for a given Geometry Model and "
-        "Data are in collision.\n"
-        "The collision pair is given by the two index of the collision objects.");
-
-      bp::def(
->>>>>>> fbc93a6a
         "computeCollision",
         static_cast<bool (*)(const GeometryModel &, GeometryData &, const PairIndex)>(
           computeCollision),
         bp::args("geometry_model", "geometry_data", "pair_index"),
-<<<<<<< HEAD
         "Check if the collision objects of a collision pair for a given Geometry Model and Data "
         "are in collision.\n"
-=======
-        "Check if the collision objects of a collision pair for a given Geometry Model and "
-        "Data are in collision.\n"
->>>>>>> fbc93a6a
         "The collision pair is given by the two index of the collision objects.");
 
       bp::def(
@@ -107,13 +91,8 @@
       bp::def(
         "computeDistance", &computeDistance,
         bp::args("geometry_model", "geometry_data", "pair_index"),
-<<<<<<< HEAD
         "Compute the distance between the two geometry objects of a given collision pair for a "
         "GeometryModel and associated GeometryData.",
-=======
-        "Compute the distance between the two geometry objects of a given collision pair for "
-        "a GeometryModel and associated GeometryData.",
->>>>>>> fbc93a6a
         bp::with_custodian_and_ward_postcall<
           0, 2, bp::return_value_policy<bp::reference_existing_object>>());
 
@@ -121,13 +100,8 @@
         "computeDistances",
         (std::size_t(*)(const GeometryModel &, GeometryData &)) & computeDistances,
         bp::args("geometry_model", "geometry_data"),
-<<<<<<< HEAD
         "Compute the distance between each collision pair for a given GeometryModel and associated "
         "GeometryData.");
-=======
-        "Compute the distance between each collision pair for a given GeometryModel and "
-        "associated GeometryData.");
->>>>>>> fbc93a6a
 
       bp::def(
         "computeDistances", &computeDistances_proxy<double, 0, JointCollectionDefaultTpl, VectorXd>,
