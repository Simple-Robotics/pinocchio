//
// Copyright (c) 2015-2020 CNRS INRIA
//

#ifdef PINOCCHIO_WITH_URDFDOM
  #include "pinocchio/parsers/urdf.hpp"
#endif

#include "pinocchio/bindings/python/parsers/urdf.hpp"
#include "pinocchio/bindings/python/utils/path.hpp"

#include <boost/python.hpp>

namespace pinocchio
{
  namespace python
  {

    namespace bp = boost::python;

#ifdef PINOCCHIO_WITH_URDFDOM

    Model buildModelFromUrdf(const bp::object & filename, const bool mimic)
    {
      Model model;
      pinocchio::urdf::buildModel(path(filename), model, false, mimic);
      return model;
    }

    Model & buildModelFromUrdf(const bp::object & filename, Model & model, const bool mimic)
    {
      return pinocchio::urdf::buildModel(path(filename), model, false, mimic);
    }

    Model
    buildModelFromUrdf(const bp::object & filename, const JointModel & root_joint, const bool mimic)
    {
      Model model;
      pinocchio::urdf::buildModel(path(filename), root_joint, model, false, mimic);
      return model;
    }

    Model buildModelFromUrdf(
      const bp::object & filename,
      const JointModel & root_joint,
      const std::string & root_joint_name,
      const bool mimic)
    {
      Model model;
      pinocchio::urdf::buildModel(path(filename), root_joint, root_joint_name, model, false, mimic);
      return model;
    }

    Model & buildModelFromUrdf(
      const bp::object & filename, const JointModel & root_joint, Model & model, const bool mimic)
    {
      return pinocchio::urdf::buildModel(path(filename), root_joint, model, false, mimic);
    }

    Model & buildModelFromUrdf(
      const bp::object & filename,
      const JointModel & root_joint,
      const std::string & root_joint_name,
      Model & model,
      const bool mimic)
    {
      return pinocchio::urdf::buildModel(
        path(filename), root_joint, root_joint_name, model, false, mimic);
    }

    Model buildModelFromXML(
      const std::string & xml_stream, const JointModel & root_joint, const bool mimic)
    {
      Model model;
      pinocchio::urdf::buildModelFromXML(xml_stream, root_joint, model, false, mimic);
      return model;
    }

    Model buildModelFromXML(
      const std::string & xml_stream,
      const JointModel & root_joint,
      const std::string & root_joint_name,
      const bool mimic)
    {
      Model model;
      pinocchio::urdf::buildModelFromXML(
        xml_stream, root_joint, root_joint_name, model, false, mimic);
      return model;
    }

    Model & buildModelFromXML(
      const std::string & xml_stream,
      const JointModel & root_joint,
      Model & model,
      const bool mimic)
    {
      pinocchio::urdf::buildModelFromXML(xml_stream, root_joint, model, false, mimic);
      return model;
    }

    Model & buildModelFromXML(
      const std::string & xml_stream,
      const JointModel & root_joint,
      const std::string & root_joint_name,
      Model & model,
      const bool mimic)
    {
      pinocchio::urdf::buildModelFromXML(
        xml_stream, root_joint, root_joint_name, model, false, mimic);
      return model;
    }

    Model buildModelFromXML(const std::string & xml_stream, const bool mimic)
    {
      Model model;
      pinocchio::urdf::buildModelFromXML(xml_stream, model, false, mimic);
      return model;
    }

    Model & buildModelFromXML(const std::string & xml_stream, Model & model, const bool mimic)
    {
      pinocchio::urdf::buildModelFromXML(xml_stream, model, false, mimic);
      return model;
    }

#endif

    void exposeURDFModel()
    {

#ifdef PINOCCHIO_WITH_URDFDOM

      bp::def(
        "buildModelFromUrdf",
        static_cast<Model (*)(const bp::object &, const JointModel &, const bool)>(
          pinocchio::python::buildModelFromUrdf),
<<<<<<< HEAD
        bp::args("urdf_filename", "root_joint"),
        "Parse the URDF file given in input and return a pinocchio Model starting with the given "
        "root joint.");
=======
        (bp::arg("urdf_filename"), bp::arg("root_joint"), bp::arg("mimic") = false),
        "Parse the URDF file given in input and return a pinocchio Model starting with the "
        "given root joint.");
>>>>>>> 73389165

      bp::def(
        "buildModelFromUrdf",
        static_cast<Model (*)(
          const bp::object &, const JointModel &, const std::string &, const bool)>(
          pinocchio::python::buildModelFromUrdf),
        (bp::arg("urdf_filename"), bp::arg("root_joint"), bp::arg("root_joint_name"),
         bp::arg("mimic") = false),
        "Parse the URDF file given in input and return a pinocchio Model starting with the "
        "given root joint with its specified name.");

      bp::def(
        "buildModelFromUrdf",
        static_cast<Model (*)(const bp::object &, const bool)>(
          pinocchio::python::buildModelFromUrdf),
        (bp::arg("urdf_filename"), bp::arg("mimic") = false),
        "Parse the URDF file given in input and return a pinocchio Model.");

      bp::def(
        "buildModelFromUrdf",
        static_cast<Model & (*)(const bp::object &, Model &, const bool)>(
          pinocchio::python::buildModelFromUrdf),
        (bp::arg("urdf_filename"), bp::arg("model"), bp::arg("mimic") = false),
        "Append to a given model a URDF structure given by its filename.",
        bp::return_internal_reference<2>());

      bp::def(
        "buildModelFromUrdf",
        static_cast<Model & (*)(const bp::object &, const JointModel &, Model &, const bool)>(
          pinocchio::python::buildModelFromUrdf),
        (bp::arg("urdf_filename"), bp::arg("root_joint"), bp::arg("model"),
         bp::arg("mimic") = false),
        "Append to a given model a URDF structure given by its filename and the root joint.\n"
        "Remark: In the URDF format, a joint of type fixed can be defined. For efficiency reasons,"
        "it is treated as operational frame and not as a joint of the model.",
        bp::return_internal_reference<3>());

      bp::def(
        "buildModelFromUrdf",
        static_cast<Model & (*)(const bp::object &, const JointModel &, const std::string &,
                                Model &, const bool)>(pinocchio::python::buildModelFromUrdf),
        (bp::arg("urdf_filename"), bp::arg("root_joint"), bp::arg("root_joint_name"),
         bp::arg("model"), bp::arg("mimic") = false),
        "Append to a given model a URDF structure given by its filename and the root joint with "
        "its specified name.\n"
        "Remark: In the URDF format, a joint of type fixed can be defined. For efficiency reasons,"
        "it is treated as operational frame and not as a joint of the model.",
        bp::return_internal_reference<3>());

      bp::def(
        "buildModelFromXML",
        static_cast<Model (*)(const std::string &, const JointModel &, const bool)>(
          pinocchio::python::buildModelFromXML),
<<<<<<< HEAD
        bp::args("urdf_xml_stream", "root_joint"),
        "Parse the URDF XML stream given in input and return a pinocchio Model starting with the "
        "given root joint.");
=======
        (bp::arg("urdf_xml_stream"), bp::arg("root_joint"), bp::arg("mimic") = false),
        "Parse the URDF XML stream given in input and return a pinocchio Model starting with "
        "the given root joint.");
>>>>>>> 73389165

      bp::def(
        "buildModelFromXML",
        static_cast<Model (*)(
          const std::string &, const JointModel &, const std::string &, const bool)>(
          pinocchio::python::buildModelFromXML),
        (bp::arg("urdf_xml_stream"), bp::arg("root_joint"), bp::arg("root_joint_name"),
         bp::arg("mimic") = false),
        "Parse the URDF XML stream given in input and return a pinocchio Model starting with "
        "the given root joint with its specified name.");

      bp::def(
        "buildModelFromXML",
        static_cast<Model & (*)(const std::string &, const JointModel &, Model &, const bool)>(
          pinocchio::python::buildModelFromXML),
<<<<<<< HEAD
        bp::args("urdf_xml_stream", "root_joint", "model"),
        "Parse the URDF XML stream given in input and append it to the input model with the given "
        "interfacing joint.",
=======
        (bp::arg("urdf_xml_stream"), bp::arg("root_joint"), bp::arg("model"),
         bp::arg("mimic") = false),
        "Parse the URDF XML stream given in input and append it to the input model with the "
        "given interfacing joint.",
>>>>>>> 73389165
        bp::return_internal_reference<3>());

      bp::def(
        "buildModelFromXML",
        static_cast<Model & (*)(const std::string &, const JointModel &, const std::string &,
                                Model &, const bool)>(pinocchio::python::buildModelFromXML),
        (bp::arg("urdf_xml_stream"), bp::arg("root_joint"), bp::arg("root_joint_name"),
         bp::arg("model"), bp::arg("mimic") = false),
        "Parse the URDF XML stream given in input and append it to the input model with the "
        "given interfacing joint with its specified name.",
        bp::return_internal_reference<3>());

      bp::def(
        "buildModelFromXML",
        static_cast<Model (*)(const std::string &, const bool)>(
          pinocchio::python::buildModelFromXML),
        (bp::arg("urdf_xml_stream"), bp::arg("mimic") = false),
        "Parse the URDF XML stream given in input and return a pinocchio Model.");

      bp::def(
        "buildModelFromXML",
        static_cast<Model & (*)(const std::string &, Model &, const bool)>(
          pinocchio::python::buildModelFromXML),
        (bp::arg("urdf_xml_stream"), bp::arg("model"), bp::arg("mimic") = false),
        "Parse the URDF XML stream given in input and append it to the input model.",
        bp::return_internal_reference<2>());
#endif
    }
  } // namespace python
} // namespace pinocchio<|MERGE_RESOLUTION|>--- conflicted
+++ resolved
@@ -134,15 +134,9 @@
         "buildModelFromUrdf",
         static_cast<Model (*)(const bp::object &, const JointModel &, const bool)>(
           pinocchio::python::buildModelFromUrdf),
-<<<<<<< HEAD
-        bp::args("urdf_filename", "root_joint"),
-        "Parse the URDF file given in input and return a pinocchio Model starting with the given "
-        "root joint.");
-=======
         (bp::arg("urdf_filename"), bp::arg("root_joint"), bp::arg("mimic") = false),
         "Parse the URDF file given in input and return a pinocchio Model starting with the "
         "given root joint.");
->>>>>>> 73389165
 
       bp::def(
         "buildModelFromUrdf",
@@ -196,15 +190,9 @@
         "buildModelFromXML",
         static_cast<Model (*)(const std::string &, const JointModel &, const bool)>(
           pinocchio::python::buildModelFromXML),
-<<<<<<< HEAD
-        bp::args("urdf_xml_stream", "root_joint"),
-        "Parse the URDF XML stream given in input and return a pinocchio Model starting with the "
-        "given root joint.");
-=======
         (bp::arg("urdf_xml_stream"), bp::arg("root_joint"), bp::arg("mimic") = false),
         "Parse the URDF XML stream given in input and return a pinocchio Model starting with "
         "the given root joint.");
->>>>>>> 73389165
 
       bp::def(
         "buildModelFromXML",
@@ -220,16 +208,10 @@
         "buildModelFromXML",
         static_cast<Model & (*)(const std::string &, const JointModel &, Model &, const bool)>(
           pinocchio::python::buildModelFromXML),
-<<<<<<< HEAD
-        bp::args("urdf_xml_stream", "root_joint", "model"),
-        "Parse the URDF XML stream given in input and append it to the input model with the given "
-        "interfacing joint.",
-=======
         (bp::arg("urdf_xml_stream"), bp::arg("root_joint"), bp::arg("model"),
          bp::arg("mimic") = false),
         "Parse the URDF XML stream given in input and append it to the input model with the "
         "given interfacing joint.",
->>>>>>> 73389165
         bp::return_internal_reference<3>());
 
       bp::def(
