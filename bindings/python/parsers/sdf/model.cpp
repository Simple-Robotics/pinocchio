--- conflicted
+++ resolved
@@ -79,10 +79,6 @@
           const std::vector<std::string> &)>(pinocchio::python::buildModelFromSdf),
         (bp::arg("sdf_filename"), bp::arg("root_joint"), bp::arg("root_link_name"),
          bp::arg("parent_guidance") = bp::list()),
-<<<<<<< HEAD
-        "Parse the SDF file given in input and return a pinocchio Model and constraint models "
-        "starting with the given root joint.");
-=======
         "Parse the SDF file given in input and return a pinocchio Model and constraint "
         "models starting with the given root joint.");
 
@@ -95,7 +91,6 @@
          bp::arg("root_joint_name"), bp::arg("parent_guidance") = bp::list()),
         "Parse the SDF file given in input and return a pinocchio Model and constraint "
         "models starting with the given root joint and its specified name.");
->>>>>>> 902d6766
 #endif
     }
   } // namespace python
