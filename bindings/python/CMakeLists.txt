--- conflicted
+++ resolved
@@ -16,13 +16,6 @@
     PARENT_SCOPE)
 
 # --- COMPILE WRAPPER
-<<<<<<< HEAD
-remove_path_from_list(${PROJECT_NAME}_BINDINGS_PYTHON_SOURCES "bindings/python/"
-                      ${PROJECT_NAME}_BINDINGS_PYTHON_SOURCES)
-prepend_path_from_list(${PROJECT_NAME}_BINDINGS_PYTHON_PUBLIC_HEADERS "../../"
-                       ${PROJECT_NAME}_BINDINGS_PYTHON_PUBLIC_HEADERS)
-=======
->>>>>>> fbc93a6a
 make_directory("${${PROJECT_NAME}_BINARY_DIR}/bindings/python/${PROJECT_NAME}")
 set(${PYWRAP}_SOURCES ${${PROJECT_NAME}_BINDINGS_PYTHON_SOURCES})
 set(${PYWRAP}_HEADERS ${${PROJECT_NAME}_BINDINGS_PYTHON_PUBLIC_HEADERS})
@@ -35,12 +28,6 @@
   set(EXTRA_SOURCES ${${PROJECT_NAME}_BINDINGS_PYTHON_EXTRA_${upper_scalar_name}_SOURCES})
   set(EXTRA_HEADERS ${${PROJECT_NAME}_BINDINGS_PYTHON_EXTRA_${upper_scalar_name}_PUBLIC_HEADERS})
 
-<<<<<<< HEAD
-  remove_path_from_list(EXTRA_SOURCES "bindings/python/" EXTRA_SOURCES)
-  prepend_path_from_list(EXTRA_HEADERS "../../" EXTRA_HEADERS)
-
-=======
->>>>>>> fbc93a6a
   set(${PYTHON_LIB_NAME}_SOURCES ${${PYWRAP}_SOURCES} ${EXTRA_SOURCES})
   set(${PYTHON_LIB_NAME}_HEADERS ${${PYWRAP}_HEADERS} ${EXTRA_HEADERS})
 
@@ -55,20 +42,6 @@
   if(BUILD_WITH_OPENMP_SUPPORT)
     # OpenMP is linked with pinocchio_parallel target
     target_compile_definitions(${PYTHON_LIB_NAME} PRIVATE -DPINOCCHIO_PYTHON_INTERFACE_WITH_OPENMP)
-<<<<<<< HEAD
-  endif(BUILD_WITH_OPENMP_SUPPORT)
-  add_dependencies(python ${PYTHON_LIB_NAME})
-
-  set_target_properties(${PYTHON_LIB_NAME} PROPERTIES PREFIX "") # Remove lib prefix for the target
-
-  # Do not report: -Wconversion as the BOOST_PYTHON_FUNCTION_OVERLOADS implicitly converts.
-  # -Wcomment as latex equations have multi-line comments. -Wself-assign-overloaded as bp::self
-  # operations trigger this
-  if(NOT WIN32)
-    target_compile_options(${PYTHON_LIB_NAME} PRIVATE -Wno-conversion -Wno-comment
-                                                      -Wno-self-assign-overloaded)
-  endif(NOT WIN32)
-=======
   endif()
   add_dependencies(python ${PYTHON_LIB_NAME})
 
@@ -86,7 +59,6 @@
     FILTER)
   target_compile_options(${PYTHON_LIB_NAME} PRIVATE ${PRIVATE_OPTIONS})
 
->>>>>>> fbc93a6a
   set(PINOCCHIO_PYTHON_CONTEXT_FILE_VALUE "pinocchio/bindings/python/context/${scalar_name}.hpp")
   target_compile_options(
     ${PYTHON_LIB_NAME}
@@ -105,24 +77,17 @@
     SCOPE PUBLIC
     TARGETS eigenpy::eigenpy)
   target_link_libraries(${PYTHON_LIB_NAME} PUBLIC ${PROJECT_NAME})
-<<<<<<< HEAD
-=======
 
   if(BUILD_WITH_URDF_SUPPORT)
     # Link directly against console_bridge since we bind some enums and call
     # console_bridge::setLogLevel function.
     target_link_libraries(${PYTHON_LIB_NAME} PUBLIC console_bridge::console_bridge)
   endif()
->>>>>>> fbc93a6a
   if(BUILD_WITH_HPP_FCL_PYTHON_BINDINGS)
     target_compile_definitions(${PYTHON_LIB_NAME}
                                PRIVATE -DPINOCCHIO_PYTHON_INTERFACE_WITH_HPP_FCL_PYTHON_BINDINGS)
   endif(BUILD_WITH_HPP_FCL_PYTHON_BINDINGS)
   if(WIN32)
-<<<<<<< HEAD
-    target_compile_definitions(${PYTHON_LIB_NAME} PRIVATE -DNOMINMAX)
-=======
->>>>>>> fbc93a6a
     target_link_libraries(${PYTHON_LIB_NAME} PUBLIC ${PYTHON_LIBRARY})
   endif(WIN32)
 
@@ -188,10 +153,6 @@
 
   if(BUILD_WITH_AUTODIFF_SUPPORT)
     pinocchio_python_bindings_specific_type(cppad cppad)
-<<<<<<< HEAD
-    target_compile_definitions(${PYWRAP}_cppad
-                               PRIVATE PYCPPAD_EXCLUDE_EIGEN_NUMTRAITS_SPECIALIZATION)
-=======
     # CPPAD_DEBUG_AND_RELEASE allow to mix debug and release versions of CppAD in the same program.
     # This can happen when Pinocchio is build in Debug mode and pycppad is build in Release mode.
     # See
@@ -199,7 +160,6 @@
     target_compile_definitions(
       ${PYWRAP}_cppad PRIVATE PYCPPAD_EXCLUDE_EIGEN_NUMTRAITS_SPECIALIZATION
                               CPPAD_DEBUG_AND_RELEASE)
->>>>>>> fbc93a6a
     target_include_directories(${PYWRAP}_cppad SYSTEM PUBLIC ${cppad_INCLUDE_DIR})
     target_link_libraries(${PYWRAP}_cppad PUBLIC ${cppad_LIBRARY})
     list(APPEND STUBGEN_DEPENDENCIES "${PYWRAP}_cppad")
@@ -210,15 +170,10 @@
 
   if(BUILD_WITH_CODEGEN_SUPPORT)
     pinocchio_python_bindings_specific_type(cppadcg cppadcg)
-<<<<<<< HEAD
-    target_compile_definitions(${PYWRAP}_cppadcg
-                               PRIVATE PYCPPAD_EXCLUDE_EIGEN_NUMTRAITS_SPECIALIZATION)
-=======
     # CPPAD_DEBUG_AND_RELEASE allow to mix debug and release versions of CppAD in the same program.
     target_compile_definitions(
       ${PYWRAP}_cppadcg PRIVATE PYCPPAD_EXCLUDE_EIGEN_NUMTRAITS_SPECIALIZATION
                                 CPPAD_DEBUG_AND_RELEASE)
->>>>>>> fbc93a6a
     target_include_directories(${PYWRAP}_cppadcg SYSTEM PUBLIC ${cppadcg_INCLUDE_DIR})
     target_link_libraries(${PYWRAP}_cppadcg PUBLIC ${cppadcg_LIBRARY} ${cppad_LIBRARY})
     list(APPEND STUBGEN_DEPENDENCIES "${PYWRAP}_cppadcg")
@@ -242,10 +197,6 @@
     pinocchio_python_bindings_specific_type(mpfr)
 
     target_link_libraries(${PYWRAP}_mpfr PRIVATE gmp mpfr)
-<<<<<<< HEAD
-    set_property(TARGET ${PYWRAP}_mpfr PROPERTY CXX_STANDARD 11)
-=======
->>>>>>> fbc93a6a
     list(APPEND STUBGEN_DEPENDENCIES "${PYWRAP}_mpfr")
 
     # --- INSTALL SCRIPTS
@@ -274,13 +225,6 @@
 
   # --- STUBS --- #
   if(GENERATE_PYTHON_STUBS)
-<<<<<<< HEAD
-    load_stubgen()
-    generate_stubs(${CMAKE_CURRENT_BINARY_DIR} ${PROJECT_NAME} ${ABSOLUTE_PYTHON_SITELIB}
-                   ${STUBGEN_DEPENDENCIES})
-    # FIND_AND_REPLACE_STUBS(${CMAKE_CURRENT_BINARY_DIR} ${PROJECT_NAME} "__init__.pyi"
-    # "pinocchio.pinocchio_pywrap_default" "pinocchio")
-=======
     python_build_get_target(python_build_target_name)
     load_stubgen()
     # Set PYWRAP and PROJECT_NAME as stubs dependencies.
@@ -295,7 +239,6 @@
       ${PROJECT_NAME}_default
       ${STUBGEN_DEPENDENCIES}
       ${python_build_target_name})
->>>>>>> fbc93a6a
   endif(GENERATE_PYTHON_STUBS)
 
   # --- PACKAGING --- #
