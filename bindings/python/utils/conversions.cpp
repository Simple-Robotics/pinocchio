//
// Copyright (c) 2019-2021 CNRS INRIA
//

#include <sstream>

#include "pinocchio/bindings/python/fwd.hpp"
#include "pinocchio/bindings/python/spatial/se3.hpp"

namespace pinocchio
{
  namespace python
  {
    namespace bp = boost::python;
  
    struct XYZQUATConverter
    {
      typedef context::Scalar Scalar;
      typedef context::SE3 SE3;
      typedef context::VectorXs VectorXs;
      enum { Options = context::Options };
      typedef Eigen::Matrix<Scalar,7,1,Options> Vector7s;
      typedef Eigen::Map<      SE3::Quaternion> QuatMap;
      typedef Eigen::Map<const SE3::Quaternion> QuatConstMap;

      static VectorXs fromSE3(const SE3 & M)
      {
        Vector7s res;
        res.head<3>() = M.translation();
        QuatMap (res.tail<4>().data()) = M.rotation();
        return res;
      }

<<<<<<< HEAD
      static bp::tuple fromSE3tuple(const SE3 & M)
      {
        const SE3::Quaternion q(M.rotation());
        return bp::make_tuple (
            M.translation()(0), M.translation()(1), M.translation()(2),
            q.x(), q.y(), q.z(), q.w());
      }

      template <typename TupleOrList>
      static SE3 toSE3fromTupleOrList(const TupleOrList & v)
      {
        //bp::extract<SE3::Scalar> to_double;
	const Scalar& v0 = bp::extract<Scalar>(v[0]);
	const Scalar& v1 = bp::extract<Scalar>(v[1]);
	const Scalar& v2 = bp::extract<Scalar>(v[2]);
	const Scalar& v3 = bp::extract<Scalar>(v[3]);
	const Scalar& v4 = bp::extract<Scalar>(v[4]);
	const Scalar& v5 = bp::extract<Scalar>(v[5]);
	const Scalar& v6 = bp::extract<Scalar>(v[6]);
		
	SE3::Quaternion q(v6, v3, v4, v5);
        SE3::Vector3 t(v0,v1,v2);
        return SE3(q.matrix(), t);
      }

      template <typename Vector7Like>
      static SE3 toSE3(const Vector7Like & v)
      {
        PINOCCHIO_ASSERT_MATRIX_SPECIFIC_SIZE(Vector7Like, v, 7, 1);
        QuatConstMap q(v.template tail<4>().data());
        return SE3(q.matrix(), v.template head<3>());
      }
      
      static void expose()
      {
        const char* doc1 = "Convert the input SE3 object to a numpy array.";
        bp::def("SE3ToXYZQUAT"     , fromSE3     , "M", doc1);
        const char* doc1_tuple = "Convert the input SE3 object to a 7D tuple of floats [X,Y,Z,x,y,z,w].";
        bp::def("SE3ToXYZQUATtuple", fromSE3tuple, "M", doc1_tuple);

        const char* doc2 = "Reverse function of SE3ToXYZQUAT: convert [X,Y,Z,x,y,z,w] to an SE3 element.";
        bp::def("XYZQUATToSE3",
                static_cast<SE3 (*) (const bp::tuple&)> (toSE3fromTupleOrList<bp::tuple>),
                bp::arg("tuple"),doc2);
        bp::def("XYZQUATToSE3",
                static_cast<SE3 (*) (const bp::list &)> (toSE3fromTupleOrList<bp::list >),
                bp::arg("list"),doc2);
        bp::def("XYZQUATToSE3", static_cast<SE3 (*) (const VectorXs &)> (toSE3<VectorXs>),
                bp::arg("array"),doc2);
      }
    };
  
=======
    template <typename TupleOrList>
    SE3 XYZQUATToSE3_bp(const TupleOrList& v)
    {
      ssize_t size = bp::len(v);
      if(size != 7)
      {
        throw std::invalid_argument(
            "Wrong size: v(" + std::to_string(size) + ") should have 7 elements");
      }
      SE3::Quaternion q (
          static_cast<Scalar>(bp::extract<Scalar>(v[6])),
          static_cast<Scalar>(bp::extract<Scalar>(v[3])),
          static_cast<Scalar>(bp::extract<Scalar>(v[4])),
          static_cast<Scalar>(bp::extract<Scalar>(v[5])));
      SE3::Vector3 t (
          static_cast<Scalar>(bp::extract<Scalar>(v[0])),
          static_cast<Scalar>(bp::extract<Scalar>(v[1])),
          static_cast<Scalar>(bp::extract<Scalar>(v[2])));
      return SE3 (q.matrix(), t);
    }

    template <typename Vector7Like>
    SE3 XYZQUATToSE3_ei(const Vector7Like& v)
    {
      if(v.rows() != 7 || v.cols() != 1)
      {
        std::ostringstream shape;
        shape << "(" << v.rows() << ", " << v.cols() << ")";
        throw std::invalid_argument("Wrong size: v" + shape.str() + " but should have the following shape (7, 1)");
      }
      QuatConstMap q (v.template tail<4>().data());
      return SE3 (q.matrix(), v.template head<3>());
    }
    
>>>>>>> 97a00a98
    void exposeConversions()
    {
      XYZQUATConverter::expose();
    }
    
  } // namespace python
} // namespace pinocchio<|MERGE_RESOLUTION|>--- conflicted
+++ resolved
@@ -31,7 +31,6 @@
         return res;
       }
 
-<<<<<<< HEAD
       static bp::tuple fromSE3tuple(const SE3 & M)
       {
         const SE3::Quaternion q(M.rotation());
@@ -43,6 +42,14 @@
       template <typename TupleOrList>
       static SE3 toSE3fromTupleOrList(const TupleOrList & v)
       {
+
+        ssize_t size = bp::len(v);
+        if (size != 7)
+        {
+          throw std::invalid_argument(
+              "Wrong size: v(" + std::to_string(size) + ") should have 7 elements");
+        }
+
         //bp::extract<SE3::Scalar> to_double;
 	const Scalar& v0 = bp::extract<Scalar>(v[0]);
 	const Scalar& v1 = bp::extract<Scalar>(v[1]);
@@ -57,16 +64,37 @@
         return SE3(q.matrix(), t);
       }
 
+    template <typename Vector7Like>
+    SE3 XYZQUATToSE3_ei(const Vector7Like& v)
+    {
+      if(v.rows() != 7 || v.cols() != 1)
+      {
+        std::ostringstream shape;
+        shape << "(" << v.rows() << ", " << v.cols() << ")";
+        throw std::invalid_argument("Wrong size: v" + shape.str() + " but should have the following shape (7, 1)");
+      }
+      QuatConstMap q (v.template tail<4>().data());
+      return SE3 (q.matrix(), v.template head<3>());
+    }
+
       template <typename Vector7Like>
       static SE3 toSE3(const Vector7Like & v)
       {
+        if (v.rows() != 7 || v.cols() != 1)
+        {
+          std::ostringstream shape;
+          shape << "(" << v.rows() << ", " << v.cols() << ")";
+          throw std::invalid_argument("Wrong size: v" + shape.str() + " but should have the following shape (7, 1)");
+        }
+        
         PINOCCHIO_ASSERT_MATRIX_SPECIFIC_SIZE(Vector7Like, v, 7, 1);
         QuatConstMap q(v.template tail<4>().data());
         return SE3(q.matrix(), v.template head<3>());
       }
-      
+
       static void expose()
       {
+
         const char* doc1 = "Convert the input SE3 object to a numpy array.";
         bp::def("SE3ToXYZQUAT"     , fromSE3     , "M", doc1);
         const char* doc1_tuple = "Convert the input SE3 object to a 7D tuple of floats [X,Y,Z,x,y,z,w].";
@@ -84,42 +112,6 @@
       }
     };
   
-=======
-    template <typename TupleOrList>
-    SE3 XYZQUATToSE3_bp(const TupleOrList& v)
-    {
-      ssize_t size = bp::len(v);
-      if(size != 7)
-      {
-        throw std::invalid_argument(
-            "Wrong size: v(" + std::to_string(size) + ") should have 7 elements");
-      }
-      SE3::Quaternion q (
-          static_cast<Scalar>(bp::extract<Scalar>(v[6])),
-          static_cast<Scalar>(bp::extract<Scalar>(v[3])),
-          static_cast<Scalar>(bp::extract<Scalar>(v[4])),
-          static_cast<Scalar>(bp::extract<Scalar>(v[5])));
-      SE3::Vector3 t (
-          static_cast<Scalar>(bp::extract<Scalar>(v[0])),
-          static_cast<Scalar>(bp::extract<Scalar>(v[1])),
-          static_cast<Scalar>(bp::extract<Scalar>(v[2])));
-      return SE3 (q.matrix(), t);
-    }
-
-    template <typename Vector7Like>
-    SE3 XYZQUATToSE3_ei(const Vector7Like& v)
-    {
-      if(v.rows() != 7 || v.cols() != 1)
-      {
-        std::ostringstream shape;
-        shape << "(" << v.rows() << ", " << v.cols() << ")";
-        throw std::invalid_argument("Wrong size: v" + shape.str() + " but should have the following shape (7, 1)");
-      }
-      QuatConstMap q (v.template tail<4>().data());
-      return SE3 (q.matrix(), v.template head<3>());
-    }
-    
->>>>>>> 97a00a98
     void exposeConversions()
     {
       XYZQUATConverter::expose();
