//
// Copyright (c) 2016-2020 CNRS INRIA
//

#ifndef __pinocchio_python_utils_std_vector_hpp__
#define __pinocchio_python_utils_std_vector_hpp__

#include <boost/python.hpp>
#include <boost/python/stl_iterator.hpp>
#include <boost/python/suite/indexing/vector_indexing_suite.hpp>

#include <string>
#include <vector>
#include <iterator>

#include "pinocchio/bindings/python/utils/pickle-vector.hpp"

namespace pinocchio
{
  namespace python
  {
<<<<<<< HEAD
    // Forward declaration
    template<typename vector_type, bool NoProxy = false>
    struct StdContainerFromPythonList;
  
    namespace details
    {
    
      /// \brief Check if a PyObject can be converted to an std::vector<T>.
      template<typename T>
      bool from_python_list(PyObject * obj_ptr,T *)
      {
        namespace bp = ::boost::python;
        
        // Check if it is a list
        if(!PyList_Check(obj_ptr)) return false;
        
        // Retrieve the underlying list
        bp::object bp_obj(bp::handle<>(bp::borrowed(obj_ptr)));
        bp::list bp_list(bp_obj);
        bp::ssize_t list_size = bp::len(bp_list);
        
        // Check if all the elements contained in the current vector is of type T
        for(bp::ssize_t k = 0; k < list_size; ++k)
        {
          bp::extract<T> elt(bp_list[k]);
          if(!elt.check()) return false;
        }
        
        return true;
      }
    
      template<typename vector_type, bool NoProxy>
      struct build_list
      {
        static ::boost::python::list run(vector_type & vec)
        {
          namespace bp = ::boost::python;
          
          bp::list bp_list;
          typedef typename vector_type::iterator iterator;
          for(iterator it = vec.begin(); it != vec.end(); ++it)
          {
            bp_list.append(boost::ref(*it));
          }
          return bp_list;
        }
      };
    
      template<typename vector_type>
      struct build_list<vector_type,true>
      {
        static ::boost::python::list run(vector_type & vec)
        {
          namespace bp = ::boost::python;
          
          typedef bp::iterator<vector_type> iterator;
          return bp::list(iterator()(vec));
        }
      };
    } // namespace details
}} // namespace pinocchio::python

namespace boost { namespace python { namespace converter {

  template<typename Type, class Allocator>
  struct reference_arg_from_python<std::vector<Type,Allocator> &>
  : arg_lvalue_from_python_base
  {
    typedef std::vector<Type,Allocator> vector_type;
    typedef vector_type & ref_vector_type;
    typedef ref_vector_type result_type;
    
    reference_arg_from_python(PyObject* py_obj)
    : arg_lvalue_from_python_base(converter::get_lvalue_from_python(py_obj,
                                                                    registered<vector_type>::converters))
    , m_data(NULL)
    , m_source(py_obj)
    , vec_ptr(NULL)
    {
      if(result() != 0) // we have found a lvalue converter
        return;
      
      // Check if py_obj is a py_list, which can then be converted to an std::vector
      bool is_convertible = ::pinocchio::python::details::from_python_list(py_obj,(Type*)(0));
      if(!is_convertible)
        return;
      
      typedef ::pinocchio::python::StdContainerFromPythonList<vector_type> Constructor;
      Constructor::construct(py_obj,&m_data.stage1);
      
      void * & m_result = const_cast<void * &>(result());
      m_result = m_data.stage1.convertible;
      vec_ptr = reinterpret_cast<vector_type*>(m_data.storage.bytes);
    }
    
    result_type operator()() const
    {
      return ::boost::python::detail::void_ptr_to_reference(result(),
                                                            (result_type(*)())0);
    }
    
    ~reference_arg_from_python()
    {
      if(m_data.stage1.convertible == m_data.storage.bytes)
      {
        // Copy back the reference
        const vector_type & vec = *vec_ptr;
        list bp_list(handle<>(borrowed(m_source)));
        for(size_t i = 0; i < vec.size(); ++i)
        {
          Type & elt = extract<Type &>(bp_list[i]);
          elt = vec[i];
        }
      }
    }
      
   private:
    rvalue_from_python_data<ref_vector_type> m_data;
    PyObject* m_source;
    vector_type * vec_ptr;
  };

}}} // boost::python::converter

namespace pinocchio
{
  namespace python
  {
    
=======
  
    namespace details
    {
      template<typename Container>
      struct overload_base_get_item_for_std_vector
      : public boost::python::def_visitor< overload_base_get_item_for_std_vector<Container> >
      {
        typedef typename Container::value_type value_type;
        typedef typename Container::value_type data_type;
        typedef size_t index_type;
        
        template <class Class>
        void visit(Class& cl) const
        {
          cl
          .def("__getitem__", &base_get_item);
        }
        
      private:
        
        static boost::python::object
        base_get_item(boost::python::back_reference<Container&> container, PyObject* i_)
        {
          namespace bp = ::boost::python;

          index_type idx = convert_index(container.get(), i_);
          typename Container::iterator i = container.get().begin();
          std::advance(i, idx);
          if (i == container.get().end())
          {
              PyErr_SetString(PyExc_KeyError, "Invalid index");
              bp::throw_error_already_set();
          }
          
          typename bp::to_python_indirect<data_type&,bp::detail::make_reference_holder> convert;
          return bp::object(bp::handle<>(convert(*i)));
        }
        
        static index_type
        convert_index(Container & container, PyObject* i_)
        {
          namespace bp = boost::python;
          bp::extract<long> i(i_);
          if (i.check())
          {
            long index = i();
            if (index < 0)
              index += container.size();
            if (index >= long(container.size()) || index < 0)
            {
              PyErr_SetString(PyExc_IndexError, "Index out of range");
              bp::throw_error_already_set();
            }
            return index;
          }
          
          PyErr_SetString(PyExc_TypeError, "Invalid index type");
          bp::throw_error_already_set();
          return index_type();
        }
      };
    }
  
>>>>>>> 820d0f85
    ///
    /// \brief Register the conversion from a Python list to a std::vector
    ///
    /// \tparam vector_type A std container (e.g. std::vector or std::list)
    ///
    template<typename vector_type, bool NoProxy>
    struct StdContainerFromPythonList
    {
      typedef typename vector_type::value_type T;
      typedef typename vector_type::allocator_type Allocator;
      
      /// \brief Check if obj_ptr can be converted
      static void* convertible(PyObject* obj_ptr)
      {
        namespace bp = boost::python;
        
        // Check if it is a list
        if(!PyList_Check(obj_ptr)) return 0;
        
        // Retrieve the underlying list
        bp::object bp_obj(bp::handle<>(bp::borrowed(obj_ptr)));
        bp::list bp_list(bp_obj);
        bp::ssize_t list_size = bp::len(bp_list);
        
        // Check if all the elements contained in the current vector is of type T
        for(bp::ssize_t k = 0; k < list_size; ++k)
        {
          bp::extract<T> elt(bp_list[k]);
          if(!elt.check()) return 0;
        }
        
        return obj_ptr;
      }
      
      /// \brief Allocate the std::vector and fill it with the element contained in the list
      static void construct(PyObject* obj_ptr,
                            boost::python::converter::rvalue_from_python_stage1_data * memory)
      {
        namespace bp = boost::python;
        
        // Extract the list
        bp::object bp_obj(bp::handle<>(bp::borrowed(obj_ptr)));
        bp::list bp_list(bp_obj);
        
        void * storage = reinterpret_cast< bp::converter::rvalue_from_python_storage<vector_type>*>
        (reinterpret_cast<void*>(memory))->storage.bytes;
        
        typedef bp::stl_input_iterator<T> iterator;
        
        // Build the std::vector
        new (storage) vector_type(iterator(bp_list),
                                  iterator());
        
        // Validate the construction
        memory->convertible = storage;
      }
      
      static void register_converter()
      {
        ::boost::python::converter::registry::push_back(&convertible,
                                                        &construct,
                                                        ::boost::python::type_id<vector_type>());
      }
      
      static ::boost::python::list tolist(vector_type & self)
      {
        return details::build_list<vector_type,NoProxy>::run(self);
      }
    };
    
    ///
    /// \brief Expose an std::vector from a type given as template argument.
    ///
    /// \tparam T Type to expose as std::vector<T>.
    /// \tparam Allocator Type for the Allocator in std::vector<T,Allocator>.
    /// \tparam NoProxy When set to false, the elements will be copied when returned to Python.
    /// \tparam EnableFromPythonListConverter Enables the conversion from a Python list to a std::vector<T,Allocator>
    ///
    /// \sa StdAlignedVectorPythonVisitor
    ///
    template<class T, class Allocator = std::allocator<T>, bool NoProxy = false, bool EnableFromPythonListConverter = true>
    struct StdVectorPythonVisitor
    : public ::boost::python::vector_indexing_suite<typename std::vector<T,Allocator>, NoProxy>
    , public StdContainerFromPythonList< std::vector<T,Allocator> >
    {
      typedef std::vector<T,Allocator> vector_type;
      typedef StdContainerFromPythonList<vector_type,NoProxy> FromPythonListConverter;
      
      static ::boost::python::class_<vector_type> expose(const std::string & class_name,
                                                         const std::string & doc_string = "")
      {
        namespace bp = boost::python;
        
        bp::class_<vector_type> cl(class_name.c_str(),doc_string.c_str());
        cl
        .def(StdVectorPythonVisitor())
        .def("tolist",&FromPythonListConverter::tolist,bp::arg("self"),
             "Returns the std::vector as a Python list.")
        .def_pickle(PickleVector<vector_type>());
        
        // Register conversion
        if(EnableFromPythonListConverter)
          FromPythonListConverter::register_converter();
        
        return cl;
      }
    };
    
  } // namespace python
} // namespace pinocchio

#endif // ifndef __pinocchio_python_utils_std_vector_hpp__<|MERGE_RESOLUTION|>--- conflicted
+++ resolved
@@ -19,137 +19,6 @@
 {
   namespace python
   {
-<<<<<<< HEAD
-    // Forward declaration
-    template<typename vector_type, bool NoProxy = false>
-    struct StdContainerFromPythonList;
-  
-    namespace details
-    {
-    
-      /// \brief Check if a PyObject can be converted to an std::vector<T>.
-      template<typename T>
-      bool from_python_list(PyObject * obj_ptr,T *)
-      {
-        namespace bp = ::boost::python;
-        
-        // Check if it is a list
-        if(!PyList_Check(obj_ptr)) return false;
-        
-        // Retrieve the underlying list
-        bp::object bp_obj(bp::handle<>(bp::borrowed(obj_ptr)));
-        bp::list bp_list(bp_obj);
-        bp::ssize_t list_size = bp::len(bp_list);
-        
-        // Check if all the elements contained in the current vector is of type T
-        for(bp::ssize_t k = 0; k < list_size; ++k)
-        {
-          bp::extract<T> elt(bp_list[k]);
-          if(!elt.check()) return false;
-        }
-        
-        return true;
-      }
-    
-      template<typename vector_type, bool NoProxy>
-      struct build_list
-      {
-        static ::boost::python::list run(vector_type & vec)
-        {
-          namespace bp = ::boost::python;
-          
-          bp::list bp_list;
-          typedef typename vector_type::iterator iterator;
-          for(iterator it = vec.begin(); it != vec.end(); ++it)
-          {
-            bp_list.append(boost::ref(*it));
-          }
-          return bp_list;
-        }
-      };
-    
-      template<typename vector_type>
-      struct build_list<vector_type,true>
-      {
-        static ::boost::python::list run(vector_type & vec)
-        {
-          namespace bp = ::boost::python;
-          
-          typedef bp::iterator<vector_type> iterator;
-          return bp::list(iterator()(vec));
-        }
-      };
-    } // namespace details
-}} // namespace pinocchio::python
-
-namespace boost { namespace python { namespace converter {
-
-  template<typename Type, class Allocator>
-  struct reference_arg_from_python<std::vector<Type,Allocator> &>
-  : arg_lvalue_from_python_base
-  {
-    typedef std::vector<Type,Allocator> vector_type;
-    typedef vector_type & ref_vector_type;
-    typedef ref_vector_type result_type;
-    
-    reference_arg_from_python(PyObject* py_obj)
-    : arg_lvalue_from_python_base(converter::get_lvalue_from_python(py_obj,
-                                                                    registered<vector_type>::converters))
-    , m_data(NULL)
-    , m_source(py_obj)
-    , vec_ptr(NULL)
-    {
-      if(result() != 0) // we have found a lvalue converter
-        return;
-      
-      // Check if py_obj is a py_list, which can then be converted to an std::vector
-      bool is_convertible = ::pinocchio::python::details::from_python_list(py_obj,(Type*)(0));
-      if(!is_convertible)
-        return;
-      
-      typedef ::pinocchio::python::StdContainerFromPythonList<vector_type> Constructor;
-      Constructor::construct(py_obj,&m_data.stage1);
-      
-      void * & m_result = const_cast<void * &>(result());
-      m_result = m_data.stage1.convertible;
-      vec_ptr = reinterpret_cast<vector_type*>(m_data.storage.bytes);
-    }
-    
-    result_type operator()() const
-    {
-      return ::boost::python::detail::void_ptr_to_reference(result(),
-                                                            (result_type(*)())0);
-    }
-    
-    ~reference_arg_from_python()
-    {
-      if(m_data.stage1.convertible == m_data.storage.bytes)
-      {
-        // Copy back the reference
-        const vector_type & vec = *vec_ptr;
-        list bp_list(handle<>(borrowed(m_source)));
-        for(size_t i = 0; i < vec.size(); ++i)
-        {
-          Type & elt = extract<Type &>(bp_list[i]);
-          elt = vec[i];
-        }
-      }
-    }
-      
-   private:
-    rvalue_from_python_data<ref_vector_type> m_data;
-    PyObject* m_source;
-    vector_type * vec_ptr;
-  };
-
-}}} // boost::python::converter
-
-namespace pinocchio
-{
-  namespace python
-  {
-    
-=======
   
     namespace details
     {
@@ -213,7 +82,6 @@
       };
     }
   
->>>>>>> 820d0f85
     ///
     /// \brief Register the conversion from a Python list to a std::vector
     ///
