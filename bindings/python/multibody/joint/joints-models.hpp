--- conflicted
+++ resolved
@@ -46,15 +46,6 @@
     inline bp::class_<JointModelPrismaticUnaligned>& expose_joint_model<JointModelPrismaticUnaligned> (bp::class_<JointModelPrismaticUnaligned> & cl)
     {
       return cl
-<<<<<<< HEAD
-      .def(bp::init<double, double, double> (bp::args("x", "y", "z"),
-                                             "Init JointModelPrismaticUnaligned from the components x, y, z of the axis"))
-      .def(bp::init<Eigen::Vector3d> (bp::args("axis"),
-                                      "Init JointModelPrismaticUnaligned from an axis with x-y-z components"))
-      .def_readwrite("axis",&JointModelPrismaticUnaligned::axis,
-                     "Translation axis of the JointModelPrismaticUnaligned.")
-      ;
-=======
                .def(bp::init<double, double, double> (bp::args("self","x", "y", "z"),
                                                       "Init JointModelPrismaticUnaligned from the components x, y, z of the axis"))
                .def(bp::init<Eigen::Vector3d> (bp::args("self","axis"),
@@ -62,7 +53,6 @@
                .def_readwrite("axis",&JointModelPrismaticUnaligned::axis,
                               "Translation axis of the JointModelPrismaticUnaligned.")
                ;
->>>>>>> b134b25f
     }
 
     // specialization for JointModelComposite
@@ -127,12 +117,8 @@
     bp::class_<JointModelComposite> & expose_joint_model<JointModelComposite>(bp::class_<JointModelComposite> & cl)
     {
       return cl
-<<<<<<< HEAD
-      .def(bp::init<const size_t> (bp::args("size"), "Init JointModelComposite with a defined size"))
-=======
       .def(bp::init<const size_t> (bp::args("self","size"),
                                    "Init JointModelComposite with a defined size"))
->>>>>>> b134b25f
       .def("__init__",
            bp::make_constructor(init_proxy1,
                                 bp::default_call_policies(),
@@ -152,12 +138,6 @@
       .add_property("njoints",&JointModelComposite::njoints)
       .def("addJoint",
            &addJoint_proxy,
-<<<<<<< HEAD
-           addJoint_proxy_overloads(bp::args("joint_model","joint_placement"),
-                                    "Add a joint to the vector of joints."
-                                    )[bp::return_internal_reference<>()]
-           )
-=======
            addJoint_proxy_overloads(bp::args("self","joint_model","joint_placement"),
                                     "Add a joint to the vector of joints."
                                     )[bp::return_internal_reference<>()]
@@ -166,7 +146,6 @@
       .def(bp::self == bp::self)
       .def(bp::self != bp::self)
       
->>>>>>> b134b25f
       ;
     }
   } // namespace python
