//
// Copyright (c) 2015-2020 CNRS INRIA
//

#ifndef __pinocchio_python_joint_variants_hpp__
#define __pinocchio_python_joint_variants_hpp__

#include <boost/python.hpp>
#include <eigenpy/exception.hpp>

#include "pinocchio/multibody/joint/joint-collection.hpp"

namespace pinocchio
{
  namespace python
  {
    namespace bp = boost::python;
    
    template<class JointModelDerived>
    struct JointModelDerivedPythonVisitor
      : public boost::python::def_visitor< JointModelDerivedPythonVisitor<JointModelDerived> >
    {
    public:

      template<class PyClass>
      void visit(PyClass& cl) const 
      {
        cl
        // All are add_properties cause ReadOnly
        .add_property("id",&get_id)
        .add_property("idx_q",&get_idx_q)
        .add_property("idx_v",&get_idx_v)
        .add_property("nq",&get_nq)
        .add_property("nv",&get_nv)
        .def("setIndexes",&JointModelDerived::setIndexes)
        .def("shortname",&JointModelDerived::shortname)
        .def("classname",&JointModelDerived::classname)
        .staticmethod("classname")
        ;
      }

      static JointIndex get_id(const JointModelDerived & self)
      { return self.id(); }
      static int get_idx_q(const JointModelDerived & self)
      { return self.idx_q(); }
      static int get_idx_v(const JointModelDerived & self)
      { return self.idx_v(); }
      static int get_nq(const JointModelDerived & self)
      { return self.nq(); }
      static int get_nv(const JointModelDerived & self)
      { return self.nv(); }

      static void expose()
      {}

    };

    template<class JointDataDerived>
    struct JointDataDerivedPythonVisitor
      : public boost::python::def_visitor< JointDataDerivedPythonVisitor<JointDataDerived> >
    {
    public:

      template<class PyClass>
      void visit(PyClass& cl) const 
      {
        cl
          // All are add_properties cause ReadOnly
<<<<<<< HEAD
          .add_property("joint_q",&JointDataDerivedPythonVisitor::get_joint_q)
          .add_property("joint_v",&JointDataDerivedPythonVisitor::get_joint_v)
          .add_property("S",&JointDataDerivedPythonVisitor::getS)
          .add_property("M",&JointDataDerivedPythonVisitor::getM)
          .add_property("v",&JointDataDerivedPythonVisitor::getv)
          .add_property("c",&JointDataDerivedPythonVisitor::getc)
          .add_property("U",&JointDataDerivedPythonVisitor::getU)
          .add_property("Dinv",&JointDataDerivedPythonVisitor::getDinv)
          .add_property("UDinv",&JointDataDerivedPythonVisitor::getUDinv)
=======
          .add_property("S",&get_S)
          .add_property("M",&get_M)
          .add_property("v",&get_v)
          .add_property("c",&get_c)
          .add_property("U",&get_U)
          .add_property("Dinv",&get_Dinv)
          .add_property("UDinv",&get_UDinv)
>>>>>>> ce41e88c
          .def("shortname",&JointDataDerived::shortname)
        ;
      }

<<<<<<< HEAD
      static typename JointDataDerived::ConfigVector_t get_joint_q(const JointDataDerived & self )
      { return self.joint_q_accessor(); }
      static typename JointDataDerived::TangentVector_t get_joint_v(const JointDataDerived & self )
      { return self.joint_v_accessor(); }
      static typename JointDataDerived::Constraint_t getS(const JointDataDerived & self )
=======
      static typename JointDataDerived::Constraint_t get_S(const JointDataDerived & self)
>>>>>>> ce41e88c
      { return self.S_accessor(); }
      static typename JointDataDerived::Transformation_t get_M(const JointDataDerived & self)
      { return self.M_accessor(); }
      static typename JointDataDerived::Motion_t get_v(const JointDataDerived & self)
      { return self.v_accessor(); }
      static typename JointDataDerived::Bias_t get_c(const JointDataDerived & self)
      { return self.c_accessor(); }
      static typename JointDataDerived::U_t get_U(const JointDataDerived & self)
      { return self.U_accessor(); }
      static typename JointDataDerived::D_t get_Dinv(const JointDataDerived & self)
      { return self.Dinv_accessor(); }
      static typename JointDataDerived::UD_t get_UDinv(const JointDataDerived & self)
      { return self.UDinv_accessor(); }
      
      static void expose()
      {}

<<<<<<< HEAD
    };

  }} // namespace pinocchio::python

#endif // ifndef __pinocchio_python_joint_dense_hpp__
=======
    }; 
    
  }} // namespace pinocchio::python

#endif // ifndef __pinocchio_python_joint_variants_hpp__
>>>>>>> ce41e88c
<|MERGE_RESOLUTION|>--- conflicted
+++ resolved
@@ -18,12 +18,12 @@
     
     template<class JointModelDerived>
     struct JointModelDerivedPythonVisitor
-      : public boost::python::def_visitor< JointModelDerivedPythonVisitor<JointModelDerived> >
+     : public boost::python::def_visitor< JointModelDerivedPythonVisitor<JointModelDerived> >
     {
     public:
 
       template<class PyClass>
-      void visit(PyClass& cl) const 
+      void visit(PyClass& cl) const
       {
         cl
         // All are add_properties cause ReadOnly
@@ -57,7 +57,7 @@
 
     template<class JointDataDerived>
     struct JointDataDerivedPythonVisitor
-      : public boost::python::def_visitor< JointDataDerivedPythonVisitor<JointDataDerived> >
+     : public boost::python::def_visitor< JointDataDerivedPythonVisitor<JointDataDerived> >
     {
     public:
 
@@ -66,17 +66,8 @@
       {
         cl
           // All are add_properties cause ReadOnly
-<<<<<<< HEAD
           .add_property("joint_q",&JointDataDerivedPythonVisitor::get_joint_q)
           .add_property("joint_v",&JointDataDerivedPythonVisitor::get_joint_v)
-          .add_property("S",&JointDataDerivedPythonVisitor::getS)
-          .add_property("M",&JointDataDerivedPythonVisitor::getM)
-          .add_property("v",&JointDataDerivedPythonVisitor::getv)
-          .add_property("c",&JointDataDerivedPythonVisitor::getc)
-          .add_property("U",&JointDataDerivedPythonVisitor::getU)
-          .add_property("Dinv",&JointDataDerivedPythonVisitor::getDinv)
-          .add_property("UDinv",&JointDataDerivedPythonVisitor::getUDinv)
-=======
           .add_property("S",&get_S)
           .add_property("M",&get_M)
           .add_property("v",&get_v)
@@ -84,20 +75,15 @@
           .add_property("U",&get_U)
           .add_property("Dinv",&get_Dinv)
           .add_property("UDinv",&get_UDinv)
->>>>>>> ce41e88c
           .def("shortname",&JointDataDerived::shortname)
         ;
       }
 
-<<<<<<< HEAD
       static typename JointDataDerived::ConfigVector_t get_joint_q(const JointDataDerived & self )
       { return self.joint_q_accessor(); }
       static typename JointDataDerived::TangentVector_t get_joint_v(const JointDataDerived & self )
       { return self.joint_v_accessor(); }
-      static typename JointDataDerived::Constraint_t getS(const JointDataDerived & self )
-=======
       static typename JointDataDerived::Constraint_t get_S(const JointDataDerived & self)
->>>>>>> ce41e88c
       { return self.S_accessor(); }
       static typename JointDataDerived::Transformation_t get_M(const JointDataDerived & self)
       { return self.M_accessor(); }
@@ -115,16 +101,8 @@
       static void expose()
       {}
 
-<<<<<<< HEAD
-    };
-
-  }} // namespace pinocchio::python
-
-#endif // ifndef __pinocchio_python_joint_dense_hpp__
-=======
     }; 
     
   }} // namespace pinocchio::python
 
-#endif // ifndef __pinocchio_python_joint_variants_hpp__
->>>>>>> ce41e88c
+#endif // ifndef __pinocchio_python_joint_variants_hpp__