--- conflicted
+++ resolved
@@ -102,26 +102,16 @@
       /* --- Expose --------------------------------------------------------- */
       static void expose()
       {
-<<<<<<< HEAD
         if(!register_symbolic_link_to_registered_type<GeometryModel>())
         {
           bp::class_<GeometryModel>("GeometryModel",
-                                    "Geometry model",
+                                    "Geometry model containing the collision or visual geometries associated to a model.",
                                     bp::no_init)
           .def(GeometryModelPythonVisitor())
           .def(PrintableVisitor<GeometryModel>())
           .def(CopyableVisitor<GeometryModel>())
           ;
         }
-=======
-        bp::class_<GeometryModel>("GeometryModel",
-                                  "Geometry model containing the collision or visual geometries associated to a model.",
-                                  bp::no_init)
-        .def(GeometryModelPythonVisitor())
-        .def(PrintableVisitor<GeometryModel>())
-        .def(CopyableVisitor<GeometryModel>())
-        ;
->>>>>>> b134b25f
       }
       
     protected:
