//
<<<<<<< HEAD
// Copyright (c) 2015-2020 CNRS INRIA
=======
// Copyright (c) 2015-2021 CNRS INRIA
>>>>>>> b134b25f
//

#include "pinocchio/serialization/aligned-vector.hpp"
#include "pinocchio/serialization/motion.hpp"

#include "pinocchio/bindings/python/fwd.hpp"
#include "pinocchio/bindings/python/spatial/motion.hpp"
<<<<<<< HEAD
#include "pinocchio/bindings/python/spatial/classic-acceleration.hpp"
=======
#include "pinocchio/bindings/python/serialization/serialization.hpp"
>>>>>>> b134b25f
#include "pinocchio/bindings/python/utils/std-aligned-vector.hpp"

namespace pinocchio
{
  namespace python
  {
    
    void exposeMotion()
    {
<<<<<<< HEAD
      MotionPythonVisitor<context::Motion>::expose();
      StdAlignedVectorPythonVisitor<context::Motion>::expose("StdVec_Motion");
      
      exposeClassicAcceleration();
=======
      MotionPythonVisitor<Motion>::expose();
      StdAlignedVectorPythonVisitor<Motion>::expose("StdVec_Motion");
      serialize<StdAlignedVectorPythonVisitor<Motion>::vector_type>();
>>>>>>> b134b25f
    }
    
  } // namespace python
} // namespace pinocchio<|MERGE_RESOLUTION|>--- conflicted
+++ resolved
@@ -1,9 +1,5 @@
 //
-<<<<<<< HEAD
-// Copyright (c) 2015-2020 CNRS INRIA
-=======
 // Copyright (c) 2015-2021 CNRS INRIA
->>>>>>> b134b25f
 //
 
 #include "pinocchio/serialization/aligned-vector.hpp"
@@ -11,11 +7,8 @@
 
 #include "pinocchio/bindings/python/fwd.hpp"
 #include "pinocchio/bindings/python/spatial/motion.hpp"
-<<<<<<< HEAD
 #include "pinocchio/bindings/python/spatial/classic-acceleration.hpp"
-=======
 #include "pinocchio/bindings/python/serialization/serialization.hpp"
->>>>>>> b134b25f
 #include "pinocchio/bindings/python/utils/std-aligned-vector.hpp"
 
 namespace pinocchio
@@ -25,16 +18,10 @@
     
     void exposeMotion()
     {
-<<<<<<< HEAD
+      exposeClassicAcceleration();
       MotionPythonVisitor<context::Motion>::expose();
       StdAlignedVectorPythonVisitor<context::Motion>::expose("StdVec_Motion");
-      
-      exposeClassicAcceleration();
-=======
-      MotionPythonVisitor<Motion>::expose();
-      StdAlignedVectorPythonVisitor<Motion>::expose("StdVec_Motion");
-      serialize<StdAlignedVectorPythonVisitor<Motion>::vector_type>();
->>>>>>> b134b25f
+      serialize<StdAlignedVectorPythonVisitor<context::Motion>::vector_type>();
     }
     
   } // namespace python
