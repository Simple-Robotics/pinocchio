//
<<<<<<< HEAD
// Copyright (c) 2015-2021 CNRS INRIA
=======
// Copyright (c) 2015-2023 CNRS INRIA
>>>>>>> 990212b8
// Copyright (c) 2016 Wandercraft, 86 rue de Paris 91400 Orsay, France.
//

#ifndef __pinocchio_python_spatial_motion_hpp__
#define __pinocchio_python_spatial_motion_hpp__

#include <eigenpy/eigenpy.hpp>
#include <eigenpy/memory.hpp>
#include <boost/python/tuple.hpp>
#include <boost/python/implicit.hpp>

#include "pinocchio/spatial/se3.hpp"
#include "pinocchio/spatial/motion.hpp"
#include "pinocchio/spatial/force.hpp"
<<<<<<< HEAD

#include "pinocchio/bindings/python/utils/cast.hpp"
=======
#include "pinocchio/bindings/python/fwd.hpp"
>>>>>>> 990212b8
#include "pinocchio/bindings/python/utils/copyable.hpp"
#include "pinocchio/bindings/python/utils/printable.hpp"

EIGENPY_DEFINE_STRUCT_ALLOCATOR_SPECIALIZATION(pinocchio::python::context::Motion)

namespace pinocchio
{
  namespace python
  {
    namespace bp = boost::python;
    
    template<typename T> struct call;
    
    template<typename Scalar, int Options>
    struct call< MotionTpl<Scalar,Options> >
    {
      typedef MotionTpl<Scalar,Options> Motion;
      
      static bool isApprox(const Motion & self, const Motion & other,
                           const Scalar & prec = Eigen::NumTraits<Scalar>::dummy_precision())
      {
        return self.isApprox(other,prec);
      }
      
      static bool isZero(const Motion & self,
                         const Scalar & prec = Eigen::NumTraits<Scalar>::dummy_precision())
      {
        return self.isZero(prec);
      }
    };
  
    template<typename Motion>
    struct MotionPythonVisitor
      : public boost::python::def_visitor< MotionPythonVisitor<Motion> >
    {
      enum { Options = traits<Motion>::Options };
      
      typedef typename Motion::Scalar Scalar;
      typedef ForceTpl<Scalar,Options> Force;
      typedef typename Motion::Vector6 Vector6;
      typedef typename Motion::Vector3 Vector3;
      
      typedef typename Eigen::Map<Vector3> MapVector3;
      typedef typename Eigen::Ref<Vector3> RefVector3;

    public:

      template<class PyClass>
      void visit(PyClass& cl) const 
      {
        static const Scalar dummy_precision = Eigen::NumTraits<Scalar>::dummy_precision();
PINOCCHIO_COMPILER_DIAGNOSTIC_PUSH
PINOCCHIO_COMPILER_DIAGNOSTIC_IGNORED_SELF_ASSIGN_OVERLOADED        
        cl
        .def(bp::init<>(bp::arg("self"),"Default constructor"))
        .def(bp::init<const Vector3 &,const Vector3 &>
             ((bp::arg("self"),bp::arg("linear"),bp::arg("angular")),
              "Initialize from linear and angular components of a Motion vector (don't mix the order)."))
        .def(bp::init<const Vector6 &>((bp::arg("self"),bp::arg("array")),"Init from a vector 6 [linear velocity, angular velocity]"))
        .def(bp::init<const Motion &>((bp::arg("self"),bp::arg("clone")),"Copy constructor"))
        
        .add_property("linear",
                      bp::make_function(&MotionPythonVisitor::getLinear,
                                        bp::with_custodian_and_ward_postcall<0,1>()),
                      &MotionPythonVisitor::setLinear,
                      "Linear part of a *this, corresponding to the linear velocity in case of a Spatial velocity.")
        .add_property("angular",
                      bp::make_function(&MotionPythonVisitor::getAngular,
                                        bp::with_custodian_and_ward_postcall<0,1>()),
                      &MotionPythonVisitor::setAngular,
                      "Angular part of a *this, corresponding to the angular velocity in case of a Spatial velocity.")
        .add_property("vector",
                      bp::make_function((typename Motion::ToVectorReturnType (Motion::*)())&Motion::toVector,
                                         bp::return_internal_reference<>()),
                      &MotionPythonVisitor::setVector,
                      "Returns the components of *this as a 6d vector.")
        .add_property("np",
                      bp::make_function((typename Motion::ToVectorReturnType (Motion::*)())&Motion::toVector,
                                         bp::return_internal_reference<>()))
        
        .def("se3Action",&Motion::template se3Action<Scalar,Options>,
             bp::args("self","M"),"Returns the result of the action of M on *this.")
        .def("se3ActionInverse",&Motion::template se3ActionInverse<Scalar,Options>,
             bp::args("self","M"),"Returns the result of the action of the inverse of M on *this.")
        
        .add_property("action",&Motion::toActionMatrix,"Returns the action matrix of *this (acting on Motion).")
        .add_property("dualAction",&Motion::toDualActionMatrix,"Returns the dual action matrix of *this (acting on Force).")
        
        .def("setZero",&MotionPythonVisitor::setZero,bp::arg("self"),
             "Set the linear and angular components of *this to zero.")
        .def("setRandom",&MotionPythonVisitor::setRandom,bp::arg("self"),
             "Set the linear and angular components of *this to random values.")
        
        .def("dot",(Scalar (Motion::*)(const ForceBase<Force> &) const) &Motion::dot,
             bp::args("self","f"),"Dot product between *this and a Force f.")
        
        .def("cross",(Motion (Motion::*)(const Motion &) const) &Motion::cross,
             bp::args("self","m"),"Action of *this onto another Motion m. Returns ¨*this x m.")
        .def("cross",(Force (Motion::*)(const Force &) const) &Motion::cross,
             bp::args("self","f"),"Dual action of *this onto a Force f. Returns *this x* f.")
        
        .def(bp::self + bp::self)
        .def(bp::self += bp::self)
        .def(bp::self - bp::self)
        .def(bp::self -= bp::self)
        .def(-bp::self)
        .def(bp::self ^ bp::self)
        .def(bp::self ^ Force())
        
#ifndef PINOCCHIO_PYTHON_SKIP_COMPARISON_OPERATIONS
        .def(bp::self == bp::self)
        .def(bp::self != bp::self)
#endif
        
        .def(bp::self * Scalar())
        .def(Scalar() * bp::self)
        .def(bp::self / Scalar())
        
#ifndef PINOCCHIO_PYTHON_SKIP_COMPARISON_OPERATIONS
        .def("isApprox",&call<Motion>::isApprox,
             (bp::arg("self"),bp::arg("other"),bp::arg("prec") = dummy_precision),
             "Returns true if *this is approximately equal to other, within the precision given by prec.")
                                                              
        .def("isZero",&call<Motion>::isZero,
             (bp::arg("self"),bp::arg("prec") = dummy_precision),
             "Returns true if *this is approximately equal to the zero Motion, within the precision given by prec.")
#endif
        
        .def("Random",&Motion::Random,"Returns a random Motion.")
        .staticmethod("Random")
        .def("Zero",&Motion::Zero,"Returns a zero Motion.")
        .staticmethod("Zero")
        
        .def("__array__",bp::make_function((typename Motion::ToVectorReturnType (Motion::*)())&Motion::toVector,
                                            bp::return_internal_reference<>()))
#ifndef PINOCCHIO_PYTHON_NO_SERIALIZATION
        .def_pickle(Pickle())
#endif
        ;
PINOCCHIO_COMPILER_DIAGNOSTIC_POP        
      }

      static void expose()
      {
<<<<<<< HEAD
        typedef pinocchio::MotionBase<Motion> MotionBase;
        bp::objects::register_dynamic_id<MotionBase>();
        bp::objects::register_conversion<Motion,MotionBase>(false);
        
        typedef pinocchio::MotionDense<Motion> MotionDense;
        bp::objects::register_dynamic_id<MotionDense>();
        bp::objects::register_conversion<Motion,MotionDense>(false);
        
        bp::class_<Motion>("Motion",
=======
#if BOOST_VERSION / 100 % 1000 < 71 && EIGENPY_VERSION_AT_LEAST(2,9,0)
    typedef PINOCCHIO_SHARED_PTR_HOLDER_TYPE(Motion) HolderType;
#else
    typedef ::boost::python::detail::not_specified HolderType;
#endif
        bp::class_<Motion,HolderType>("Motion",
>>>>>>> 990212b8
                           "Motion vectors, in se3 == M^6.\n\n"
                           "Supported operations ...",
                           bp::no_init)
        .def(MotionPythonVisitor<Motion>())
        .def(CastVisitor<Motion>())
        .def(ExposeConstructorByCastVisitor<Motion,::pinocchio::Motion>())
        .def(CopyableVisitor<Motion>())
        .def(PrintableVisitor<Motion>())
        ;
      }
      
    private:
      
      struct Pickle : bp::pickle_suite
      {
        static
        boost::python::tuple
        getinitargs(const Motion & m)
        { return bp::make_tuple((Vector3)m.linear(),(Vector3)m.angular()); }
        
        static bool getstate_manages_dict() { return true; }
      };
      
      static RefVector3 getLinear(Motion & self) { return self.linear(); }
      static void setLinear (Motion & self, const Vector3 & v) { self.linear(v); }
      static RefVector3 getAngular(Motion & self) { return self.angular(); }
      static void setAngular(Motion & self, const Vector3 & w) { self.angular(w); }
      
      static void setVector(Motion & self, const Vector6 & v) { self = v; }
      
      static void setZero(Motion & self) { self.setZero(); }
      static void setRandom(Motion & self) { self.setRandom(); }
      
    };
    
  }} // namespace pinocchio::python

#endif // ifndef __pinocchio_python_spatial_motion_hpp__<|MERGE_RESOLUTION|>--- conflicted
+++ resolved
@@ -1,9 +1,5 @@
 //
-<<<<<<< HEAD
-// Copyright (c) 2015-2021 CNRS INRIA
-=======
 // Copyright (c) 2015-2023 CNRS INRIA
->>>>>>> 990212b8
 // Copyright (c) 2016 Wandercraft, 86 rue de Paris 91400 Orsay, France.
 //
 
@@ -18,12 +14,8 @@
 #include "pinocchio/spatial/se3.hpp"
 #include "pinocchio/spatial/motion.hpp"
 #include "pinocchio/spatial/force.hpp"
-<<<<<<< HEAD
 
 #include "pinocchio/bindings/python/utils/cast.hpp"
-=======
-#include "pinocchio/bindings/python/fwd.hpp"
->>>>>>> 990212b8
 #include "pinocchio/bindings/python/utils/copyable.hpp"
 #include "pinocchio/bindings/python/utils/printable.hpp"
 
@@ -168,7 +160,6 @@
 
       static void expose()
       {
-<<<<<<< HEAD
         typedef pinocchio::MotionBase<Motion> MotionBase;
         bp::objects::register_dynamic_id<MotionBase>();
         bp::objects::register_conversion<Motion,MotionBase>(false);
@@ -177,15 +168,12 @@
         bp::objects::register_dynamic_id<MotionDense>();
         bp::objects::register_conversion<Motion,MotionDense>(false);
         
-        bp::class_<Motion>("Motion",
-=======
 #if BOOST_VERSION / 100 % 1000 < 71 && EIGENPY_VERSION_AT_LEAST(2,9,0)
     typedef PINOCCHIO_SHARED_PTR_HOLDER_TYPE(Motion) HolderType;
 #else
     typedef ::boost::python::detail::not_specified HolderType;
 #endif
         bp::class_<Motion,HolderType>("Motion",
->>>>>>> 990212b8
                            "Motion vectors, in se3 == M^6.\n\n"
                            "Supported operations ...",
                            bp::no_init)
