//
// Copyright (c) 2020-2021 INRIA
//

#include "pinocchio/bindings/python/algorithm/algorithms.hpp"
#include "pinocchio/bindings/python/algorithm/contact-info.hpp"
#include "pinocchio/bindings/python/algorithm/proximal.hpp"
#include "pinocchio/bindings/python/algorithm/contact-cholesky.hpp"

#include "pinocchio/bindings/python/utils/std-vector.hpp"
#include "pinocchio/bindings/python/utils/registration.hpp"
#include "pinocchio/bindings/python/utils/model-checker.hpp"

#include "pinocchio/algorithm/constrained-dynamics.hpp"

namespace bp = boost::python;

namespace pinocchio
{
  namespace python
  {

    typedef PINOCCHIO_STD_VECTOR_WITH_EIGEN_ALLOCATOR(context::RigidConstraintModel)
      RigidConstraintModelVector;
    typedef PINOCCHIO_STD_VECTOR_WITH_EIGEN_ALLOCATOR(context::RigidConstraintData)
      RigidConstraintDataVector;

#ifndef PINOCCHIO_PYTHON_SKIP_ALGORITHM_CONSTRAINED_DYNAMICS

    static const context::VectorXs constraintDynamics_proxy(
      const context::Model & model,
      context::Data & data,
      const context::VectorXs & q,
      const context::VectorXs & v,
      const context::VectorXs & tau,
      const RigidConstraintModelVector & contact_models,
      RigidConstraintDataVector & contact_datas,
      context::ProximalSettings & prox_settings)
    {
      return constraintDynamics(
        model, data, q, v, tau, contact_models, contact_datas, prox_settings);
    }

    static const context::VectorXs constraintDynamics_proxy_default(
      const context::Model & model,
      context::Data & data,
      const context::VectorXs & q,
      const context::VectorXs & v,
      const context::VectorXs & tau,
      const RigidConstraintModelVector & contact_models,
      RigidConstraintDataVector & contact_datas)
    {
      return constraintDynamics(model, data, q, v, tau, contact_models, contact_datas);
    }

#endif // PINOCCHIO_PYTHON_SKIP_ALGORITHM_CONSTRAINED_DYNAMICS

    void exposeConstraintDynamics()
    {
      using namespace Eigen;

      // Expose type of contacts
      if (!register_symbolic_link_to_registered_type<ContactType>())
      {
        bp::enum_<ContactType>("ContactType")
          .value("CONTACT_3D", CONTACT_3D)
          .value("CONTACT_6D", CONTACT_6D)
          .value("CONTACT_UNDEFINED", CONTACT_UNDEFINED);
      }

      ProximalSettingsPythonVisitor<context::ProximalSettings>::expose();

      RigidConstraintModelPythonVisitor<context::RigidConstraintModel>::expose();
      RigidConstraintDataPythonVisitor<context::RigidConstraintData>::expose();

      StdVectorPythonVisitor<RigidConstraintModelVector>::expose("StdVec_RigidConstraintModel");

      StdVectorPythonVisitor<RigidConstraintDataVector>::expose("StdVec_RigidConstraintData");

#ifndef PINOCCHIO_PYTHON_SKIP_ALGORITHM_CONSTRAINED_DYNAMICS
      ContactCholeskyDecompositionPythonVisitor<context::ContactCholeskyDecomposition>::expose();

      bp::def(
        "initConstraintDynamics",
        &initConstraintDynamics<
          context::Scalar, context::Options, RigidConstraintModel, JointCollectionDefaultTpl,
          typename RigidConstraintModelVector::allocator_type>,
        bp::args("model", "data", "contact_models"),
        "This function allows to allocate the memory before hand for contact dynamics algorithms.\n"
        "This allows to avoid online memory allocation when running these algorithms.",
        mimic_not_supported_function<>(0));

      bp::def(
        "constraintDynamics", constraintDynamics_proxy,
        bp::args(
          "model", "data", "q", "v", "tau", "contact_models", "contact_datas", "prox_settings"),
        "Computes the forward dynamics with contact constraints according to a given list of "
        "Contact information.\n"
        "When using constraintDynamics for the first time, you should call first "
        "initConstraintDynamics to initialize the internal memory used in the algorithm.\n"
        "This function returns joint acceleration of the system. The contact forces are "
        "stored in the list data.contact_forces.",
        mimic_not_supported_function<>(0));

      bp::def(
        "constraintDynamics", constraintDynamics_proxy_default,
        bp::args("model", "data", "q", "v", "tau", "contact_models", "contact_datas"),
        "Computes the forward dynamics with contact constraints according to a given list of "
        "Contact information.\n"
        "When using constraintDynamics for the first time, you should call first "
        "initConstraintDynamics to initialize the internal memory used in the algorithm.\n"
<<<<<<< HEAD
        "This function returns joint acceleration of the system. The contact forces are stored in "
        "the list data.contact_forces.");
=======
        "This function returns joint acceleration of the system. The contact forces are "
        "stored in the list data.contact_forces.",
        mimic_not_supported_function<>(0));
>>>>>>> 73389165

#endif // PINOCCHIO_PYTHON_SKIP_ALGORITHM_CONSTRAINED_DYNAMICS
    }
  } // namespace python
} // namespace pinocchio<|MERGE_RESOLUTION|>--- conflicted
+++ resolved
@@ -109,14 +109,9 @@
         "Contact information.\n"
         "When using constraintDynamics for the first time, you should call first "
         "initConstraintDynamics to initialize the internal memory used in the algorithm.\n"
-<<<<<<< HEAD
-        "This function returns joint acceleration of the system. The contact forces are stored in "
-        "the list data.contact_forces.");
-=======
         "This function returns joint acceleration of the system. The contact forces are "
         "stored in the list data.contact_forces.",
         mimic_not_supported_function<>(0));
->>>>>>> 73389165
 
 #endif // PINOCCHIO_PYTHON_SKIP_ALGORITHM_CONSTRAINED_DYNAMICS
     }
