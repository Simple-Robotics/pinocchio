--- conflicted
+++ resolved
@@ -39,16 +39,10 @@
         "computeImpulseDynamicsDerivatives", impulseDynamicsDerivatives_proxy,
         (bp::arg("model"), bp::arg("data"), bp::arg("contact_models"), bp::arg("contact_datas"),
          bp::arg("r_coeff") = 0, bp::arg("prox_settings") = context::ProximalSettings()),
-<<<<<<< HEAD
-        "Computes the impulse dynamics derivatives with contact constraints according to a given "
-        "list of Contact information.\n"
-        "impulseDynamics should have been called before.");
-=======
         "Computes the impulse dynamics derivatives with contact constraints according to a "
         "given list of Contact information.\n"
         "impulseDynamics should have been called before.",
         mimic_not_supported_function<>(0));
->>>>>>> 73389165
     }
   } // namespace python
 } // namespace pinocchio