--- conflicted
+++ resolved
@@ -26,14 +26,9 @@
         &computeKineticEnergy<Scalar, Options, JointCollectionDefaultTpl, VectorXs, VectorXs>,
         bp::args("model", "data", "q", "v"),
         "Computes the forward kinematics and the kinematic energy of the system for the "
-<<<<<<< HEAD
-        "given joint configuration and velocity given as input. The result is accessible through "
-        "data.kinetic_energy.");
-=======
         "given joint configuration and velocity given as input. The result is accessible "
         "through data.kinetic_energy.",
         mimic_not_supported_function<>(0));
->>>>>>> 73389165
 
       bp::def(
         "computeKineticEnergy", &computeKineticEnergy<Scalar, Options, JointCollectionDefaultTpl>,
