--- conflicted
+++ resolved
@@ -213,16 +213,10 @@
       bp::def(
         "getJacobianSubtreeCenterOfMass", get_jacobian_subtree_com_proxy,
         bp::args("model", "data", "subtree_root_joint_id"),
-<<<<<<< HEAD
-        "Get the Jacobian of the CoM of the given subtree expressed in the world frame, according "
-        "to the given entries in data. It assumes that jacobianCenterOfMass has been called "
-        "first.");
-=======
         "Get the Jacobian of the CoM of the given subtree expressed in the world frame, "
         "according to the given entries in data. It assumes that jacobianCenterOfMass has "
         "been called first.",
         mimic_not_supported_function<>(0));
->>>>>>> 73389165
     }
 
   } // namespace python
