//
// Copyright (c) 2015-2020 CNRS INRIA
//

#include "pinocchio/bindings/python/algorithm/algorithms.hpp"
#include "pinocchio/algorithm/center-of-mass.hpp"

#include <boost/python/overloads.hpp>

namespace pinocchio
{
  namespace python
  {

    static context::SE3::Vector3 com_0_proxy(
      const context::Model & model,
      context::Data & data,
      const context::VectorXs & q,
      bool computeSubtreeComs = true)
    {
      return centerOfMass(model, data, q, computeSubtreeComs);
    }

    static context::SE3::Vector3 com_1_proxy(
      const context::Model & model,
      context::Data & data,
      const context::VectorXs & q,
      const context::VectorXs & v,
      bool computeSubtreeComs = true)
    {
      return centerOfMass(model, data, q, v, computeSubtreeComs);
    }

    static context::SE3::Vector3 com_2_proxy(
      const context::Model & model,
      context::Data & data,
      const context::VectorXs & q,
      const context::VectorXs & v,
      const context::VectorXs & a,
      bool computeSubtreeComs = true)
    {
      return centerOfMass(model, data, q, v, a, computeSubtreeComs);
    }

    static const context::Data::Vector3 & com_level_proxy(
      const context::Model & model,
      context::Data & data,
      KinematicLevel kinematic_level,
      bool computeSubtreeComs = true)
    {
      return centerOfMass(model, data, kinematic_level, computeSubtreeComs);
    }

<<<<<<< HEAD
    static void com_level_proxy_deprecated_signature(
      const context::Model & model,
      context::Data & data,
      int kinematic_level,
      bool computeSubtreeComs = true)
    {
      centerOfMass(model, data, static_cast<KinematicLevel>(kinematic_level), computeSubtreeComs);
    }

    static const context::Data::Vector3 & com_default_proxy(
      const context::Model & model, context::Data & data, bool computeSubtreeComs = true)
    {
      return centerOfMass(model, data, computeSubtreeComs);
    }

    static context::Data::Matrix3x jacobian_subtree_com_kinematics_proxy(
      const context::Model & model,
      context::Data & data,
      const context::VectorXs & q,
      context::Model::JointIndex jointId)
    {
=======
    static const context::Data::Vector3 & com_default_proxy(
      const context::Model & model, context::Data & data, bool computeSubtreeComs = true)
    {
      return centerOfMass(model, data, computeSubtreeComs);
    }

    static context::Data::Matrix3x jacobian_subtree_com_kinematics_proxy(
      const context::Model & model,
      context::Data & data,
      const context::VectorXs & q,
      context::Model::JointIndex jointId)
    {
>>>>>>> fbc93a6a
      context::Data::Matrix3x J(3, model.nv);
      J.setZero();
      jacobianSubtreeCenterOfMass(model, data, q, jointId, J);

      return J;
    }

    static context::Data::Matrix3x jacobian_subtree_com_proxy(
      const context::Model & model, context::Data & data, context::Model::JointIndex jointId)
    {
      context::Data::Matrix3x J(3, model.nv);
      J.setZero();
      jacobianSubtreeCenterOfMass(model, data, jointId, J);

      return J;
    }

    static context::Data::Matrix3x get_jacobian_subtree_com_proxy(
      const context::Model & model, context::Data & data, context::Model::JointIndex jointId)
    {
      context::Data::Matrix3x J(3, model.nv);
      J.setZero();
      getJacobianSubtreeCenterOfMass(model, data, jointId, J);

      return J;
    }

    void exposeCOM()
    {
      typedef context::Scalar Scalar;
      typedef context::VectorXs VectorXs;
      enum
      {
        Options = context::Options
      };

      bp::def(
        "computeTotalMass",
        (Scalar(*)(const context::Model &))
          & computeTotalMass<Scalar, Options, JointCollectionDefaultTpl>,
        bp::args("model"), "Compute the total mass of the model and return it.");

      bp::def(
        "computeTotalMass",
        (Scalar(*)(const context::Model &, context::Data &))
          & computeTotalMass<Scalar, Options, JointCollectionDefaultTpl>,
        bp::args("model", "data"),
        "Compute the total mass of the model, put it in data.mass[0] and return it.");

      bp::def(
        "computeSubtreeMasses",
        (void (*)(const context::Model &, context::Data &))
          & computeSubtreeMasses<Scalar, Options, JointCollectionDefaultTpl>,
        bp::args("model", "data"),
        "Compute the mass of each kinematic subtree and store it in the vector data.mass.");

      bp::def(
        "centerOfMass", com_0_proxy,
        (bp::arg("model"), bp::arg("data"), bp::arg("q"), bp::arg("compute_subtree_coms") = true),
        "Compute the center of mass, putting the result in context::Data and return it."
        "If compute_subtree_coms is True, the algorithm also computes the center of mass of the "
        "subtrees.",
        bp::return_value_policy<bp::return_by_value>());

      bp::def(
        "centerOfMass", com_1_proxy,
        (bp::arg("model"), bp::arg("data"), bp::arg("q"), bp::arg("v"),
         bp::arg("compute_subtree_coms") = true),
        "Computes the center of mass position and velocity by storing the result in context::Data. "
        "It returns the center of mass position expressed in the WORLD frame.\n"
        "If compute_subtree_coms is True, the algorithm also computes the center of mass of the "
        "subtrees.",
        bp::return_value_policy<bp::return_by_value>());

      bp::def(
        "centerOfMass", com_2_proxy,
        (bp::arg("model"), bp::arg("data"), bp::arg("q"), bp::arg("v"), bp::arg("a"),
         bp::arg("compute_subtree_coms") = true),
        "Computes the center of mass position, velocity and acceleration by storing the result in "
        "context::Data. It returns the center of mass position expressed in the WORLD frame.\n"
        "If compute_subtree_coms is True, the algorithm also computes the center of mass of the "
        "subtrees.",
        bp::return_value_policy<bp::return_by_value>());

      bp::def(
<<<<<<< HEAD
        "centerOfMass", com_level_proxy_deprecated_signature,
        (bp::arg("model"), bp::arg("data"), bp::arg("kinematic_level"),
         bp::arg("compute_subtree_coms") = true),
        "Computes the center of mass position, velocity and acceleration of a given model "
        "according to the current kinematic values contained in data and the requested "
        "kinematic_level.\n"
        "If kinematic_level = 0, computes the CoM position, if kinematic_level = 1, also computes "
        "the CoM velocity and if kinematic_level = 2, it also computes the CoM acceleration.",
        deprecated_function<>());

      bp::def(
=======
>>>>>>> fbc93a6a
        "centerOfMass", com_level_proxy,
        (bp::arg("model"), bp::arg("data"), bp::arg("kinematic_level"),
         bp::arg("compute_subtree_coms") = true),
        "Computes the center of mass position, velocity or acceleration of a given model according "
        "to the current kinematic values contained in data and the requested kinematic_level.\n"
        "If kinematic_level = POSITION, computes the CoM position, if kinematic_level = VELOCITY, "
        "also computes the CoM velocity and if kinematic_level = ACCELERATION, it also computes "
        "the CoM acceleration.\n"
        "If compute_subtree_coms is True, the algorithm also computes the center of mass of the "
        "subtrees.",
        bp::return_value_policy<bp::return_by_value>());

      bp::def(
        "centerOfMass", com_default_proxy,
        (bp::arg("model"), bp::arg("data"), bp::arg("compute_subtree_coms") = true),
        "Computes the center of mass position, velocity and acceleration of a given model "
        "according to the current kinematic values contained in data.\n"
<<<<<<< HEAD
        "If compute_subtree_coms is True, the algorithm also computes the center of mass of the "
        "subtrees.",
=======
        "If compute_subtree_coms is True, the algorithm also computes the center of mass of "
        "the subtrees.",
>>>>>>> fbc93a6a
        bp::return_value_policy<bp::return_by_value>());

      bp::def(
        "jacobianCenterOfMass",
        (const context::Data::Matrix3x & (*)(const context::Model &, context::Data &,
                                             const Eigen::MatrixBase<VectorXs> &, bool))
          & jacobianCenterOfMass<Scalar, Options, JointCollectionDefaultTpl, VectorXs>,
        (bp::arg("model"), bp::arg("data"), bp::arg("q"), bp::arg("compute_subtree_coms") = true),
        "Computes the Jacobian of the center of mass, puts the result in context::Data and return "
        "it.\n"
        "If compute_subtree_coms is True, the algorithm also computes the center of mass of the "
        "subtrees.",
        bp::return_value_policy<bp::return_by_value>());

      bp::def(
        "jacobianCenterOfMass",
        (const context::Data::Matrix3x & (*)(const context::Model &, context::Data &, bool))
          & jacobianCenterOfMass<Scalar, Options, JointCollectionDefaultTpl>,
        (bp::arg("model"), bp::arg("data"), bp::arg("compute_subtree_coms") = true),
<<<<<<< HEAD
        "Computes the Jacobian of the center of mass, puts the result in context::Data and return "
        "it.\n"
        "If compute_subtree_coms is True, the algorithm also computes the center of mass of the "
        "subtrees.",
=======
        "Computes the Jacobian of the center of mass, puts the result in context::Data and "
        "return it.\n"
        "If compute_subtree_coms is True, the algorithm also computes the center of mass of "
        "the subtrees.",
>>>>>>> fbc93a6a
        bp::return_value_policy<bp::return_by_value>());

      bp::def(
        "jacobianSubtreeCenterOfMass", jacobian_subtree_com_kinematics_proxy,
        bp::args("model", "data", "q", "subtree_root_joint_id"),
<<<<<<< HEAD
        "Computes the Jacobian of the CoM of the given subtree (subtree_root_joint_id) expressed "
        "in the WORLD frame, according to the given joint configuration.");

      bp::def(
        "jacobianSubtreeCoMJacobian", jacobian_subtree_com_kinematics_proxy,
        bp::args("model", "data", "q", "subtree_root_joint_id"),
        "Computes the Jacobian of the CoM of the given subtree expressed in the world frame, "
        "according to the given joint configuration.",
        deprecated_function<>(
          "This function is now deprecated. It has been renamed jacobianSubtreeCenterOfMass."));
=======
        "Computes the Jacobian of the CoM of the given subtree (subtree_root_joint_id) "
        "expressed in the WORLD frame, according to the given joint configuration.");
>>>>>>> fbc93a6a

      bp::def(
        "jacobianSubtreeCenterOfMass", jacobian_subtree_com_proxy,
        bp::args("model", "data", "subtree_root_joint_id"),
<<<<<<< HEAD
        "Computes the Jacobian of the CoM of the given subtree (subtree_root_joint_id) expressed "
        "in the WORLD frame, according to the given entries in data.");

      bp::def(
        "jacobianSubtreeCoMJacobian", jacobian_subtree_com_proxy,
        bp::args("model", "data", "subtree_root_joint_id"),
        "Computes the Jacobian of the CoM of the given subtree expressed in the world frame, "
        "according to the given entries in data.",
        deprecated_function<>(
          "This function is now deprecated. It has been renamed jacobianSubtreeCenterOfMass."));
=======
        "Computes the Jacobian of the CoM of the given subtree (subtree_root_joint_id) "
        "expressed in the WORLD frame, according to the given entries in data.");
>>>>>>> fbc93a6a

      bp::def(
        "getJacobianSubtreeCenterOfMass", get_jacobian_subtree_com_proxy,
        bp::args("model", "data", "subtree_root_joint_id"),
<<<<<<< HEAD
        "Get the Jacobian of the CoM of the given subtree expressed in the world frame, according "
        "to the given entries in data. It assumes that jacobianCenterOfMass has been called "
        "first.");
=======
        "Get the Jacobian of the CoM of the given subtree expressed in the world frame, "
        "according to the given entries in data. It assumes that jacobianCenterOfMass has "
        "been called first.");
>>>>>>> fbc93a6a
    }

  } // namespace python
} // namespace pinocchio<|MERGE_RESOLUTION|>--- conflicted
+++ resolved
@@ -51,16 +51,6 @@
       return centerOfMass(model, data, kinematic_level, computeSubtreeComs);
     }
 
-<<<<<<< HEAD
-    static void com_level_proxy_deprecated_signature(
-      const context::Model & model,
-      context::Data & data,
-      int kinematic_level,
-      bool computeSubtreeComs = true)
-    {
-      centerOfMass(model, data, static_cast<KinematicLevel>(kinematic_level), computeSubtreeComs);
-    }
-
     static const context::Data::Vector3 & com_default_proxy(
       const context::Model & model, context::Data & data, bool computeSubtreeComs = true)
     {
@@ -73,20 +63,6 @@
       const context::VectorXs & q,
       context::Model::JointIndex jointId)
     {
-=======
-    static const context::Data::Vector3 & com_default_proxy(
-      const context::Model & model, context::Data & data, bool computeSubtreeComs = true)
-    {
-      return centerOfMass(model, data, computeSubtreeComs);
-    }
-
-    static context::Data::Matrix3x jacobian_subtree_com_kinematics_proxy(
-      const context::Model & model,
-      context::Data & data,
-      const context::VectorXs & q,
-      context::Model::JointIndex jointId)
-    {
->>>>>>> fbc93a6a
       context::Data::Matrix3x J(3, model.nv);
       J.setZero();
       jacobianSubtreeCenterOfMass(model, data, q, jointId, J);
@@ -172,20 +148,6 @@
         bp::return_value_policy<bp::return_by_value>());
 
       bp::def(
-<<<<<<< HEAD
-        "centerOfMass", com_level_proxy_deprecated_signature,
-        (bp::arg("model"), bp::arg("data"), bp::arg("kinematic_level"),
-         bp::arg("compute_subtree_coms") = true),
-        "Computes the center of mass position, velocity and acceleration of a given model "
-        "according to the current kinematic values contained in data and the requested "
-        "kinematic_level.\n"
-        "If kinematic_level = 0, computes the CoM position, if kinematic_level = 1, also computes "
-        "the CoM velocity and if kinematic_level = 2, it also computes the CoM acceleration.",
-        deprecated_function<>());
-
-      bp::def(
-=======
->>>>>>> fbc93a6a
         "centerOfMass", com_level_proxy,
         (bp::arg("model"), bp::arg("data"), bp::arg("kinematic_level"),
          bp::arg("compute_subtree_coms") = true),
@@ -203,13 +165,8 @@
         (bp::arg("model"), bp::arg("data"), bp::arg("compute_subtree_coms") = true),
         "Computes the center of mass position, velocity and acceleration of a given model "
         "according to the current kinematic values contained in data.\n"
-<<<<<<< HEAD
-        "If compute_subtree_coms is True, the algorithm also computes the center of mass of the "
-        "subtrees.",
-=======
         "If compute_subtree_coms is True, the algorithm also computes the center of mass of "
         "the subtrees.",
->>>>>>> fbc93a6a
         bp::return_value_policy<bp::return_by_value>());
 
       bp::def(
@@ -229,69 +186,30 @@
         (const context::Data::Matrix3x & (*)(const context::Model &, context::Data &, bool))
           & jacobianCenterOfMass<Scalar, Options, JointCollectionDefaultTpl>,
         (bp::arg("model"), bp::arg("data"), bp::arg("compute_subtree_coms") = true),
-<<<<<<< HEAD
-        "Computes the Jacobian of the center of mass, puts the result in context::Data and return "
-        "it.\n"
-        "If compute_subtree_coms is True, the algorithm also computes the center of mass of the "
-        "subtrees.",
-=======
         "Computes the Jacobian of the center of mass, puts the result in context::Data and "
         "return it.\n"
         "If compute_subtree_coms is True, the algorithm also computes the center of mass of "
         "the subtrees.",
->>>>>>> fbc93a6a
         bp::return_value_policy<bp::return_by_value>());
 
       bp::def(
         "jacobianSubtreeCenterOfMass", jacobian_subtree_com_kinematics_proxy,
         bp::args("model", "data", "q", "subtree_root_joint_id"),
-<<<<<<< HEAD
-        "Computes the Jacobian of the CoM of the given subtree (subtree_root_joint_id) expressed "
-        "in the WORLD frame, according to the given joint configuration.");
-
-      bp::def(
-        "jacobianSubtreeCoMJacobian", jacobian_subtree_com_kinematics_proxy,
-        bp::args("model", "data", "q", "subtree_root_joint_id"),
-        "Computes the Jacobian of the CoM of the given subtree expressed in the world frame, "
-        "according to the given joint configuration.",
-        deprecated_function<>(
-          "This function is now deprecated. It has been renamed jacobianSubtreeCenterOfMass."));
-=======
         "Computes the Jacobian of the CoM of the given subtree (subtree_root_joint_id) "
         "expressed in the WORLD frame, according to the given joint configuration.");
->>>>>>> fbc93a6a
 
       bp::def(
         "jacobianSubtreeCenterOfMass", jacobian_subtree_com_proxy,
         bp::args("model", "data", "subtree_root_joint_id"),
-<<<<<<< HEAD
-        "Computes the Jacobian of the CoM of the given subtree (subtree_root_joint_id) expressed "
-        "in the WORLD frame, according to the given entries in data.");
-
-      bp::def(
-        "jacobianSubtreeCoMJacobian", jacobian_subtree_com_proxy,
-        bp::args("model", "data", "subtree_root_joint_id"),
-        "Computes the Jacobian of the CoM of the given subtree expressed in the world frame, "
-        "according to the given entries in data.",
-        deprecated_function<>(
-          "This function is now deprecated. It has been renamed jacobianSubtreeCenterOfMass."));
-=======
         "Computes the Jacobian of the CoM of the given subtree (subtree_root_joint_id) "
         "expressed in the WORLD frame, according to the given entries in data.");
->>>>>>> fbc93a6a
 
       bp::def(
         "getJacobianSubtreeCenterOfMass", get_jacobian_subtree_com_proxy,
         bp::args("model", "data", "subtree_root_joint_id"),
-<<<<<<< HEAD
         "Get the Jacobian of the CoM of the given subtree expressed in the world frame, according "
         "to the given entries in data. It assumes that jacobianCenterOfMass has been called "
         "first.");
-=======
-        "Get the Jacobian of the CoM of the given subtree expressed in the world frame, "
-        "according to the given entries in data. It assumes that jacobianCenterOfMass has "
-        "been called first.");
->>>>>>> fbc93a6a
     }
 
   } // namespace python
