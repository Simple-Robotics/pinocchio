--- conflicted
+++ resolved
@@ -49,13 +49,6 @@
       exposeCones();
 
       exposeContactSolvers();
-<<<<<<< HEAD
-
-#if defined(PINOCCHIO_WITH_EXTRA_SUPPORT)
-      exposeReachableWorkspace();
-#endif // defined(PINOCCHIO_WITH_EXTRA_SUPPORT)
-=======
->>>>>>> fbc93a6a
     }
 
   } // namespace python
