--- conflicted
+++ resolved
@@ -18,13 +18,8 @@
       enum { Options = context::Options };
       
       bp::def("rnea",
-<<<<<<< HEAD
               &rnea<Scalar,Options,JointCollectionDefaultTpl,VectorXs,VectorXs,VectorXs>,
-              bp::args("model","Data","q","v","a"),
-=======
-              &rnea<double,0,JointCollectionDefaultTpl,VectorXd,VectorXd,VectorXd>,
               bp::args("model","data","q","v","a"),
->>>>>>> b134b25f
               "Compute the RNEA, store the result in Data and return it.\n\n"
               "Parameters:\n"
               "\tmodel: model of the kinematic tree\n"
@@ -35,13 +30,8 @@
               bp::return_value_policy<bp::return_by_value>());
 
       bp::def("rnea",
-<<<<<<< HEAD
               &rnea<Scalar,Options,JointCollectionDefaultTpl,VectorXs,VectorXs,VectorXs,context::Force>,
-              bp::args("model","Data","q","v","a","fext"),
-=======
-              &rnea<double,0,JointCollectionDefaultTpl,VectorXd,VectorXd,VectorXd,Force>,
               bp::args("model","data","q","v","a","fext"),
->>>>>>> b134b25f
               "Compute the RNEA with external forces, store the result in Data and return it.\n\n"
               "Parameters:\n"
               "\tmodel: model of the kinematic tree\n"
@@ -53,13 +43,8 @@
               bp::return_value_policy<bp::return_by_value>());
 
       bp::def("nonLinearEffects",
-<<<<<<< HEAD
               &nonLinearEffects<Scalar,Options,JointCollectionDefaultTpl,VectorXs,VectorXs>,
-              bp::args("model","Data","q","v"),
-=======
-              &nonLinearEffects<double,0,JointCollectionDefaultTpl,VectorXd,VectorXd>,
               bp::args("model","data","q","v"),
->>>>>>> b134b25f
               "Compute the Non Linear Effects (coriolis, centrifugal and gravitational effects), store the result in Data and return it.\n\n"
               "Parameters:\n"
               "\tmodel: model of the kinematic tree\n"
@@ -69,13 +54,8 @@
               bp::return_value_policy<bp::return_by_value>());
 
       bp::def("computeGeneralizedGravity",
-<<<<<<< HEAD
               &computeGeneralizedGravity<Scalar,Options,JointCollectionDefaultTpl,VectorXs>,
-              bp::args("model","Data","q"),
-=======
-              &computeGeneralizedGravity<double,0,JointCollectionDefaultTpl,VectorXd>,
               bp::args("model","data","q"),
->>>>>>> b134b25f
               "Compute the generalized gravity contribution g(q) of the Lagrangian dynamics, store the result in data.g and return it.\n\n"
               "Parameters:\n"
               "\tmodel: model of the kinematic tree\n"
@@ -84,13 +64,8 @@
               bp::return_value_policy<bp::return_by_value>());
 
       bp::def("computeStaticTorque",
-<<<<<<< HEAD
               &computeStaticTorque<Scalar,Options,JointCollectionDefaultTpl,VectorXs>,
-              bp::args("model","Data","q","fext"),
-=======
-              &computeStaticTorque<double,0,JointCollectionDefaultTpl,VectorXd>,
               bp::args("model","data","q","fext"),
->>>>>>> b134b25f
               "Computes the generalized static torque contribution g(q) - J.T f_ext of the Lagrangian dynamics, store the result in data.tau and return it.\n\n"
               "Parameters:\n"
               "\tmodel: model of the kinematic tree\n"
@@ -100,13 +75,8 @@
               bp::return_value_policy<bp::return_by_value>());
 
       bp::def("computeCoriolisMatrix",
-<<<<<<< HEAD
               &computeCoriolisMatrix<Scalar,Options,JointCollectionDefaultTpl,VectorXs,VectorXs>,
-              bp::args("model","Data","q","v"),
-=======
-              &computeCoriolisMatrix<double,0,JointCollectionDefaultTpl,VectorXd,VectorXd>,
               bp::args("model","data","q","v"),
->>>>>>> b134b25f
               "Compute the Coriolis Matrix C(q,v) of the Lagrangian dynamics, store the result in data.C and return it.\n\n"
               "Parameters:\n"
               "\tmodel: model of the kinematic tree\n"
@@ -116,13 +86,8 @@
               bp::return_value_policy<bp::return_by_value>());
 
       bp::def("getCoriolisMatrix",
-<<<<<<< HEAD
               &getCoriolisMatrix<Scalar,Options,JointCollectionDefaultTpl>,
-              bp::args("model","Data"),
-=======
-              &getCoriolisMatrix<double,0,JointCollectionDefaultTpl>,
               bp::args("model","data"),
->>>>>>> b134b25f
               "Retrives the Coriolis Matrix C(q,v) of the Lagrangian dynamics after calling one of the derivative algorithms, store the result in data.C and return it.\n\n"
               "Parameters:\n"
               "\tmodel: model of the kinematic tree\n"
