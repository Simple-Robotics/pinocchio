//
// Copyright (c) 2024 INRIA
//

#define BOOST_PYTHON_MAX_ARITY 24

#include "pinocchio/bindings/python/algorithm/algorithms.hpp"
#include "pinocchio/bindings/python/utils/std-vector.hpp"
#include "pinocchio/bindings/python/utils/model-checker.hpp"

#include "pinocchio/algorithm/contact-inverse-dynamics.hpp"

#include <boost/optional.hpp>

namespace pinocchio
{
  namespace python
  {

#ifndef PINOCCHIO_PYTHON_SKIP_ALGORITHM_CONSTRAINED_DYNAMICS
    typedef context::Scalar Scalar;
    typedef context::VectorXs VectorXs;
    typedef const Eigen::Ref<const VectorXs> ConstRefVectorXs;

    static bp::tuple computeInverseDynamicsConstraintForces_wrapper(
      const VectorXs & c_ref,
      const context::FrictionalPointConstraintModelVector & contact_models,
      const boost::optional<VectorXs> & lambda_guess,
      ProximalSettingsTpl<Scalar> & settings,
      bool solve_ncp)
    {
      const Eigen::Index problem_size = getTotalConstraintActiveSize(contact_models);
      VectorXs lambda_sol(problem_size);
      if (lambda_guess)
        lambda_sol = lambda_guess.get();
      else
        lambda_sol.setZero();

      const bool has_converged = computeInverseDynamicsConstraintForces(
        contact_models, c_ref, lambda_sol, settings, solve_ncp);
      return bp::make_tuple(has_converged, bp::object(lambda_sol));
    }

//    static ConstRefVectorXs contactInverseDynamics_wrapper(
//      const context::Model & model,
//                                                           context::Data & data,
//      ConstRefVectorXs & q,
//      ConstRefVectorXs & v,
//      ConstRefVectorXs & a,
//      Scalar dt,
//      const context::FrictionalPointConstraintModelVector & contact_models,
//      context::FrictionalPointConstraintDataVector & contact_datas,
//      ConstRefVectorXs & R,
//      ConstRefVectorXs & constraint_correction,
//      ProximalSettingsTpl<Scalar> & settings,
//      const boost::optional<ConstRefVectorXs> & lambda_guess = boost::none)
//    {
//      return contactInverseDynamics(
//        model, data, q, v, a, dt, contact_models, contact_datas, R, constraint_correction,
//        settings, lambda_guess);
//    }
#endif // PINOCCHIO_PYTHON_SKIP_ALGORITHM_CONSTRAINED_DYNAMICS

    void exposeContactInverseDynamics()
    {
#ifndef PINOCCHIO_PYTHON_SKIP_ALGORITHM_CONSTRAINED_DYNAMICS
      bp::def(
        "computeInverseDynamicsConstraintForces", computeInverseDynamicsConstraintForces_wrapper,
        (bp::args("contact_models", "c_ref"), bp::arg("lambda_guess") = boost::none,
         bp::arg("settings"), bp::arg("solve_ncp") = true),
        "Computes the inverse dynamics with frictional contacts. Returns a tuple containing "
        "(has_converged, lambda_sol).\n\n"
        "Parameters:\n"
        "\tcontact_models: list of contact models\n"
        "\tc_ref: the reference velocity of contact points\n"
        "\tlambda_guess: optional initial guess for contact forces\n"
        "\tsettings: the settings of the proximal algorithm\n"
<<<<<<< HEAD
        "\tsolve_ncp: whether to solve the NCP (true) or CCP (false)\n");

//      bp::def(
//        "contactInverseDynamics", contactInverseDynamics_wrapper,
//        (bp::arg("model"), "data", "q", "v", "a", "dt", "contact_models", "contact_datas", "R",
//         "constraint_correction", bp::arg("settings"), bp::arg("lambda_guess") = boost::none),
//        "Compute the inverse dynamics with frictional contacts, store the result in Data and "
//        "return it.\n\n"
//        "Parameters:\n"
//        "\tmodel: model of the kinematic tree\n"
//        "\tdata: data related to the model\n"
//        "\tq: the joint configuration vector (size model.nq)\n"
//        "\tv: the joint velocity vector (size model.nv)\n"
//        "\ta: the joint acceleration vector (size model.nv)\n"
//        "\tdt: the time step\n"
//        "\tcontact_models: list of contact models\n"
//        "\tcontact_datas: list of contact datas\n"
//        "\tR: vector representing the diagonal of the compliance matrix\n"
//        "\tconstraint_correction: vector representing the constraint correction\n"
//        "\tsettings: the settings of the proximal algorithm\n"
//        "\tlambda_guess: initial guess for contact forces\n");
=======
        "\tlambda_guess: initial guess for contact forces\n",
        mimic_not_supported_function<>(0));

      bp::def(
        "contactInverseDynamics", contactInverseDynamics_wrapper,
        (bp::arg("model"), "data", "q", "v", "a", "dt", "contact_models", "contact_datas", "cones",
         "R", "constraint_correction", bp::arg("settings"), bp::arg("lambda_guess") = boost::none),
        "Compute the inverse dynamics with frictional contacts, store the result in Data and "
        "return it.\n\n"
        "Parameters:\n"
        "\tmodel: model of the kinematic tree\n"
        "\tdata: data related to the model\n"
        "\tq: the joint configuration vector (size model.nq)\n"
        "\tv: the joint velocity vector (size model.nv)\n"
        "\ta: the joint acceleration vector (size model.nv)\n"
        "\tdt: the time step\n"
        "\tcontact_models: list of contact models\n"
        "\tcontact_datas: list of contact datas\n"
        "\tcones: list of friction cones\n"
        "\tR: vector representing the diagonal of the compliance matrix\n"
        "\tconstraint_correction: vector representing the constraint correction\n"
        "\tsettings: the settings of the proximal algorithm\n"
        "\tlambda_guess: initial guess for contact forces\n",
        mimic_not_supported_function<>(0));
>>>>>>> 73389165
#endif // PINOCCHIO_PYTHON_SKIP_ALGORITHM_CONSTRAINED_DYNAMICS
    }
  } // namespace python
} // namespace pinocchio<|MERGE_RESOLUTION|>--- conflicted
+++ resolved
@@ -75,8 +75,8 @@
         "\tc_ref: the reference velocity of contact points\n"
         "\tlambda_guess: optional initial guess for contact forces\n"
         "\tsettings: the settings of the proximal algorithm\n"
-<<<<<<< HEAD
-        "\tsolve_ncp: whether to solve the NCP (true) or CCP (false)\n");
+        "\tsolve_ncp: whether to solve the NCP (true) or CCP (false)\n",
+        mimic_not_supported_function<>(0));
 
 //      bp::def(
 //        "contactInverseDynamics", contactInverseDynamics_wrapper,
@@ -96,33 +96,8 @@
 //        "\tR: vector representing the diagonal of the compliance matrix\n"
 //        "\tconstraint_correction: vector representing the constraint correction\n"
 //        "\tsettings: the settings of the proximal algorithm\n"
-//        "\tlambda_guess: initial guess for contact forces\n");
-=======
-        "\tlambda_guess: initial guess for contact forces\n",
-        mimic_not_supported_function<>(0));
-
-      bp::def(
-        "contactInverseDynamics", contactInverseDynamics_wrapper,
-        (bp::arg("model"), "data", "q", "v", "a", "dt", "contact_models", "contact_datas", "cones",
-         "R", "constraint_correction", bp::arg("settings"), bp::arg("lambda_guess") = boost::none),
-        "Compute the inverse dynamics with frictional contacts, store the result in Data and "
-        "return it.\n\n"
-        "Parameters:\n"
-        "\tmodel: model of the kinematic tree\n"
-        "\tdata: data related to the model\n"
-        "\tq: the joint configuration vector (size model.nq)\n"
-        "\tv: the joint velocity vector (size model.nv)\n"
-        "\ta: the joint acceleration vector (size model.nv)\n"
-        "\tdt: the time step\n"
-        "\tcontact_models: list of contact models\n"
-        "\tcontact_datas: list of contact datas\n"
-        "\tcones: list of friction cones\n"
-        "\tR: vector representing the diagonal of the compliance matrix\n"
-        "\tconstraint_correction: vector representing the constraint correction\n"
-        "\tsettings: the settings of the proximal algorithm\n"
-        "\tlambda_guess: initial guess for contact forces\n",
-        mimic_not_supported_function<>(0));
->>>>>>> 73389165
+//        "\tlambda_guess: initial guess for contact forces\n",
+//        mimic_not_supported_function<>(0));
 #endif // PINOCCHIO_PYTHON_SKIP_ALGORITHM_CONSTRAINED_DYNAMICS
     }
   } // namespace python
