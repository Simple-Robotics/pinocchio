--- conflicted
+++ resolved
@@ -133,15 +133,7 @@
   
       return get_frame_jacobian_time_variation_proxy(model, data, frame_id, rf);
     }
-<<<<<<< HEAD
-    
-=======
-
-    BOOST_PYTHON_FUNCTION_OVERLOADS(getFrameVelocity_overload, (getFrameVelocity<double,0,JointCollectionDefaultTpl>), 3, 4)
-    BOOST_PYTHON_FUNCTION_OVERLOADS(getFrameAcceleration_overload, (getFrameAcceleration<double,0,JointCollectionDefaultTpl>), 3, 4)
-    BOOST_PYTHON_FUNCTION_OVERLOADS(getFrameClassicalAcceleration_overload, (getFrameClassicalAcceleration<double,0,JointCollectionDefaultTpl>), 3, 4)
-
->>>>>>> 483713ff
+    
     void exposeFramesAlgo()
     {
       typedef context::Scalar Scalar;
