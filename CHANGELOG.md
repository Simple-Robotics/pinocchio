# Changelog

All notable changes to this project will be documented in this file.

The format is based on [Keep a Changelog](https://keepachangelog.com/en/1.0.0/).

## [Unreleased]

### Added
<<<<<<< HEAD
- Helpers for mapping heap allocation for Eigen::Map via alloca
- Introduce EigenStorageTpl

### Changed
- Major refactorization of ContactCholeskyDecompositionTpl to ease online resizing

### Removed
- Remove DataTpl::lastChild field and associated methods
=======
- Add parsing meshes with vertices for MJCF format ([#2537](https://github.com/stack-of-tasks/pinocchio/pull/2537))

### Fixed
- Fix mjcf Euler angle parsing: use xyz as a default value for eulerseq compiler option ([#2526](https://github.com/stack-of-tasks/pinocchio/pull/2526))
- Fix variable naming in Python ([#2530](https://github.com/stack-of-tasks/pinocchio/pull/2530))
- Fix aba explicit template instantiation ([#2541](https://github.com/stack-of-tasks/pinocchio/pull/2541))
- CMake: fix RPATH on macos ([#2546](https://github.com/stack-of-tasks/pinocchio/pull/2546))
- Fix aba explicit template instantiation ([#2541](https://github.com/stack-of-tasks/pinocchio/pull/2541))
- Fix mjcf parsing of keyframe qpos with newlines ([#2535](https://github.com/stack-of-tasks/pinocchio/pull/2535))
- Fix sites parsing for MJCF format ([#2548](https://github.com/stack-of-tasks/pinocchio/pull/2548))

>>>>>>> fbeeb0b3

## [3.3.1] - 2024-12-13

### Added
- Add `pinocchio_python_parser` target ([#2475](https://github.com/stack-of-tasks/pinocchio/pull/2475))

### Fixed
- Fix mjcf parsing of armature and of the default tag in models ([#2477](https://github.com/stack-of-tasks/pinocchio/pull/2477))
- Fix undefined behavior when using the site attribute in mjcf ([#2477](https://github.com/stack-of-tasks/pinocchio/pull/2477))
- Fix the type of image paths when loading textures in the meshcat visualizer ([#2478](https://github.com/stack-of-tasks/pinocchio/pull/2478))
- Fix meshcat examples ([#2503])[https://github.com/stack-of-tasks/pinocchio/pull/2503]
- Fix `pinocchio-test-cpp-parallel-geometry` when built with Coal ([#2502](https://github.com/stack-of-tasks/pinocchio/pull/2502))
- Fix scaling support for meshcat ([#2511](https://github.com/stack-of-tasks/pinocchio/pull/2511))

### Changed
- On GNU/Linux and macOS, hide all symbols by default ([#2469](https://github.com/stack-of-tasks/pinocchio/pull/2469))
- Build `pinocchio_default` with collision features ([#2517](https://github.com/stack-of-tasks/pinocchio/pull/2517))

## [3.3.0] - 2024-11-06

### Added

- Default visualizer can be changed with `PINOCCHIO_VIEWER` environment variable ([#2419](https://github.com/stack-of-tasks/pinocchio/pull/2419))
- Add more Python and C++ examples related to inverse kinematics with 3d tasks ([#2428](https://github.com/stack-of-tasks/pinocchio/pull/2428))
- Add parsing of equality/connect tag for closed-loop chains for MJCF format ([#2413](https://github.com/stack-of-tasks/pinocchio/pull/2413))
- Add compatibility with NumPy 2 `__array__` API ([#2436](https://github.com/stack-of-tasks/pinocchio/pull/2436))
- Added argument to let users decide of root joint name when parsing models (urdf, mjcf, sdf) ([#2402](https://github.com/stack-of-tasks/pinocchio/pull/2402))
- Allow use of `pathlib.Path | str` for paths in python bindings ([#2431](https://github.com/stack-of-tasks/pinocchio/pull/2431))
- Add Pseudo inertia and Log-cholesky parametrization ([#2296](https://github.com/stack-of-tasks/pinocchio/pull/2296))
- Add Pixi support ([#2459](https://github.com/stack-of-tasks/pinocchio/pull/2459))

### Fixed
- Fix linkage of Boost.Serialization on Windows ([#2400](https://github.com/stack-of-tasks/pinocchio/pull/2400))
- Fix mjcf parser appending of inertias at root joint ([#2403](https://github.com/stack-of-tasks/pinocchio/pull/2403))
- Fix unit tests with GCC 13.3 ([#2406](https://github.com/stack-of-tasks/pinocchio/pull/2416)
- Fix class abstract error for Rviz viewer ([#2425](https://github.com/stack-of-tasks/pinocchio/pull/2425))
- Fix compilation issue with MSCV and C++17 ([#2437](https://github.com/stack-of-tasks/pinocchio/pull/2437))
- Fix `pinocchio-test-py-robot_wrapper` when building with SDF and collision support ([#2437](https://github.com/stack-of-tasks/pinocchio/pull/2437))
- Fix crash when calling `Inertia::FromDynamicParameters` in Python with wrong vector size ([#2296](https://github.com/stack-of-tasks/pinocchio/pull/2296))
- Fix `examples/cassie-simulation.py` and `examples/talos-simulation.py` ([#2443](https://github.com/stack-of-tasks/pinocchio/pull/2443))
- Fix build with CppAd 2024 ([#2459](https://github.com/stack-of-tasks/pinocchio/pull/2459))
- Fix `pinocchio-test-cpp-mjcf` unittest with Boost 1.86 ([#2459](https://github.com/stack-of-tasks/pinocchio/pull/2459))
- Fix `pinocchio-test-cpp-constraint-variants` uninitialized values ([#2459](https://github.com/stack-of-tasks/pinocchio/pull/2459))
- Fix mixing library symbols between Pinocchio scalar bindings ([#2459](https://github.com/stack-of-tasks/pinocchio/pull/2459))
- Fix bug for get{Joint,Frame}JacobianTimeVariation ([#2466](https://github.com/stack-of-tasks/pinocchio/pull/2466))

### Changed

- Modernize python code base with ruff ([#2418](https://github.com/stack-of-tasks/pinocchio/pull/2418))
- Does not create a root_joint frame from parsed models (urdf, mjcf and sdf) when no root joint is provided ([#2402](https://github.com/stack-of-tasks/pinocchio/pull/2402))

## [3.2.0] - 2024-08-27

### Fixed
- Append pinocchio optional libraries into pkg-config file ([#2322](https://github.com/stack-of-tasks/pinocchio/pull/2322))
- Fixed support of DAE meshes with MeshCat ([#2331](https://github.com/stack-of-tasks/pinocchio/pull/2331))
- Fixed pointer casts in urdf parser ([#2339](https://github.com/stack-of-tasks/pinocchio/pull/2339))
- Remove CMake CMP0167 warnings ([#2347](https://github.com/stack-of-tasks/pinocchio/pull/2347))
- Fixed urdfdom in ROS packaging ([#2341](https://github.com/stack-of-tasks/pinocchio/pull/2341))
- Fixed overview-urdf cpp example ([#2384](https://github.com/stack-of-tasks/pinocchio/pull/2384))
- Fixed mjcf model without a base link parsing ([#2386](https://github.com/stack-of-tasks/pinocchio/pull/2386))
- Fixed talos-simulation.py, simulation-contact-dynamics.py and simulation-closed-kinematic-chains.py examples ([#2392](https://github.com/stack-of-tasks/pinocchio/pull/2392))

### Added
- Add getMotionAxis method to helical, prismatic, revolute and ubounded revolute joint ([#2315](https://github.com/stack-of-tasks/pinocchio/pull/2315))
- Add initial compatiblity with coal (coal needs `-DCOAL_BACKWARD_COMPATIBILITY_WITH_HPP_FCL=ON`) ([#2323](https://github.com/stack-of-tasks/pinocchio/pull/2323))
- Add compatibility with jrl-cmakemodules workspace ([#2333](https://github.com/stack-of-tasks/pinocchio/pull/2333))
- Add ``collision_color`` parameter to `MeshcatVisualizer.loadViewerModel` ([#2350](https://github.com/stack-of-tasks/pinocchio/pull/2350))
- Add ``BuildFromMJCF`` function to RobotWrapper ([#2363](https://github.com/stack-of-tasks/pinocchio/pull/2363))
- Add more CasADi examples ([#2388](https://github.com/stack-of-tasks/pinocchio/pull/2388))

### Removed
- Remove deprecated headers related to joint constraints ([#2382](https://github.com/stack-of-tasks/pinocchio/pull/2382))

### Changed
- Use eigenpy to expose `GeometryObject::meshMaterial` variant ([#2315](https://github.com/stack-of-tasks/pinocchio/pull/2315))
- GepettoViewer is no more the default viewer for RobotWrapper ([#2331](https://github.com/stack-of-tasks/pinocchio/pull/2331))
- Modernize python code base with ruff ([#2367](https://github.com/stack-of-tasks/pinocchio/pull/2367))
- Restructure CppAD and CasADi examples ([#2388](https://github.com/stack-of-tasks/pinocchio/pull/2388))
- Enhance and fix CppAD benchmarks outputs ([#2393](https://github.com/stack-of-tasks/pinocchio/pull/2393))

## [3.1.0] - 2024-07-04

### Fixed

- Fix `appendModel` when joints after the base are in parallel ([#2295](https://github.com/stack-of-tasks/pinocchio/pull/2295))
- Fix `appendModel` build when called with template arguments different than the ones from `context` ([#2284](https://github.com/stack-of-tasks/pinocchio/pull/2284))
- Fix `TransformRevoleTpl::rotation` and `TransformHelicalTpl::rotation` build ([#2284](https://github.com/stack-of-tasks/pinocchio/pull/2284))
- Fix compilation issue for Boost 1.85 ([#2255](https://github.com/stack-of-tasks/pinocchio/pull/2255))
- Fix python bindings of `contactInverseDynamics` ([#2263](https://github.com/stack-of-tasks/pinocchio/pull/2263))
- Deactivate `BUILD_WITH_LIBPYTHON` when building with PyPy ([#2274](https://github.com/stack-of-tasks/pinocchio/pull/2274))
- Fix Python bindings cross building with `hpp-fcl` ([#2288](https://github.com/stack-of-tasks/pinocchio/pull/2288))
- Fix build issue on Windows when a deprecated header is included ([#2292](https://github.com/stack-of-tasks/pinocchio/pull/2292))
- Fix build issue on Windows when building in Debug mode ([#2292](https://github.com/stack-of-tasks/pinocchio/pull/2292))
- Fix visualization of meshes in meshcat ([#2294](https://github.com/stack-of-tasks/pinocchio/pull/2294))
- Fix Anymal simulation test ([#2299](https://github.com/stack-of-tasks/pinocchio/pull/2299))
- Fix contact derivatives and impulse dynamics tests ([#2300](https://github.com/stack-of-tasks/pinocchio/pull/2300))
- Fix CMake compatibility with old console_bridge version ([#2312](https://github.com/stack-of-tasks/pinocchio/pull/2312))

### Added

- Python unittest for `contactInverseDynamics` function ([#2263](https://github.com/stack-of-tasks/pinocchio/pull/2263))
- Added helper functions to return operation count of CasADi functions. ([#2275](https://github.com/stack-of-tasks/pinocchio/pull/2275))
- C++ and Python unittest for `dIntegrateTransport` to check vector transport and its inverse ([#2273](https://github.com/stack-of-tasks/pinocchio/pull/2273))
- Add kinetic and potential energy regressors ([#2282](https://github.com/stack-of-tasks/pinocchio/pull/2282))

### Removed

- Remove header `list.hpp` include for bindings of model and rnea ([#2263](https://github.com/stack-of-tasks/pinocchio/pull/2263))

## [3.0.0] - 2024-05-27

### Added

#### Automatic differentiation

- Full support of Casadi in the main library by [@jcarpent](https://github.com/jcarpent) and [@ManifoldFR](https://github.com/ManifoldFR)
- Full support of Casadi for Python bindings by [@jcarpent](https://github.com/jcarpent)
- Full support of Boost.Multiprecision in the main library by [@jcarpent](https://github.com/jcarpent)
- Full support of Boost.Multiprecision for Python bindings by [@jcarpent](https://github.com/jcarpent)
- Full support of CppAD and CppADCodeGen in the main library by [@jcarpent](https://github.com/jcarpent)
- Full support of CppAD and CppADCodeGen for Python bindings by [@jcarpent](https://github.com/jcarpent) and [@proyan](https://github.com/proyan)

#### Core features

- Full support of constrained dynamical systems by [@jcarpent](https://github.com/jcarpent)
- Full support of derivatives of constrained dynamical systems by [@jcarpent](https://github.com/jcarpent) and [@proyan](https://github.com/proyan)
- Extended algorithms for constrained dynamics: constrained ABA, PV solvers, etc. by [@jcarpent](https://github.com/jcarpent) and [@AjSat](https://github.com/AjSat)
- Add frictional contact solvers (PGS, ADMM) by [@jcarpent](https://github.com/jcarpent)
- Add contact inverse dynamics by [@quentinll](https://github.com/quentinll)
- Full support of broadphase algorithms in Pinocchio by [@jcarpent](https://github.com/jcarpent)
- New joint supports (Helicoidal, Universal) by [@fabinsch](https://github.com/fabinsch) and [@MegMll](https://github.com/MegMll)
- Add new algorithms for supporting Delassus factorizations for sparse, dense and tree-based systems by [@jcarpent](https://github.com/jcarpent)
- Add full OpenMP support for many algorithms (ABA, RNEA, collision detection, etc.) by [@jcarpent](https://github.com/jcarpent)
- Full support of GeometryModel, GeometryObject serialization by [@jcarpent](https://github.com/jcarpent)
- Extended support of Meshcat by [@jcarpent](https://github.com/jcarpent), [@ManifoldFR](https://github.com/ManifoldFR) and [@jorisv](https://github.com/jorisv)
- Extended testing and support of Lie groups operations by [@jcarpent](https://github.com/jcarpent) and [@ManifoldFR](https://github.com/ManifoldFR)
- Full support of AVX512 and AVX2 vectorization for Python bindings by [@jcarpent](https://github.com/jcarpent)
- Full support of the robot armature in RNEA, CRBA and ABA
- Extended formulation of CRBA and ABA using WORLD convention for reduced computational burden in the derivative algorithms

#### Parsers

- Support of SDF format by [@proyan](https://github.com/proyan)
- Support of MuJoCo format by [@MegMll](https://github.com/MegMll) and [@jorisv](https://github.com/jorisv)

### Extra Algorithms
- Added reachable workspace computation and vizualisation in collaboration with [@askuric](https://github.com/askuric) based on [pycapacity](https://gitlab.inria.fr/auctus-team/people/antunskuric/pycapacity) by [@MegMll](https://github.com/MegMll) and [@jorisv](https://github.com/jorisv)

#### Packaging

- Full support of template instantiation by [@fabinsch](https://github.com/fabinsch) and [@jorisv](https://github.com/jorisv)
- Enhance support for Windows-based systems by [@jorisv](https://github.com/jorisv)
- Splitting of the Pinocchio into sub-library for isolation by [@jorisv](https://github.com/jorisv)

#### Compatibility

- Add `PINOCCHIO_ENABLE_COMPATIBILITY_WITH_VERSION_2` define to activate compatibility with Pinocchio 2 API

### Changed

#### C++

- Change minimum required version of C++ to C++11. Check for compatibility here: https://en.cppreference.com/w/cpp/compiler_support/11
- Replace `pinocchio::BiasZeroTpl` by `pinocchio::MotionZeroTpl`
- Replace `pinocchio::fusion::JointVisitorBase` by `pinocchio::fusion::JointUnaryVisitorBase`
- Replace `pinocchio::fusion::push_front` by `pinocchio::fusion::append`
- Replace `pinocchio::regressor::computeStaticRegressor` by `pinocchio::computeStaticRegressor`
- Replace `pinocchio::jointJacobian` by `pinocchio::computeJointJacobian`
- Replace `pinocchio::frameJacobian` by `pinocchio::computeFrameJacobian`
- Replace `pinocchio::framesForwardKinematics` by `pinocchio::updateFramePlacements`
- Replace `pinocchio::kineticEnergy` by `pinocchio::computeKineticEnergy`
- Replace `pinocchio::potentialEnergy` by `pinocchio::computePotentialEnergy`
- Replace `pinocchio::computeCentroidalDynamics` by `pinocchio::computeCentroidalMomentum` and `pinocchio::computeCentroidalMomentumTimeVariation`
- Replace `pinocchio::centerOfMass(const ModelTpl&, DataTpl&, int, bool)` by `pinocchio::centerOfMass(const ModelTpl&, DataTpl&, KinematicLevel, bool)`
- Replace `pinocchio::copy(const ModelTpl&, const DataTpl&, DataTpl&, int)` by `pinocchio::copy(const ModelTpl&, const DataTpl&, DataTpl&, KinematicLevel)`
- Replace `pinocchio/algorithm/dynamics.hpp` by `pinocchio/algorithm/constrained-dynamics.hpp`
- Change the order of arguments in some of `pinocchio::GeometryObject`'s constructors
- Deprecate `pinocchio/algorithm/parallel/geometry.hpp` moved at `pinocchio/collision/parallel/geometry.hpp`
- Deprecate `pinocchio/spatial/fcl-pinocchio-conversions.hpp` moved at `pinocchio/collision/fcl-pinocchio-conversions.hpp`
- Deprecate `pinocchio/parsers/sample-models.hpp` moved at `pinocchio/multibody/sample-models.hpp`
- Deprecate `pinocchio/math/cppad.hpp` moved at `pinocchio/autodiff/cppad.hpp`
- Deprecate `pinocchio/math/cppadcg.hpp` moved at `pinocchio/autodiff/cppadcg.hpp`
- Deprecate `pinocchio/math/casadi.hpp` moved at `pinocchio/autodiff/casadi.hpp`
- Deprecate `pinocchio::FrameTpl::parent` replaced by `pinocchio::FrameTpl::parentJoint`
- Deprecate `pinocchio::FrameTpl::previousFrame` replaced by `pinocchio::FrameTpl::parentFrame`
- Deprecate `pinocchio/algorithm/contact-dynamics.hpp` algorithms replaced by `pinocchio/algorithm/constrained-dynamics.hpp`

#### Python

- Replace `pinocchio.utils.skew` by `pinocchio.skew`
- Replace `pinocchio.utils.se3ToXYZQUAT` by `pinocchio.SE3ToXYZQUATtuple`
- Replace `pinocchio.utils.XYZQUATToSe3` by `pinocchio.XYZQUATToSE3`
- Replace `pinocchio.robot_wrapper.RobotWrapper.frameClassicAcceleration` by `pinocchio.robot_wrapper.RobotWrapper.frameClassicalAcceleration`
- Replace `pinocchio.robot_wrapper.RobotWrapper.jointJacobian` by `pinocchio.robot_wrapper.RobotWrapper.computeJointJacobian`
- Replace `pinocchio.robot_wrapper.RobotWrapper.frameJacobian` by `pinocchio.robot_wrapper.RobotWrapper.computeFrameJacobian`
- Replace `pinocchio.robot_wrapper.RobotWrapper.initDisplay` by `pinocchio.robot_wrapper.RobotWrapper.initViewer`
- Replace `pinocchio.robot_wrapper.RobotWrapper.loadDisplayModel` by `pinocchio.robot_wrapper.RobotWrapper.loadViewerModel`
- Replace `pinocchio.deprecated.se3ToXYZQUATtuple` by `pinocchio.SE3ToXYZQUATtuple`
- Replace `pinocchio.deprecated.se3ToXYZQUAT` by `pinocchio.SE3ToXYZQUAT`
- Replace `pinocchio.deprecated.XYZQUATToSe3` by `pinocchio.XYZQUATToSE3`
- Replace `pinocchio.deprecated.buildGeomFromUrdf(model, filename, [str])` by `pinocchio.buildGeomFromUrdf(model, filename, type, package_dirs, mesh_loader)`
- Replace `pinocchio.rpy.npToTTuple` by `pinocchio.utils.npToTTuple`
- Replace `pinocchio.rpy.npToTuple` by `pinocchio.utils.npToTuple`
- Replace `pinocchio.jacobianSubtreeCoMJacobian` by `pinocchio.jacobianSubtreeCenterOfMass`

### Removed

#### C++

- Remove `pinocchio::setGeometryMeshScales`
- Remove some `pinocchio::forwardDynamics` signatures
- Remove some `pinocchio::impulseDynamics` signatures

#### Python

- Remove `pinocchio.utils.cross`
- Remove `pinocchio.robot_wrapper.RobotWrapper.initMeshcatDisplay`
- Remove `pinocchio.deprecated.setGeometryMeshScales` by `pinocchio`


## [2.7.1] - 2024-04-26

### Changed
- Modify algorithm that appends a model to another ([#2218](https://github.com/stack-of-tasks/pinocchio/pull/2218))
- Set NOMINMAX as a public definitions on Windows ([#2139](https://github.com/stack-of-tasks/pinocchio/pull/2139))
- Improve documentation of `enum ReferenceFrame` ([#2190](https://github.com/stack-of-tasks/pinocchio/pull/2190))
- Improve documentation of `getJointJacobian` ([#2193](https://github.com/stack-of-tasks/pinocchio/pull/2193)).

### Fixed
- CMake now uses Relative Path instead of Absolute ([#2202](https://github.com/stack-of-tasks/pinocchio/pull/2202))
- Order of frames in `ReducedModel` is now the same as in the full model ([#2160](https://github.com/stack-of-tasks/pinocchio/pull/2160))
- Remove a lot of warnings ([#2139](https://github.com/stack-of-tasks/pinocchio/pull/2139))
- `MeshcatVisualizer` doesn't crash anymore when there is no collision model defined ([#2147](https://github.com/stack-of-tasks/pinocchio/pull/2147))
- Fix MSVC build ([#2155](https://github.com/stack-of-tasks/pinocchio/pull/2155))
- Fix stub generation ([#2166](https://github.com/stack-of-tasks/pinocchio/pull/2166))
- Clean up empty documentation pages and sections ([#2167](https://github.com/stack-of-tasks/pinocchio/pull/2167))
- Fix SO(3) title and cross-section reference in the documentation ([#2210](https://github.com/stack-of-tasks/pinocchio/pull/2210))

### Added
- Add `examples/floating-base-velocity-viewer.py` to visualize floating base velocity ([#2143](https://github.com/stack-of-tasks/pinocchio/pull/2143))
- Add remark to the documentation of `getFrame(Classical)Acceleration` functions ([#2169](https://github.com/stack-of-tasks/pinocchio/pull/2169))
- Allow use of installed jrl-cmakemodules ([#2216](https://github.com/stack-of-tasks/pinocchio/pull/2216))

## [2.7.0] - 2024-01-23

### Added
- Add `GeometryObject::meshMaterial` attribute ([#2084](https://github.com/stack-of-tasks/pinocchio/issues/2084))
- Add Parser for mujoco mjcf models `pinocchio::mjcf::buildModel` and `pinocchio::mjcf::buildGeom`

### Fixed

- Use bp::ssize_t for recent version of Windows compilers ([#2102](https://github.com/stack-of-tasks/pinocchio/pull/2102))
- Fix missing include for Boost >= 1.83 ([#2103](https://github.com/stack-of-tasks/pinocchio/pull/2103))
- Remove f-strings to fix install with python 2 ([#2110](https://github.com/stack-of-tasks/pinocchio/pull/2110))
- CMake: stop exporting CppAd/cppadcodegen & fetch submodule if not available ([#2112](https://github.com/stack-of-tasks/pinocchio/pull/2112))
- Fix malloc issue in CRBA algo ([#2126](https://github.com/stack-of-tasks/pinocchio/pull/2126))
- Fix build cppad and cppadcg with Boost < 1.77 ([#2132](https://github.com/stack-of-tasks/pinocchio/pull/2132))

## [2.6.21] - 2023-11-27

### Added

- Add inverse dynamics (`rnea`) Python and C++ example ([#2083](https://github.com/stack-of-tasks/pinocchio/pull/2083))
- Add visualization of Frames in MeshCat viewer ([#2098](https://github.com/stack-of-tasks/pinocchio/pull/2098))

### Fixed

- Re-initialize `Ycrb[0]` in `crbaMinimal` ([#2040](https://github.com/stack-of-tasks/pinocchio/pull/2040))
- Fix custom scalar use in `log` function ([#2047](https://github.com/stack-of-tasks/pinocchio/pull/2047))
- Raise exception on wrong input size in `XYZQUATToSE3` Python binding function ([#2073](https://github.com/stack-of-tasks/pinocchio/pull/2073))
- Remove memory leak in `buildGeomFromUrdf` and `buildGeomFromUrdfString` Python binding functions ([#2082]()https://github.com/stack-of-tasks/pinocchio/pull/2082)
- Fix Panda3D viewer examples ([#2087](https://github.com/stack-of-tasks/pinocchio/pull/2087))
- Fix centroidal dynamics derivatives with respect to time ([#2094](https://github.com/stack-of-tasks/pinocchio/pull/2094)))

### Changed

- Rename freeflyer_joint to root_joint in `humanoid` sample model ([#2043](https://github.com/stack-of-tasks/pinocchio/pull/2043))
- CMake minimal version is now 3.10 ([#2055](https://github.com/stack-of-tasks/pinocchio/pull/2055))
- Split headers and sources in different directories to have a more standard C++ project ([#2070](https://github.com/stack-of-tasks/pinocchio/pull/2070))

### Removed

- Remove support to `hpp-fcl` < v2.0.0 ([#2086](https://github.com/stack-of-tasks/pinocchio/pull/2086))

## [2.6.20] - 2023-08-09

### What's Changed
- Fix support of recent versions of Boost for CppAD and CppADCodeGen by [@jcarpent](https://github.com/jcarpent) in https://github.com/stack-of-tasks/pinocchio/pull/2000
- build(deps): bump ros-industrial/industrial_ci from afbf77f39db26785371161d5691ab435b31bb3ba to 1e0c5aff1147d50d58bf4185a55ff564c9b6e027 by [@dependabot](https://github.com/dependabot) in https://github.com/stack-of-tasks/pinocchio/pull/2007
- Enabled copy and deepcopy by [@cmastalli](https://github.com/cmastalli) in https://github.com/stack-of-tasks/pinocchio/pull/1882
- build(deps): bump ros-industrial/industrial_ci from afbf77f39db26785371161d5691ab435b31bb3ba to 9f963f67ebb889792175776c5ee00134d7bb569b by [@dependabot](https://github.com/dependabot) in https://github.com/stack-of-tasks/pinocchio/pull/2013
- Sync submodule cmake by [@jcarpent](https://github.com/jcarpent) in https://github.com/stack-of-tasks/pinocchio/pull/2029

## [2.6.19] - 2023-06-19

### What's Changed
- Add Motion::toHomogeneousMatrix by [@stephane-caron](https://github.com/stephane-caron) in https://github.com/stack-of-tasks/pinocchio/pull/1946
- The insatiable English teacher PR 🧙 by [@stephane-caron](https://github.com/stephane-caron) in https://github.com/stack-of-tasks/pinocchio/pull/1957
- require C++14 for Boost >= 1.81 by [@nim65s](https://github.com/nim65s) in https://github.com/stack-of-tasks/pinocchio/pull/1949
- CMake: an example require python 3 by [@nim65s](https://github.com/nim65s) in https://github.com/stack-of-tasks/pinocchio/pull/1966
- Fix IK example in the documentation by [@stephane-caron](https://github.com/stephane-caron) in https://github.com/stack-of-tasks/pinocchio/pull/1963
- Issue templates by [@stephane-caron](https://github.com/stephane-caron) in https://github.com/stack-of-tasks/pinocchio/pull/1971
- build(deps): bump ros-industrial/industrial_ci from 4b78602d67127a63dce62926769d9ec4e2ce72e4 to afbf77f39db26785371161d5691ab435b31bb3ba by [@dependabot](https://github.com/dependabot) in https://github.com/stack-of-tasks/pinocchio/pull/1976
- Enhance CMake packaging for Windows by [@jcarpent](https://github.com/jcarpent) in https://github.com/stack-of-tasks/pinocchio/pull/1984
- Documentation  by [@drewhamiltonasdf](https://github.com/drewhamiltonasdf) in https://github.com/stack-of-tasks/pinocchio/pull/1986
- Add support for ccache on Conda build by [@jcarpent](https://github.com/jcarpent) in https://github.com/stack-of-tasks/pinocchio/pull/1987
- build(deps): bump ros-industrial/industrial_ci from 4b78602d67127a63dce62926769d9ec4e2ce72e4 to afbf77f39db26785371161d5691ab435b31bb3ba by [@dependabot](https://github.com/dependabot) in https://github.com/stack-of-tasks/pinocchio/pull/1988
- Enhance compatibility with new Python versions by [@jcarpent](https://github.com/jcarpent) in https://github.com/stack-of-tasks/pinocchio/pull/1996

### New Contributors
- [@drewhamiltonasdf](https://github.com/drewhamiltonasdf) made their first contribution in https://github.com/stack-of-tasks/pinocchio/pull/1986

## [2.6.18] - 2023-04-29

### What's Changed
- Support force in pybind11 by [@cmastalli](https://github.com/cmastalli) in https://github.com/stack-of-tasks/pinocchio/pull/1868
- Fix some Python bindings signatures and add stub generation. by [@duburcqa](https://github.com/duburcqa) in https://github.com/stack-of-tasks/pinocchio/pull/1869
- Fix IK example by [@stephane-caron](https://github.com/stephane-caron) in https://github.com/stack-of-tasks/pinocchio/pull/1875
- Remove empty examples by [@stephane-caron](https://github.com/stephane-caron) in https://github.com/stack-of-tasks/pinocchio/pull/1878
- build(deps): bump ros-industrial/industrial_ci from 6a8f546cbd31fbd5c9f77e3409265c8b39abc3d6 to 4b78602d67127a63dce62926769d9ec4e2ce72e4 by [@dependabot](https://github.com/dependabot) in https://github.com/stack-of-tasks/pinocchio/pull/1890
- add static-contact-dynamics example by [@PepMS](https://github.com/PepMS) in https://github.com/stack-of-tasks/pinocchio/pull/1891
- Update documentation of `JointModel.shortname` in python bindings by [@Danfoa](https://github.com/Danfoa) in https://github.com/stack-of-tasks/pinocchio/pull/1892
- update doc by [@fabinsch](https://github.com/fabinsch) in https://github.com/stack-of-tasks/pinocchio/pull/1898
- Document that joints need to be added in depth-first order by [@traversaro](https://github.com/traversaro) in https://github.com/stack-of-tasks/pinocchio/pull/1899
- fix INSTALL_RPATH on ROS & OSX by [@nim65s](https://github.com/nim65s) in https://github.com/stack-of-tasks/pinocchio/pull/1908
- Python example: update joint placements after loading a URDF by [@stephane-caron](https://github.com/stephane-caron) in https://github.com/stack-of-tasks/pinocchio/pull/1911
- Remove more empty sections from the docs by [@stephane-caron](https://github.com/stephane-caron) in https://github.com/stack-of-tasks/pinocchio/pull/1912
- Sync submodule cmake by [@jcarpent](https://github.com/jcarpent) in https://github.com/stack-of-tasks/pinocchio/pull/1914
- update doc for fixed joint by [@fabinsch](https://github.com/fabinsch) in https://github.com/stack-of-tasks/pinocchio/pull/1920
- doc: more information about frames on cheatsheet by [@fabinsch](https://github.com/fabinsch) in https://github.com/stack-of-tasks/pinocchio/pull/1930
- Define operational frames in the documentation by [@stephane-caron](https://github.com/stephane-caron) in https://github.com/stack-of-tasks/pinocchio/pull/1929
- Remove support of np.matrix by [@jcarpent](https://github.com/jcarpent) in https://github.com/stack-of-tasks/pinocchio/pull/1941
- Fix other np.matrix issues by [@jcarpent](https://github.com/jcarpent) in https://github.com/stack-of-tasks/pinocchio/pull/1942

### New Contributors
- [@PepMS](https://github.com/PepMS) made their first contribution in https://github.com/stack-of-tasks/pinocchio/pull/1891
- [@Danfoa](https://github.com/Danfoa) made their first contribution in https://github.com/stack-of-tasks/pinocchio/pull/1892

## [2.6.17] - 2023-02-15

### What's Changed
- Fix Jlog6 documentation by [@stephane-caron](https://github.com/stephane-caron) in https://github.com/stack-of-tasks/pinocchio/pull/1857
- Add documentation to Jlog3 by [@stephane-caron](https://github.com/stephane-caron) in https://github.com/stack-of-tasks/pinocchio/pull/1858
- [python/visualize] Extend visualizer features and implement them for MeshcatVisualizer by [@ManifoldFR](https://github.com/ManifoldFR) in https://github.com/stack-of-tasks/pinocchio/pull/1845
- Second-order RNEA derivatives by [@jcarpent](https://github.com/jcarpent) in https://github.com/stack-of-tasks/pinocchio/pull/1860
- Sync submodule CMake by [@jcarpent](https://github.com/jcarpent) in https://github.com/stack-of-tasks/pinocchio/pull/1863
- Fix support of AVX2. by [@duburcqa](https://github.com/duburcqa) in https://github.com/stack-of-tasks/pinocchio/pull/1865

## [2.6.16] - 2023-02-02

### What's Changed
- Enforce testing of Python bindings by [@jcarpent](https://github.com/jcarpent) in https://github.com/stack-of-tasks/pinocchio/pull/1853
- Fix issue with Python 3.6 by [@jcarpent](https://github.com/jcarpent) in https://github.com/stack-of-tasks/pinocchio/pull/1855

## [2.6.15] - 2023-01-31

### What's Changed
- More documentation for getJointJacobian by [@stephane-caron](https://github.com/stephane-caron) in https://github.com/stack-of-tasks/pinocchio/pull/1836
- Error when integrating SE3 with the same vector given as input and output by [@duburcqa](https://github.com/duburcqa) in https://github.com/stack-of-tasks/pinocchio/pull/1775
- Documentation for Jlog6 by [@stephane-caron](https://github.com/stephane-caron) in https://github.com/stack-of-tasks/pinocchio/pull/1842
- remove useless header by [@nim65s](https://github.com/nim65s) in https://github.com/stack-of-tasks/pinocchio/pull/1846
- Fix issue with recent change on master branch for ROS-CI by [@jcarpent](https://github.com/jcarpent) in https://github.com/stack-of-tasks/pinocchio/pull/1847
- Fix issue with old version of Boost and eigenpy >= 2.9.0 by [@jcarpent](https://github.com/jcarpent) in https://github.com/stack-of-tasks/pinocchio/pull/1851

## [2.6.14] - 2023-01-13

### What's Changed
- Fix registration of ptr to Python by [@jcarpent](https://github.com/jcarpent) in https://github.com/stack-of-tasks/pinocchio/pull/1832

## [2.6.13] - 2023-01-12

### What's Changed
- build(deps): bump goanpeca/setup-miniconda from 1 to 2 by [@dependabot](https://github.com/dependabot) in https://github.com/stack-of-tasks/pinocchio/pull/1790
- Skip collision pairs between geom on same joint in appendGeometryModel by [@jmirabel](https://github.com/jmirabel) in https://github.com/stack-of-tasks/pinocchio/pull/1791
- Fix issue with Boost 1.78 on OSX systems by [@jcarpent](https://github.com/jcarpent) in https://github.com/stack-of-tasks/pinocchio/pull/1792
- build(deps): bump goanpeca/setup-miniconda from 1 to 2 by [@dependabot](https://github.com/dependabot) in https://github.com/stack-of-tasks/pinocchio/pull/1793
- Add helper functions for computing supported inertia and force by frames by [@EtienneAr](https://github.com/EtienneAr) in https://github.com/stack-of-tasks/pinocchio/pull/1796
- Follow-up : Supported inertia by frame by [@EtienneAr](https://github.com/EtienneAr) in https://github.com/stack-of-tasks/pinocchio/pull/1797
- build(deps): bump goanpeca/setup-miniconda from 1 to 2 by [@dependabot](https://github.com/dependabot) in https://github.com/stack-of-tasks/pinocchio/pull/1799
- [pre-commit.ci] pre-commit autoupdate by [@pre-commit-ci](https://github.com/pre-commit-ci) in https://github.com/stack-of-tasks/pinocchio/pull/1801
- build(deps): bump goanpeca/setup-miniconda from 1 to 2 by [@dependabot](https://github.com/dependabot) in https://github.com/stack-of-tasks/pinocchio/pull/1802
- build(deps): bump goanpeca/setup-miniconda from 1 to 2 by [@dependabot](https://github.com/dependabot) in https://github.com/stack-of-tasks/pinocchio/pull/1809
- Sync submodule cmake by [@jcarpent](https://github.com/jcarpent) in https://github.com/stack-of-tasks/pinocchio/pull/1811
- Fix Python issues by [@jcarpent](https://github.com/jcarpent) in https://github.com/stack-of-tasks/pinocchio/pull/1821
- Allow to use std::shared_ptr by [@florent-lamiraux](https://github.com/florent-lamiraux) in https://github.com/stack-of-tasks/pinocchio/pull/1822

## [2.6.12] - 2022-11-06

### What's Changed
- Elevate check for ambiguous input argument to an exception by [@wxmerkt](https://github.com/wxmerkt) in https://github.com/stack-of-tasks/pinocchio/pull/1781
- Fix packaging issues + sync submodule CMake by [@jcarpent](https://github.com/jcarpent) in https://github.com/stack-of-tasks/pinocchio/pull/1782
- Fix issue with clang by [@jcarpent](https://github.com/jcarpent) in https://github.com/stack-of-tasks/pinocchio/pull/1784

## [2.6.11] - 2022-10-25

### What's Changed
- URDF: fix loading relative mesh path in urdf by [@fabinsch](https://github.com/fabinsch) in https://github.com/stack-of-tasks/pinocchio/pull/1748
- Sync submodule cmake by [@jcarpent](https://github.com/jcarpent) in https://github.com/stack-of-tasks/pinocchio/pull/1750
- Add [@note](https://github.com/note) to difference documentation by [@stephane-caron](https://github.com/stephane-caron) in https://github.com/stack-of-tasks/pinocchio/pull/1753
- Configuration limits for joints and model by [@fabinsch](https://github.com/fabinsch) in https://github.com/stack-of-tasks/pinocchio/pull/1756
- Address remaining warnings + speed-up build for BUILD_TESTING=OFF by [@wxmerkt](https://github.com/wxmerkt) in https://github.com/stack-of-tasks/pinocchio/pull/1764
- Add status of ROS builds to README by [@wxmerkt](https://github.com/wxmerkt) in https://github.com/stack-of-tasks/pinocchio/pull/1770
- pinocchio/visualize: Add support for cone shape in meshcat dispaly by [@whtqh](https://github.com/whtqh) in https://github.com/stack-of-tasks/pinocchio/pull/1769
- Updates README by [@nikoandpiko](https://github.com/nikoandpiko) in https://github.com/stack-of-tasks/pinocchio/pull/1776
- Enhance cmake packaging by [@jcarpent](https://github.com/jcarpent) in https://github.com/stack-of-tasks/pinocchio/pull/1777

### New Contributors
- [@stephane-caron](https://github.com/stephane-caron) made their first contribution in https://github.com/stack-of-tasks/pinocchio/pull/1753
- [@whtqh](https://github.com/whtqh) made their first contribution in https://github.com/stack-of-tasks/pinocchio/pull/1769
- [@nikoandpiko](https://github.com/nikoandpiko) made their first contribution in https://github.com/stack-of-tasks/pinocchio/pull/1776

## [2.6.10] - 2022-09-14

### What's Changed
- fix syntax for python 2 by [@nim65s](https://github.com/nim65s) in https://github.com/stack-of-tasks/pinocchio/pull/1734
- Expose `removeGeometryObject` in python binding by [@Jiayuan-Gu](https://github.com/Jiayuan-Gu) in https://github.com/stack-of-tasks/pinocchio/pull/1736
- Fix relocalable by [@jcarpent](https://github.com/jcarpent) in https://github.com/stack-of-tasks/pinocchio/pull/1738
- Fix relative path in urdf by [@fabinsch](https://github.com/fabinsch) in https://github.com/stack-of-tasks/pinocchio/pull/1742
- Sync submodule CMake by [@jcarpent](https://github.com/jcarpent) in https://github.com/stack-of-tasks/pinocchio/pull/1744

### New Contributors
- [@Jiayuan-Gu](https://github.com/Jiayuan-Gu) made their first contribution in https://github.com/stack-of-tasks/pinocchio/pull/1736

## [2.6.9] - 2022-08-12

### What's Changed
- build(deps): bump actions/checkout from 2 to 3 by [@dependabot](https://github.com/dependabot) in https://github.com/stack-of-tasks/pinocchio/pull/1669
- build(deps): bump actions/cache from 2 to 3 by [@dependabot](https://github.com/dependabot) in https://github.com/stack-of-tasks/pinocchio/pull/1670
- Sync example-robot-data by [@jcarpent](https://github.com/jcarpent) in https://github.com/stack-of-tasks/pinocchio/pull/1671
- update to pybind11 v2.9.2 by [@nim65s](https://github.com/nim65s) in https://github.com/stack-of-tasks/pinocchio/pull/1674
- build(deps): bump actions/checkout from 2 to 3 by [@dependabot](https://github.com/dependabot) in https://github.com/stack-of-tasks/pinocchio/pull/1678
- build(deps): bump actions/cache from 2 to 3 by [@dependabot](https://github.com/dependabot) in https://github.com/stack-of-tasks/pinocchio/pull/1677
- [pre-commit.ci] pre-commit autoupdate by [@pre-commit-ci](https://github.com/pre-commit-ci) in https://github.com/stack-of-tasks/pinocchio/pull/1679
- build(deps): bump actions/checkout from 2 to 3 by [@dependabot](https://github.com/dependabot) in https://github.com/stack-of-tasks/pinocchio/pull/1692
- build(deps): bump actions/cache from 2 to 3 by [@dependabot](https://github.com/dependabot) in https://github.com/stack-of-tasks/pinocchio/pull/1691
- Fix bug in appendModel by [@jcarpent](https://github.com/jcarpent) in https://github.com/stack-of-tasks/pinocchio/pull/1693
- [pre-commit.ci] pre-commit autoupdate by [@pre-commit-ci](https://github.com/pre-commit-ci) in https://github.com/stack-of-tasks/pinocchio/pull/1695
- Fix geometry color default value by [@jcarpent](https://github.com/jcarpent) in https://github.com/stack-of-tasks/pinocchio/pull/1699
- Add python example appending Urdf and another model by [@fabinsch](https://github.com/fabinsch) in https://github.com/stack-of-tasks/pinocchio/pull/1698
- SO3 diff impl use quaternion instead of rotation matrix by [@Toefinder](https://github.com/Toefinder) in https://github.com/stack-of-tasks/pinocchio/pull/1702
- add cheat sheet to doc by [@fabinsch](https://github.com/fabinsch) in https://github.com/stack-of-tasks/pinocchio/pull/1705
- cmake/utils: no need for python here by [@nim65s](https://github.com/nim65s) in https://github.com/stack-of-tasks/pinocchio/pull/1709
- Add header only target by [@fabinsch](https://github.com/fabinsch) in https://github.com/stack-of-tasks/pinocchio/pull/1712
- cmake: relocatable package for recent CMake versions by [@nim65s](https://github.com/nim65s) in https://github.com/stack-of-tasks/pinocchio/pull/1716
- cmake: modernize header-only lib by [@nim65s](https://github.com/nim65s) in https://github.com/stack-of-tasks/pinocchio/pull/1718
- ROS2/Colcon integration by [@wxmerkt](https://github.com/wxmerkt) in https://github.com/stack-of-tasks/pinocchio/pull/1719
- CMake: update to eigenpy 2.7.10 by [@nim65s](https://github.com/nim65s) in https://github.com/stack-of-tasks/pinocchio/pull/1720
- Fix weird test failure on Conda by [@jcarpent](https://github.com/jcarpent) in https://github.com/stack-of-tasks/pinocchio/pull/1723
- [pre-commit.ci] pre-commit autoupdate by [@pre-commit-ci](https://github.com/pre-commit-ci) in https://github.com/stack-of-tasks/pinocchio/pull/1727
- ROS2 release support by [@wxmerkt](https://github.com/wxmerkt) in https://github.com/stack-of-tasks/pinocchio/pull/1681
- Sync submodule CMake by [@jcarpent](https://github.com/jcarpent) in https://github.com/stack-of-tasks/pinocchio/pull/1732

### New Contributors
- [@fabinsch](https://github.com/fabinsch) made their first contribution in https://github.com/stack-of-tasks/pinocchio/pull/1698

## [2.6.8] - 2022-06-06

### What's Changed
- [pre-commit.ci] pre-commit autoupdate by [@pre-commit-ci](https://github.com/pre-commit-ci) in https://github.com/stack-of-tasks/pinocchio/pull/1648
- Fix integrate method for SO2 by [@Toefinder](https://github.com/Toefinder) in https://github.com/stack-of-tasks/pinocchio/pull/1652
- [pre-commit.ci] pre-commit autoupdate by [@pre-commit-ci](https://github.com/pre-commit-ci) in https://github.com/stack-of-tasks/pinocchio/pull/1653
- [pre-commit.ci] pre-commit autoupdate by [@pre-commit-ci](https://github.com/pre-commit-ci) in https://github.com/stack-of-tasks/pinocchio/pull/1658
- Extend current Coriolis computations to account for Cristoffel symbol of first kind by [@jcarpent](https://github.com/jcarpent) in https://github.com/stack-of-tasks/pinocchio/pull/1665
- Fix method play() of rviz_visualizer by [@danielcostanzi18](https://github.com/danielcostanzi18) in https://github.com/stack-of-tasks/pinocchio/pull/1667
- chore: Included githubactions in the dependabot config by [@nathannaveen](https://github.com/nathannaveen) in https://github.com/stack-of-tasks/pinocchio/pull/1659
- Enable ubuntu 22.04 on CI by [@jcarpent](https://github.com/jcarpent) in https://github.com/stack-of-tasks/pinocchio/pull/1668

### New Contributors
- [@pre-commit-ci](https://github.com/pre-commit-ci) made their first contribution in https://github.com/stack-of-tasks/pinocchio/pull/1648
- [@Toefinder](https://github.com/Toefinder) made their first contribution in https://github.com/stack-of-tasks/pinocchio/pull/1652
- [@danielcostanzi18](https://github.com/danielcostanzi18) made their first contribution in https://github.com/stack-of-tasks/pinocchio/pull/1667
- [@nathannaveen](https://github.com/nathannaveen) made their first contribution in https://github.com/stack-of-tasks/pinocchio/pull/1659

## [2.6.7] - 2022-05-03

### What's Changed
- add dummy .pre-commit-config.yaml by [@nim65s](https://github.com/nim65s) in https://github.com/stack-of-tasks/pinocchio/pull/1629
- Avoid triggering multi-line comment in Latex formula by [@wxmerkt](https://github.com/wxmerkt) in https://github.com/stack-of-tasks/pinocchio/pull/1630
- Make Pinocchio v2 compatible with HPP-FCL v2 by [@wxmerkt](https://github.com/wxmerkt) in https://github.com/stack-of-tasks/pinocchio/pull/1631
- Add example of collision with a point cloud by [@jcarpent](https://github.com/jcarpent) in https://github.com/stack-of-tasks/pinocchio/pull/1636
- follow up on hpp-fcl v2 by [@nim65s](https://github.com/nim65s) in https://github.com/stack-of-tasks/pinocchio/pull/1637
- Fix pickling for Boost >= 1.7.4 by [@jcarpent](https://github.com/jcarpent) in https://github.com/stack-of-tasks/pinocchio/pull/1640

## [2.6.6] - 2022-03-22

### What's Changed
- Support HPP-FCL for ROS binaries & introduce ROS2 ament integration by [@wxmerkt](https://github.com/wxmerkt) in https://github.com/stack-of-tasks/pinocchio/pull/1622

## [2.6.5] - 2022-02-14

### What's Changed
- Fix warning issue in Python by [@jcarpent](https://github.com/jcarpent) in https://github.com/stack-of-tasks/pinocchio/pull/1546
- RVizVisualizer update by [@EtienneAr](https://github.com/EtienneAr) in https://github.com/stack-of-tasks/pinocchio/pull/1549
- Correct link to examples. Removed python subdirectory in the link as the directory does not exist anymore by [@olivier-stasse](https://github.com/olivier-stasse) in https://github.com/stack-of-tasks/pinocchio/pull/1561
- Add CONTRIBUTING.md file for newcomers by [@olivier-stasse](https://github.com/olivier-stasse) in https://github.com/stack-of-tasks/pinocchio/pull/1563
- Add list of projects based on Pinocchio by [@olivier-stasse](https://github.com/olivier-stasse) in https://github.com/stack-of-tasks/pinocchio/pull/1566
- Fix constrained dynamics formula by [@jcarpent](https://github.com/jcarpent) in https://github.com/stack-of-tasks/pinocchio/pull/1567
- Append "/share" to AMENT_PREFIX_PATH by [@proyan](https://github.com/proyan) in https://github.com/stack-of-tasks/pinocchio/pull/1568
- Expose dIntegrateTransport by [@ManifoldFR](https://github.com/ManifoldFR) in https://github.com/stack-of-tasks/pinocchio/pull/1572
- [timings] Reduce allocations in finite-difference baselines by [@wxmerkt](https://github.com/wxmerkt) in https://github.com/stack-of-tasks/pinocchio/pull/1583
- [computeAllTerms] Add missing noalias to avoid temporary allocation by [@wxmerkt](https://github.com/wxmerkt) in https://github.com/stack-of-tasks/pinocchio/pull/1582
- Missing `noalias` by [@duburcqa](https://github.com/duburcqa) in https://github.com/stack-of-tasks/pinocchio/pull/1585
- [multibody/model] add joint arg validation by [@proyan](https://github.com/proyan) in https://github.com/stack-of-tasks/pinocchio/pull/1586
- [multibody/geometry] Add method to remove an object. by [@florent-lamiraux](https://github.com/florent-lamiraux) in https://github.com/stack-of-tasks/pinocchio/pull/1588
- Fix bug in ABAChecker by [@jcarpent](https://github.com/jcarpent) in https://github.com/stack-of-tasks/pinocchio/pull/1599
- Update README.md by [@jmirabel](https://github.com/jmirabel) in https://github.com/stack-of-tasks/pinocchio/pull/1604
- allow `robot_wrapper` to share data with its `viz` by [@vnghia](https://github.com/vnghia) in https://github.com/stack-of-tasks/pinocchio/pull/1606

### New Contributors
- [@duburcqa](https://github.com/duburcqa) made their first contribution in https://github.com/stack-of-tasks/pinocchio/pull/1585
- [@vnghia](https://github.com/vnghia) made their first contribution in https://github.com/stack-of-tasks/pinocchio/pull/1606

## [2.6.4] - 2021-11-02

### What's Changed
- Change 'typedef' to 'using', add curly braces by [@the-raspberry-pi-guy](https://github.com/the-raspberry-pi-guy) in https://github.com/stack-of-tasks/pinocchio/pull/1476
- [CMake] set INSTALL_RPATH for python on linux by [@nim65s](https://github.com/nim65s) in https://github.com/stack-of-tasks/pinocchio/pull/1482
- [visualize] captureImage() method by [@ManifoldFR](https://github.com/ManifoldFR) in https://github.com/stack-of-tasks/pinocchio/pull/1480
- ci: update ROS CI by [@jcarpent](https://github.com/jcarpent) in https://github.com/stack-of-tasks/pinocchio/pull/1483
- Fix issue with Pool when FCL is missing by [@jcarpent](https://github.com/jcarpent) in https://github.com/stack-of-tasks/pinocchio/pull/1485
- fix module name by [@nim65s](https://github.com/nim65s) in https://github.com/stack-of-tasks/pinocchio/pull/1487
- Add RVizVisualizer by [@EtienneAr](https://github.com/EtienneAr) in https://github.com/stack-of-tasks/pinocchio/pull/1488
- fix reshape issues by [@kozakromch](https://github.com/kozakromch) in https://github.com/stack-of-tasks/pinocchio/pull/1489
- Remove useless reference to L-GPL + remove of useless files by [@jcarpent](https://github.com/jcarpent) in https://github.com/stack-of-tasks/pinocchio/pull/1500
- Update old function, remove mobile robot wrapper by [@kozakromch](https://github.com/kozakromch) in https://github.com/stack-of-tasks/pinocchio/pull/1490
- Allows the display of {COLLISION,VISUAL} in MeshCat by [@jcarpent](https://github.com/jcarpent) in https://github.com/stack-of-tasks/pinocchio/pull/1502
- Delete submodule travis by [@jcarpent](https://github.com/jcarpent) in https://github.com/stack-of-tasks/pinocchio/pull/1509
- Add citation by [@jcarpent](https://github.com/jcarpent) in https://github.com/stack-of-tasks/pinocchio/pull/1511
- badges: add PyPI by [@nim65s](https://github.com/nim65s) in https://github.com/stack-of-tasks/pinocchio/pull/1510
- Add support of Convex within MeshCat + improve GeometryObject bindings by [@jcarpent](https://github.com/jcarpent) in https://github.com/stack-of-tasks/pinocchio/pull/1530
- [python] Fix BaseVisualizer constructor. by [@jmirabel](https://github.com/jmirabel) in https://github.com/stack-of-tasks/pinocchio/pull/1533
- [python] Add pybind11 header. by [@jmirabel](https://github.com/jmirabel) in https://github.com/stack-of-tasks/pinocchio/pull/1519
- make copy of supports during model cast by [@rubengrandia](https://github.com/rubengrandia) in https://github.com/stack-of-tasks/pinocchio/pull/1536
- [python] Simplify buildGeomFromUrdf and allow to build from string. by [@jmirabel](https://github.com/jmirabel) in https://github.com/stack-of-tasks/pinocchio/pull/1538
- Sync submodule by [@jcarpent](https://github.com/jcarpent) in https://github.com/stack-of-tasks/pinocchio/pull/1542
- Turn off automatic documentation generation by [@wxmerkt](https://github.com/wxmerkt) in https://github.com/stack-of-tasks/pinocchio/pull/1541

### New Contributors
- [@the-raspberry-pi-guy](https://github.com/the-raspberry-pi-guy) made their first contribution in https://github.com/stack-of-tasks/pinocchio/pull/1476
- [@ManifoldFR](https://github.com/ManifoldFR) made their first contribution in https://github.com/stack-of-tasks/pinocchio/pull/1480
- [@EtienneAr](https://github.com/EtienneAr) made their first contribution in https://github.com/stack-of-tasks/pinocchio/pull/1488
- [@kozakromch](https://github.com/kozakromch) made their first contribution in https://github.com/stack-of-tasks/pinocchio/pull/1489
- [@rubengrandia](https://github.com/rubengrandia) made their first contribution in https://github.com/stack-of-tasks/pinocchio/pull/1536

## [2.6.3] - 2021-07-27

This new release fixes bugs in MeshCat rendering, loading of ROS path and in the Centroidal dynamics derivatives

## [2.6.2] - 2021-07-05

This new release provides fixes include orders in the unit tests due to recent versions of Boost.
It also provides more content to the Readme.
This new release prefigures the new Pinocchio 3.x

## [2.6.1] - 2021-06-08

Enhancement:
- extended support of serialization of FCL primitives
- extended support of Boost.Variant in Python

Fixes:
- fix bug when loading URDF on Windows
- fix handling of Frame inertia

## [2.6.0] - 2021-04-11

This new release provides:
- improvement for handling collision/distance requests
- support of parallel computations for ABA, RNEA and collisions algorithms (more to come soon)
- additional features for the RobotWrapper in Python
- support of Capsule for Meshcat
- happened Inertia information to Frames
- fixes for doc issues
- improve numerical robustness when two inertias are Zero

## [2.5.6] - 2021-01-23

This new release comes with a more consistent ABA algorithm (data.a_gf used instead of classic data.a) and more outcomes for computeAllTerms. In addition, it provides some extended supports to PyPy.

## [2.5.5] - 2021-01-07

This maintenance release enhances the whole CMake packaging of the project and provides additional features for the Python bindings.

## [2.5.4] - 2020-11-26

This new release enhances the compatibility of Pinocchio with former distributions, provides better support to Euler angles and fixes some bugs.

## [2.5.3] - 2020-11-13

This new release fixes some issues with the Python bindings, add new examples and extend the whole tests.

## [2.5.2] - 2020-11-02

This new release enhances the compatibility with Windows, provides new tools eitheir to work on joint configurations and also to compute the kinematic regressors.

## [2.5.1] - 2020-10-12

This new release provides:
- improvements on the whole project coverage
- better support of Windows v142
- support of joint friction and damping (only at the interface level)
- new algorithm to retrieve the Coriolis matrix from RNEA/ABA derivatives


## [2.5.0] - 2020-08-31

In this new release, we have:
- a full memory shared in the Python bindings, i.e. that all the Eigen object can now be changed in Python.
- better handling of multiprecision arithmetic
- improved CMake packaging
- fix for Autodiff

## [2.4.7] - 2020-07-20

This new release provides:
- an extended API for dealing with Lie groups and the related computations (integration, difference, derivatives, etc.)
- the Lie groups have now their Python bindings for easy code prototyping
- the kinematics derivatives of the Frames have been introduced as well as the extension of current Joints derivatives
- the packaging of the project has been improved too.

## [2.4.6] - 2020-06-15

This new release of Pinocchio removes the use of pkg-config to check dependencies and provides a full compatibility and support for Windows systems.

## [2.4.5] - 2020-05-23

This new release extends the current frames algorithms to also consider the LOCAL_WORLD_ALIGNED reference frame.
It also exposes the values of the enum_ for simplified usage.

## [2.4.4] - 2020-05-13

This new release provides:
- new helpers function to retrieve frame velocities and accelerations
- for each collision pair, it is now possible to provide specific collision checking settings
- support to display convex hulls in viewers

It also fixes:
- the support of Panda3d

and enhances the global CMake packaging of the project.

## [2.4.3] - 2020-04-24

This new release provides a new Viewer, named Panda3d, for easy code visualization in Python.
It also provides additional fixes to the Code Generation support.

## [2.4.2] - 2020-04-21

This new release of Pinocchio provides new features for dealing with Lie groups:
- improved operations over the differential operations of the integrate function
- new functions for transporting some matrix between the two endpoints of the integrate function
- the RPY functions are now robust over singularities
- the support of autodiff frameworks has been improved to also cope with Lie groups features

This release also provides:
- a packaging fixe with respect to the URDFDOM dependency
- the Python bindings should now be without memory leak

## [2.4.1] - 2020-04-15

This new release fixes a bug introduced in Pinocchio 2.4.0 concerning the method ModelTpl::addFrame.
This release also provides better support for the checking of the CppAD and CppADCodeGen versions.

## [2.4.0] - 2020-04-09

This new release of Pinocchio makes several improvements:
- improve compatibility with hpp-fcl
- improve compatibility with CppAD and notably the Lie algebra features
- a better CMake >= 3.0 export of the project
- new examples for Code generation
- improved Python bindings
- improved support for Boost.Multiprecision
- reduce the memory usage when compilation unit tests

and we have started to move some dependencies like urdfdom to the pinocchio.so library to avoid additional compilations issues and to useless compilations burden.

## [2.3.1] - 2020-02-20

This new release provides:
- some fixes with respect to minor bugs introduced in Pinocchio 2.3.0
- an enhance detection of Python
- improves the compilation memory overhead

## [2.3.0] - 2020-02-18

This new release provides:
- full compatibility with CMake export
- full compatibility with Numpy.Array
- examples for Code generation
- better support of C++11
- minor bug fixes
- improves coverage
- uniformizes function signature
- improves interoperability between Numpy and Pinocchio
- add many examples
- full integration of Python bindings of hpp-fcl
- supports the pickling and the serialization of Data

## [2.2.3] - 2019-12-30

This new release provides:
- pickling and serialization of Data structures
- provide new algorithms to create reduce models

It also improves the compatibility with the Transform used in HPP-FCL.
It also fixes various bugs.
It also comes with new and detailed examples.

## [2.2.2] - 2019-12-11

This new release:
- improves the compatibility with HPP-FCL bindings
- improves the documentation of the project with more examples
- fixes some bugs related to Eigen
- add new algorithms to compute the centroidal matrix and its time derivatives

## [2.2.1] - 2019-11-25

This new release fixes the ROS package version number and updates the robot models.

## [2.2.0] - 2019-11-25

This new release of Pinocchio introduces:
- analytical formula for Hessian of the kinematics
- derivatives of the difference operation
- new derivatives for static torque quantity
- new models for tests and examples.

It adds some signature non-exposed in Python.
It also deletes outdated function signatures that have been deprecated in 2.0.x versions.
It also improves the packaging with respect to ROS or other robotics frameworks.

## [2.1.11] - 2019-10-27

This release fixes missing update of the ROS package.xml file with the new version.

## [2.1.10] - 2019-10-25

This new release allows throwing when some input arguments are not fulfilled (useful feature in Python). It also provides new support for Hessian of the kinematics. Finally, the project is now packaged for ROS integration.

## [2.1.9] - 2019-10-09

This is a maintenance release, with some fixes concerning the contact dynamics, better support of LOCAL_WORLD_ALIGNED option and fixes with respect to some recent versions of CppADCodeGen.

## [2.1.8] - 2019-09-30

This is a maintenance release providing several fixes:
- remove memory allocation in ABA derivatives with contact forces
- better handling of boost::Variant
- better support of Majax

It also provides new features in the documentation of mathematical formula.


## [2.1.7] - 2019-09-10

This new release improves:
- the support of AutoDiff frameworks
- the efficiency of some core algorithms

fixes:
- the support of Majax
- the compatibility with Python 2/3

## [2.1.6] - 2019-08-05

This new release improves the packaging of the project and provides new algorithms to compute the Jacobians of the center of mass of each subtree.

## [2.1.5] - 2019-07-16

This new release provides support for JointMimic and JointRevoluteUnboundedUnaligned.
It also comes with the full support of CasADi.

Thanks to [@mkatliar](https://github.com/mkatliar) for helping us to provide this support.

## [2.1.4] - 2019-06-22

This new release provides some fixes with respect to Python bindings, C++17 as well as new important features:

- dynamic regressor for identification
- add support of multiple viewers
- improve analytical derivatives

## [2.1.3] - 2019-04-30

This new release fixes some issues with Python 3 and C++17 standard.
It also provides additional documentation, enlarges the current Python bindings and uniformizes naming convention in Python.

## [2.1.2] - 2019-04-05

This new release aims at fixing compilations issues when COLLISION module is activated.
It also provides some fixes concerning the loading of meshes.

A new feature provided by this release concerns the possibility of appending two models together.

## [2.1.1] - 2019-03-27

This new release fixes compatibility bugs with previous release 2.1.0.
It also provides a serialization interface for Spatial classes and the Model class.

## [2.1.0] - 2019-02-27

This new release makes some major improvements:
- it is now possible to use MeshCat, another viewer working in the browser directly in Python
- the Python bindings are now hardly tested and uniformized with respect to the C++ API
- this new release is compatible with recent releases of `hpp-fcl`
- the SRDF parsing has been improved. Its now possible to load several reference configuration vectors

We also fixed bugs related to recent versions of Boost mostly.

## [2.0.0] - 2019-01-11

Welcome Pinocchio 2.0.0.

This release makes official the last important and new features for efficiently computing the dynamics of the rigid body systems:

- Analytical derivatives
- Automatic differentiation
- Full scalar type overloading
- Code generation among others

## [1.3.3] - 2018-10-29

This is for real the last release before Pinocchio 2.0.0 and more.

This release fixes the packaging when hpp-fcl is missing.
Thanks to [@aelkhour](https://github.com/aelkhour) for raising this issue.

## [1.3.2] - 2018-10-26

This release is the last one before Pinocchio 2.0.0.

It mostly:
- fixes issues introduced by new API of frame functionalities;
- introduces new sample models for manipulator and humanoid systems;
- fixes bugs due to boost 1.58.0;
- improve the readme with credits section.


## [1.3.1] - 2018-09-25

This new release corrects some bugs or bad deprecations concerning Pinocchio 1.3.0.

## [1.3.0] - 2018-08-28

This new release introduces analytical derivatives in the corpus of Pinocchio.
This feature is still under development but can already be used both in C++ and Python.

This new release also fixes a bunch of bugs related to Eigen and Boost.

## [1.2.9] - 2018-06-01

This is mostly a maintenance release:

- Fix bug in. lower bounds in Model class
- Update documentation structure (additional work is needed)
- Improve the compatibility with Python 3.x

## [1.2.8] - 2018-05-18

This is mostly a maintenance release:

- Fix some bugs in JointModel{Translation,Spherical} for ABA algorithm
- Fix a duplication issue in RobotWrapper
- Improve compatibility with recent version of Boost >= 1.67.0
- Romeo is now loaded from the official romeo_description repository



## [1.2.7] - 2018-04-03

This is mostly a maintenance release:

- Fixes and computation improvements for Lie group operations.
- Adding pickle for spatial classes.
- Allow loading of URDF tree directly from an XML stream.

## [1.2.6] - 2018-01-15

This is mostly a maintenance release with various fixes to comply with Boost variadic macro on recent OS.
It also adds new convention with a LOCAL and  a WORLD frame to express Jacobian quantities.

## [1.2.5] - 2017-10-10

This a maintenance Release. We added some algo to compute the time variation of the Jacobians together with the variation with respect to time of the centroidal momemtum matrix.
HPP-FCL works now with Eigen for linear algebra.

## [1.2.4] - 2017-06-09

This is mostly a maintenance release, with some fix with respect new `urdfdom` versions, it handles Eigen support with `hpp-fcl`.

## [1.2.3] - 2017-02-14

This release fixes some issues with respect to 1.2.1.

### API modifications

Interpolate, Differentiate, Integrate are now algorithmic struct which can be efficiently overloaded.

### Bindings

Add FCL object bindings


## [1.2.1] - 2016-10-17

### Summary

This release is a minor patch of the previous release 1.2.0.

This release is directly accessible as a Debian package. Please see https://github.com/stack-of-tasks/pinocchio/wiki/installation for further details.

### New
- The Python bindings are aligned and free of unnecessary allocations
- Add documentation option which allows to not install the documentation
- Introduces container::aligned_vector to automatically create an std::vector with specific aligned allocator

### API modifications
- Remove JointDense.
- Remove JointGeneric

### Fixes
- Solves the parsing of geometries in URDF module
- Fixes alignment issues on 32 bits architecture


## [1.2.0] - 2016-09-29

### Summary

The main modifications concern the update of the code to comply with the Humanoid Path Planner (HPP).

This release is directly accessible as a Debian package. Please see https://github.com/stack-of-tasks/pinocchio/wiki/installation for further details.

### New Features
- Add Joint{Model,Data} classes based on Joint{Model,Data}Base and Joint{Model,Data}Variant. Those classes call directly the visitors and make Variant accessible throw methods
- Add partial Joint{Model,Data}Composite. They allow a stack of joints without adding any Inertia.
- Increase Frame class. Frames can be of several types (BODY, JOINT, SENSOR, etc) and reflect the robot tree as it appears in the URDF conventions. Frames have two attributes: parent which the direct Joint parent in the Joint tree, previousFrame which correspond to the parent Frame in the tree of Frames).
- Adding Python parser which is able to read models written in Python.
- Add algo checker to check the validity of a model.
- Improve documentation.

### API modifications
- Model has some methods deprecated. The default name has been removed.
- The Geometry classes have been updated and several methods have been set to deprecated. They now use Frames as parent instead of Joint directly: a Geometry is now supported by a BODY.
- Add active collision pair flags in GeomData which define the active collision pairs.
- Unify naming conventions (nframes, njoints, etc).

### Fixes
- The UDRF parser can now deal with more complex topologies. It properly handles the stack of geometries for each BODY.
- Improve packaging mainly around the Python part.


## [1.1.2] - 2016-05-31

### Summary

This release is directly accessible as a Debian package. Please see https://github.com/stack-of-tasks/pinocchio/wiki/installation for further details.

### New Features
- Added operational frames (that are a Plucker coordinate frame attached to a parent joint inside a kinematic tree). Position and Jacobian of such frames can be computed
- Geometry primitives can now be handled (and added to the Pinocchio GeometryModel) when encountered in an urdf file
- Implemented simple srdf parsing for GeometryData : parse the desactivated collision pairs
- Added Articulated Body Algorithm (ABA), and CCRBA
- When parsing a urdf file, now look in the environment variable ROS_PACKAGE_PATH for directories where to search for meshes. Users can provide hint directories to search in as a priority. Updated python RobotWrapper consequently
- Added forward dynamics with contact algorithm
- Added algorithms working with vectors of configuration or velocity(either on a JointModel or on a Model, iterating through all the kinematic tree)
  - One can integrate a configuration at a constant velocity during a unit time
  - One can differentiate two configurations (i.e compute the velocity that must be integrated during a unit time to go from first configuration to the other )
  - One can interpolate between two configurations
  - One cancompute the distance between two configurations ( such as dist = norm ( difference) )
  - One can shoot a configuration uniformly sampled between specified limits
- Added Impulse Dynamic Algorithm
- Completed the list of method to access or call Joint's data or method when joint are stored in a variant.
- Added JointAccessor that is a general joint encapsulating a JointVariant ( abstracting the use of visitors for the user).

### API modifications
- Moved limits from joint models to Model as vectors of size nq for position limits and size nv for velocity and effort limits
- The Geometry objects stored in GeometryModel are now splitted in two types : visual and collision

### Minor
- Improved documentation of Data, Model, Spatial Classes
- Improved efficiency when executing algorithms
- One can now create Inertia for simple shapes such as cylinders, boxes, ellipsoid
- Rework some unittests to increase to coverage of whole package ( C++ and Python )

### Bugs Fixed
- Fixed operator Inertia x constraint in JointSphericalZYX
- Fixed the Dense conversion of joints (models and datas)
- Fixed bugs in JointRevoluteUnaligned and JointPrismaticUnaligned to access the access when visiting a variant containing such joints with boost::fusion


## [1.1.0] - 2016-02-04

### Summary

### New Features
- Spatial classes now follow the CRTP Design Pattern, for performance reasons.
- JointModels are now exposed in Python. This feature enables one to load a URDF model with a precise root joint and to create his/her own model.
- Python models can now be created by hand ( ex: buildEmptyModel() + calls to addBody() )
- Added utility tools to check an urdf model ( same as check_urdf but dislpay the Pinocchio model created from urdf parsing)
- Add unaligned prismatic joint
- Add geometry through Flexible Collision Library ([hpp-fcl](https://github.com/humanoid-path-planner/hpp-fcl))
  - Add dedicated structs  to handle geometry. GeometryModel (list of geometry objects and its relation wrt kinematic model) and GeometryData
  - When parsing urdf, meshes can be read from collada files and handled in Pinocchio
  - Created parser that handles geometry and exposed it in python
  - Add algorithms to update the geometry kinematics, to compute the distances for pairs of collision or if they are colliding or not.
- Added algorithms to compute the kinetic energy, the potential energy and exposed it in python
- The complete documentation is in progress

### API modifications
- Change name of kinematics algorithms: now forwardKinematics instead of previous geometry, kinematics and dynamics.

### Minor
- SimpleHumanoid is now built with joint limits
- Handle floating joints in urdf parsing
- Slight separation between joints and body in Model to avoid confusion
- Internally, Motion and Force classes now use a 6D-vector instead of two 3D-vectors for linear and angular part

### Bugs Fixed
- Fixed a bug when trying to merge a link with its parent in case of fixed joint. Now merge only if it has an inertial tag.
- All the algorithms are now set to inline
- Fix compilation errors

### Installation

The source of the release are available in the file **pinocchio-1.1.0.tar.gz** just below along with a binary version for 64-bits Debian architecture of Pinocchio **pinocchio_1.1.0_amd64.deb** and its dependencies. For information, those packages will be installed in _/opt/openrobots_ directory.


## [1.0.2] - 2015-09-14

### Summary

### New Features
- The limits in position, velocity and torque for joints Revolute and Prismatic are now parsed from urdf model and accessible
- Implementation of exp and log functions on SE3 in C++ with its python binding thanks to [@aelkhour](https://github.com/aelkhour)
- Data now contains information relative to the center of mass position, velocity and acceleration
- Add Lua parser - compatible with RBDL
- Add translational joint
- Add planar joint

### Minor
- Reduction of compilation warnings.

### Bugs Fixed
- Fixed bug in operator Y*S in JointRevoluteUnaligned


## [1.0.0] - 2015-04-03

The following algorithms are implemented.
    • Recursive Newton-Euler algorithm (RNEA, i.e inverse dynamics)
    • Composite Rigid Body algorithm (CRBA, i.e generalized inertia matrix)
    • Sparse Cholesky decomposition of the inertia matrix (for constrained forward-dynamics resolution)
    • Placement Jacobians (i.e application from configuration velocities to end-effector spatial velocities), along with computation of body placements, velocities and accelerations.
    • Center of mass and its Jacobian

The model can either be parsed from a URDF format or be created by appendending bodies. The following joint models are implemented.
    • Revolute X, Y, Z (optimized) and unaligned with Cartesian directions
    • Prismatic X, Y, Z
    • Spherical (with and withoug singularities)
    • FreeFlyer (i.e. no constraint, for mobile robots like humanoids -- using quaternion representation for the rotation)
        • Fixed (concatenation of two consecutive bodies)


[Unreleased]: https://github.com/stack-of-tasks/pinocchio/compare/v3.3.1...HEAD
[3.3.1]: https://github.com/stack-of-tasks/pinocchio/compare/v3.3.0...v3.3.1
[3.3.0]: https://github.com/stack-of-tasks/pinocchio/compare/v3.2.0...v3.3.0
[3.2.0]: https://github.com/stack-of-tasks/pinocchio/compare/v3.1.0...v3.2.0
[3.1.0]: https://github.com/stack-of-tasks/pinocchio/compare/v3.0.0...v3.1.0
[3.0.0]: https://github.com/stack-of-tasks/pinocchio/compare/v2.7.1...v3.0.0
[2.7.1]: https://github.com/stack-of-tasks/pinocchio/compare/v2.7.0...v2.7.1
[2.7.0]: https://github.com/stack-of-tasks/pinocchio/compare/v2.6.21...v2.7.0
[2.6.21]: https://github.com/stack-of-tasks/pinocchio/compare/v2.6.20...v2.6.21
[2.6.20]: https://github.com/stack-of-tasks/pinocchio/compare/v2.6.19...v2.6.20
[2.6.19]: https://github.com/stack-of-tasks/pinocchio/compare/v2.6.18...v2.6.19
[2.6.18]: https://github.com/stack-of-tasks/pinocchio/compare/v2.6.17...v2.6.18
[2.6.17]: https://github.com/stack-of-tasks/pinocchio/compare/v2.6.16...v2.6.17
[2.6.16]: https://github.com/stack-of-tasks/pinocchio/compare/v2.6.15...v2.6.16
[2.6.15]: https://github.com/stack-of-tasks/pinocchio/compare/v2.6.14...v2.6.15
[2.6.14]: https://github.com/stack-of-tasks/pinocchio/compare/v2.6.13...v2.6.14
[2.6.13]: https://github.com/stack-of-tasks/pinocchio/compare/v2.6.12...v2.6.13
[2.6.12]: https://github.com/stack-of-tasks/pinocchio/compare/v2.6.11...v2.6.12
[2.6.11]: https://github.com/stack-of-tasks/pinocchio/compare/v2.6.10...v2.6.11
[2.6.10]: https://github.com/stack-of-tasks/pinocchio/compare/v2.6.9...v2.6.10
[2.6.9]: https://github.com/stack-of-tasks/pinocchio/compare/v2.6.8...v2.6.9
[2.6.8]: https://github.com/stack-of-tasks/pinocchio/compare/v2.6.7...v2.6.8
[2.6.7]: https://github.com/stack-of-tasks/pinocchio/compare/v2.6.6...v2.6.7
[2.6.6]: https://github.com/stack-of-tasks/pinocchio/compare/v2.6.5...v2.6.6
[2.6.5]: https://github.com/stack-of-tasks/pinocchio/compare/v2.6.4...v2.6.5
[2.6.4]: https://github.com/stack-of-tasks/pinocchio/compare/v2.6.3...v2.6.4
[2.6.3]: https://github.com/stack-of-tasks/pinocchio/compare/v2.6.2...v2.6.3
[2.6.2]: https://github.com/stack-of-tasks/pinocchio/compare/v2.6.1...v2.6.2
[2.6.1]: https://github.com/stack-of-tasks/pinocchio/compare/v2.6.0...v2.6.1
[2.6.0]: https://github.com/stack-of-tasks/pinocchio/compare/v2.5.6...v2.6.0
[2.5.6]: https://github.com/stack-of-tasks/pinocchio/compare/v2.5.5...v2.5.6
[2.5.5]: https://github.com/stack-of-tasks/pinocchio/compare/v2.5.4...v2.5.5
[2.5.4]: https://github.com/stack-of-tasks/pinocchio/compare/v2.5.3...v2.5.4
[2.5.3]: https://github.com/stack-of-tasks/pinocchio/compare/v2.5.2...v2.5.3
[2.5.2]: https://github.com/stack-of-tasks/pinocchio/compare/v2.5.1...v2.5.2
[2.5.1]: https://github.com/stack-of-tasks/pinocchio/compare/v2.5.0...v2.5.1
[2.5.0]: https://github.com/stack-of-tasks/pinocchio/compare/v2.4.7...v2.5.0
[2.4.7]: https://github.com/stack-of-tasks/pinocchio/compare/v2.4.6...v2.4.7
[2.4.6]: https://github.com/stack-of-tasks/pinocchio/compare/v2.4.5...v2.4.6
[2.4.5]: https://github.com/stack-of-tasks/pinocchio/compare/v2.4.4...v2.4.5
[2.4.4]: https://github.com/stack-of-tasks/pinocchio/compare/v2.4.3...v2.4.4
[2.4.3]: https://github.com/stack-of-tasks/pinocchio/compare/v2.4.2...v2.4.3
[2.4.2]: https://github.com/stack-of-tasks/pinocchio/compare/v2.4.1...v2.4.2
[2.4.1]: https://github.com/stack-of-tasks/pinocchio/compare/v2.4.0...v2.4.1
[2.4.0]: https://github.com/stack-of-tasks/pinocchio/compare/v2.3.1...v2.4.0
[2.3.1]: https://github.com/stack-of-tasks/pinocchio/compare/v2.3.0...v2.3.1
[2.3.0]: https://github.com/stack-of-tasks/pinocchio/compare/v2.2.3...v2.3.0
[2.2.3]: https://github.com/stack-of-tasks/pinocchio/compare/v2.2.2...v2.2.3
[2.2.2]: https://github.com/stack-of-tasks/pinocchio/compare/v2.2.1...v2.2.2
[2.2.1]: https://github.com/stack-of-tasks/pinocchio/compare/v2.2.0...v2.2.1
[2.2.0]: https://github.com/stack-of-tasks/pinocchio/compare/v2.1.11...v2.2.0
[2.1.11]: https://github.com/stack-of-tasks/pinocchio/compare/v2.1.10...v2.1.11
[2.1.10]: https://github.com/stack-of-tasks/pinocchio/compare/v2.1.9...v2.1.10
[2.1.9]: https://github.com/stack-of-tasks/pinocchio/compare/v2.1.8...v2.1.9
[2.1.8]: https://github.com/stack-of-tasks/pinocchio/compare/v2.1.7...v2.1.8
[2.1.7]: https://github.com/stack-of-tasks/pinocchio/compare/v2.1.6...v2.1.7
[2.1.6]: https://github.com/stack-of-tasks/pinocchio/compare/v2.1.5...v2.1.6
[2.1.5]: https://github.com/stack-of-tasks/pinocchio/compare/v2.1.4...v2.1.5
[2.1.4]: https://github.com/stack-of-tasks/pinocchio/compare/v2.1.3...v2.1.4
[2.1.3]: https://github.com/stack-of-tasks/pinocchio/compare/v2.1.2...v2.1.3
[2.1.2]: https://github.com/stack-of-tasks/pinocchio/compare/v2.1.1...v2.1.2
[2.1.1]: https://github.com/stack-of-tasks/pinocchio/compare/v2.1.0...v2.1.1
[2.1.0]: https://github.com/stack-of-tasks/pinocchio/compare/v2.0.0...v2.1.0
[2.0.0]: https://github.com/stack-of-tasks/pinocchio/compare/v1.3.3...v2.0.0
[1.3.3]: https://github.com/stack-of-tasks/pinocchio/compare/v1.3.2...v1.3.3
[1.3.2]: https://github.com/stack-of-tasks/pinocchio/compare/v1.3.1...v1.3.2
[1.3.1]: https://github.com/stack-of-tasks/pinocchio/compare/v1.3.0...v1.3.1
[1.3.0]: https://github.com/stack-of-tasks/pinocchio/compare/v1.2.9...v1.3.0
[1.2.9]: https://github.com/stack-of-tasks/pinocchio/compare/v1.2.8...v1.2.9
[1.2.8]: https://github.com/stack-of-tasks/pinocchio/compare/v1.2.7...v1.2.8
[1.2.7]: https://github.com/stack-of-tasks/pinocchio/compare/v1.2.6...v1.2.7
[1.2.6]: https://github.com/stack-of-tasks/pinocchio/compare/v1.2.5...v1.2.6
[1.2.5]: https://github.com/stack-of-tasks/pinocchio/compare/v1.2.4...v1.2.5
[1.2.4]: https://github.com/stack-of-tasks/pinocchio/compare/v1.2.3...v1.2.4
[1.2.3]: https://github.com/stack-of-tasks/pinocchio/compare/v1.2.1...v1.2.3
[1.2.1]: https://github.com/stack-of-tasks/pinocchio/compare/v1.2.0...v1.2.1
[1.2.0]: https://github.com/stack-of-tasks/pinocchio/compare/v1.1.2...v1.2.0
[1.1.2]: https://github.com/stack-of-tasks/pinocchio/compare/v1.1.0...v1.1.2
[1.1.0]: https://github.com/stack-of-tasks/pinocchio/compare/v1.0.2...v1.1.0
[1.0.2]: https://github.com/stack-of-tasks/pinocchio/compare/v1.0.0...v1.0.2
[1.0.0]: https://github.com/stack-of-tasks/pinocchio/releases/tag/v1.0.0<|MERGE_RESOLUTION|>--- conflicted
+++ resolved
@@ -7,17 +7,15 @@
 ## [Unreleased]
 
 ### Added
-<<<<<<< HEAD
 - Helpers for mapping heap allocation for Eigen::Map via alloca
 - Introduce EigenStorageTpl
+- Add parsing meshes with vertices for MJCF format ([#2537](https://github.com/stack-of-tasks/pinocchio/pull/2537))
 
 ### Changed
 - Major refactorization of ContactCholeskyDecompositionTpl to ease online resizing
 
 ### Removed
 - Remove DataTpl::lastChild field and associated methods
-=======
-- Add parsing meshes with vertices for MJCF format ([#2537](https://github.com/stack-of-tasks/pinocchio/pull/2537))
 
 ### Fixed
 - Fix mjcf Euler angle parsing: use xyz as a default value for eulerseq compiler option ([#2526](https://github.com/stack-of-tasks/pinocchio/pull/2526))
@@ -28,7 +26,6 @@
 - Fix mjcf parsing of keyframe qpos with newlines ([#2535](https://github.com/stack-of-tasks/pinocchio/pull/2535))
 - Fix sites parsing for MJCF format ([#2548](https://github.com/stack-of-tasks/pinocchio/pull/2548))
 
->>>>>>> fbeeb0b3
 
 ## [3.3.1] - 2024-12-13
 
