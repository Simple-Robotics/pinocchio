#
# Copyright (c) 2015-2023 CNRS INRIA
# Copyright (c) 2015 Wandercraft, 86 rue de Paris 91400 Orsay, France.
#

cmake_minimum_required(VERSION 3.10)

set(PROJECT_NAME pinocchio)
set(PROJECT_DESCRIPTION
    "A fast and flexible implementation of Rigid Body Dynamics algorithms and their analytical derivatives"
)
set(PROJECT_URL "http://github.com/stack-of-tasks/pinocchio")
set(PROJECT_CUSTOM_HEADER_EXTENSION "hpp")
set(PROJECT_USE_CMAKE_EXPORT TRUE)
set(PROJECT_USE_KEYWORD_LINK_LIBRARIES TRUE)
set(PROJECT_COMPATIBILITY_VERSION AnyNewerVersion)
set(PINOCCHIO_PROJECT_SOURCE_DIR ${CMAKE_CURRENT_LIST_DIR})

# Disable -Werror on Unix for now.
set(CXX_DISABLE_WERROR True)
set(CMAKE_VERBOSE_MAKEFILE True)

# ----------------------------------------------------
# --- OPTIONS  ---------------------------------------
# Need to be set before including base.cmake
# ----------------------------------------------------
option(INSTALL_DOCUMENTATION "Generate and install the documentation" OFF)

# Check if the submodule cmake have been initialized
set(JRL_CMAKE_MODULES "${CMAKE_CURRENT_LIST_DIR}/cmake")
<<<<<<< HEAD
if(NOT EXISTS "${JRL_CMAKE_MODULES}/base.cmake")
  if(${CMAKE_VERSION} VERSION_LESS "3.14.0")
    message(FATAL_ERROR "\nPlease run the following command first:\ngit submodule update --init\n")
=======
if(EXISTS "${JRL_CMAKE_MODULES}/base.cmake")
  message(STATUS "JRL cmakemodules found in 'cmake/' git submodule")
else()
  find_package(jrl-cmakemodules QUIET CONFIG)
  if(jrl-cmakemodules_FOUND)
    get_property(
      JRL_CMAKE_MODULES
      TARGET jrl-cmakemodules::jrl-cmakemodules
      PROPERTY INTERFACE_INCLUDE_DIRECTORIES)
    message(STATUS "JRL cmakemodules found on system at ${JRL_CMAKE_MODULES}")
  elseif(${CMAKE_VERSION} VERSION_LESS "3.14.0")
    message(
      FATAL_ERROR
        "\nCan't find jrl-cmakemodules. Please either:\n"
        "  - use git submodule: 'git submodule update --init'\n"
        "  - or install https://github.com/jrl-umi3218/jrl-cmakemodules\n"
        "  - or upgrade your CMake version to >= 3.14 to allow automatic fetching\n")
>>>>>>> fbc93a6a
  else()
    message(STATUS "JRL cmakemodules not found. Let's fetch it.")
    include(FetchContent)
    FetchContent_Declare("jrl-cmakemodules"
                         GIT_REPOSITORY "https://github.com/jrl-umi3218/jrl-cmakemodules.git")
    FetchContent_MakeAvailable("jrl-cmakemodules")
    FetchContent_GetProperties("jrl-cmakemodules" SOURCE_DIR JRL_CMAKE_MODULES)
  endif()
endif()

set(DOXYGEN_USE_MATHJAX YES)
set(DOXYGEN_USE_TEMPLATE_CSS YES)

include("${JRL_CMAKE_MODULES}/base.cmake")

compute_project_args(PROJECT_ARGS LANGUAGES CXX)
project(${PROJECT_NAME} ${PROJECT_ARGS})

include("${JRL_CMAKE_MODULES}/boost.cmake")
include("${JRL_CMAKE_MODULES}/ide.cmake")
include("${JRL_CMAKE_MODULES}/apple.cmake")
if(APPLE) # Use the handmade approach
  if(${CMAKE_VERSION} VERSION_LESS "3.18.0") # Need to find the right version
    set(CMAKE_MODULE_PATH ${CMAKE_CURRENT_LIST_DIR}/cmake/find-external/OpenMP ${CMAKE_MODULE_PATH})
  endif()
elseif(UNIX)
  if(${CMAKE_VERSION} VERSION_EQUAL "3.20.0")
    set(CMAKE_MODULE_PATH ${CMAKE_CURRENT_LIST_DIR}/cmake/find-external/OpenMP ${CMAKE_MODULE_PATH})
  endif()
<<<<<<< HEAD
endif(APPLE)
=======
endif()
>>>>>>> fbc93a6a
include(CMakeDependentOption)

# If needed, set CMake policy for APPLE systems
apply_default_apple_configuration()
if(CMAKE_VERSION VERSION_GREATER "3.12")
  cmake_policy(SET CMP0074 NEW)
endif()
<<<<<<< HEAD
=======

# Force C++ standard to be C++11 at least
check_minimal_cxx_standard(11 ENFORCE)
>>>>>>> fbc93a6a

# --- OPTIONS ----------------------------------------
option(BUILD_BENCHMARK "Build the benchmarks" OFF)
option(BUILD_UTILS "Build the utils" OFF)
option(BUILD_PYTHON_INTERFACE "Build the Python bindings" ON)
option(GENERATE_PYTHON_STUBS "Generate the Python stubs associated to the Python library" OFF)
option(BUILD_WITH_COMMIT_VERSION "Build libraries by setting specific commit version" OFF)

if(DEFINED BUILD_UNIT_TESTS)
  message(
    AUTHOR_WARNING
      "BUILD_UNIT_TESTS is deprecated. Use BUILD_TESTING instead.\
    If you are manually building Pinocchio from source in an existing build folder,\
    we suggest that you delete your build folder and make a new one.")
  set(BUILD_TESTING ${BUILD_UNIT_TESTS})
endif(DEFINED BUILD_UNIT_TESTS)

option(BUILD_ADVANCED_TESTING "Build the advanced tests (multiprecision, etc.) of Pinocchio" OFF)

# --- OPTIONAL DEPENDENCIES -------------------------
option(BUILD_WITH_URDF_SUPPORT "Build the library with the URDF format support" ON)
option(BUILD_WITH_SDF_SUPPORT "Build the library with the SDF format support" OFF)
option(BUILD_WITH_COLLISION_SUPPORT
       "Build the library with the collision support (required HPP-FCL)" OFF)
option(BUILD_WITH_AUTODIFF_SUPPORT
       "Build the library with the automatic differentiation support (via CppAD)" OFF)
option(BUILD_WITH_CASADI_SUPPORT "Build the library with the support of CASADI" OFF)
<<<<<<< HEAD
option(BUILD_WITH_CODEGEN_SUPPORT
       "Build the library with the support of code generation (via CppADCodeGen)" OFF)
=======
# cppadcodgen don't build well with CL
if(NOT WIN32)
  option(BUILD_WITH_CODEGEN_SUPPORT
         "Build the library with the support of code generation (via CppADCodeGen)" OFF)
endif()
>>>>>>> fbc93a6a
option(BUILD_WITH_OPENMP_SUPPORT "Build the library with the OpenMP support" OFF)
option(BUILD_WITH_EXTRA_SUPPORT "Build the library with extra algorithms support" OFF)
cmake_dependent_option(
  BUILD_PYTHON_BINDINGS_WITH_BOOST_MPFR_SUPPORT
  "Build the Python interface with Boost.Multiprecision MPFR support" OFF BUILD_PYTHON_INTERFACE
  OFF)
cmake_dependent_option(
  BUILD_WITH_LIBPYTHON "Link to libpython to embed an interpreter for the python_parser feature" ON
  "BUILD_PYTHON_INTERFACE" OFF)
if(APPLE)
<<<<<<< HEAD
  option(BUILD_WITH_ACCELERATE_SUPPORT "Build EigenPy with the Accelerate support" OFF)
=======
  option(BUILD_WITH_ACCELERATE_SUPPORT "Build Pinocchio with the Accelerate support" OFF)
>>>>>>> fbc93a6a
else(APPLE)
  set(BUILD_WITH_ACCELERATE_SUPPORT FALSE)
endif(APPLE)
option(GENERATE_PYTHON_STUBS "Generate the Python stubs associated to the Python library" OFF)

option(INITIALIZE_WITH_NAN "Initialize Eigen entries with NaN" OFF)
option(CHECK_RUNTIME_MALLOC "Check if some memory allocations are performed at runtime" OFF)

option(ENABLE_TEMPLATE_INSTANTIATION "Template instantiation of the main library" ON)

<<<<<<< HEAD
# Variable containing all the cflags definition relative to build options
=======
# Variable containing all the cflags definition, options and libraries to setup pkg-config.
>>>>>>> fbc93a6a
set(CFLAGS_OPTIONS)
set(CFLAGS_DEPENDENCIES)
set(LIBRARIES_DEPENDENCIES)

if(BUILD_WITH_COLLISION_SUPPORT)
  set(BUILD_WITH_HPP_FCL_SUPPORT TRUE)
endif()
if(BUILD_WITH_CODEGEN_SUPPORT)
  set(BUILD_WITH_CPPAD_CODEGEN_SUPPORT TRUE)
  set(BUILD_WITH_AUTODIFF_SUPPORT ON)
endif()
if(BUILD_WITH_AUTODIFF_SUPPORT)
  set(BUILD_WITH_CPPAD_SUPPORT TRUE)
endif()

if(BUILD_WITH_EXTRA_SUPPORT)
  list(APPEND CFLAGS_OPTIONS "-DPINOCCHIO_WITH_EXTRA_SUPPORT")
endif()

if(INITIALIZE_WITH_NAN)
  message(STATUS "Initialize with NaN all the Eigen entries.")
endif(INITIALIZE_WITH_NAN)

if(CHECK_RUNTIME_MALLOC)
  message(STATUS "Check if some memory allocations are performed at runtime.")
endif(CHECK_RUNTIME_MALLOC)

if(ENABLE_TEMPLATE_INSTANTIATION)
  message(STATUS "Template instantiation of the main library")
  list(APPEND CFLAGS_OPTIONS "-DPINOCCHIO_ENABLE_TEMPLATE_INSTANTIATION")
<<<<<<< HEAD
=======
  list(APPEND LIBRARIES_DEPENDENCIES ${PROJECT_NAME}_default)
>>>>>>> fbc93a6a
endif(ENABLE_TEMPLATE_INSTANTIATION)

macro(TAG_LIBRARY_VERSION target)
  set_target_properties(${target} PROPERTIES SOVERSION ${PROJECT_VERSION})
endmacro(TAG_LIBRARY_VERSION)

set(PINOCCHIO_MODEL_DIR "${PROJECT_SOURCE_DIR}/models")

# ----------------------------------------------------
# --- DEPENDENCIES -----------------------------------
# ----------------------------------------------------
set(CMAKE_MODULE_PATH "${CMAKE_SOURCE_DIR}/cmake/find-external/CppAD/" ${CMAKE_MODULE_PATH})
add_project_dependency(Eigen3 REQUIRED PKG_CONFIG_REQUIRES "eigen3 >= 3.0.5")

<<<<<<< HEAD
# Variable containing all the cflags definition relative to optional dependencies
set(CFLAGS_DEPENDENCIES)

=======
>>>>>>> fbc93a6a
if(BUILD_WITH_URDF_SUPPORT)
  add_project_dependency(urdfdom_headers REQUIRED)
  add_project_dependency(urdfdom REQUIRED PKG_CONFIG_REQUIRES "urdfdom >= 0.2.0")
  set(urdfdom_VERSION ${urdfdom_headers_VERSION})
  list(APPEND CFLAGS_DEPENDENCIES "-DPINOCCHIO_WITH_URDFDOM")
<<<<<<< HEAD
=======
  list(APPEND LIBRARIES_DEPENDENCIES "urdfdom_world")
>>>>>>> fbc93a6a

  if(${urdfdom_VERSION} VERSION_GREATER "0.4.2")
    check_minimal_cxx_standard(11 ENFORCE)
    message(
      STATUS
        "Since urdfdom >= 1.0.0, the default C++ standard is C++11. The project is then compiled with C++11 standard."
    )
  endif(${urdfdom_VERSION} VERSION_GREATER "0.4.2")
endif(BUILD_WITH_URDF_SUPPORT)

if(BUILD_WITH_SDF_SUPPORT)
  include(${CMAKE_CURRENT_LIST_DIR}/cmake/sdformat.cmake)
  search_for_sdformat(REQUIRED)
  if(SDFormat_FOUND)
    check_minimal_cxx_standard(11 REQUIRED)
    include_directories(${SDFormat_INCLUDE_DIRS})
<<<<<<< HEAD
    list(APPEND CFLAGS_DEPENDENCIES "-DPINOCCHIO_WITH_SDFORMAT")
=======
>>>>>>> fbc93a6a
    set(CMAKE_CXX_FLAGS "${CMAKE_CXX_FLAGS} ${SDFormat_CXX_FLAGS}")
  endif(SDFormat_FOUND)
endif(BUILD_WITH_SDF_SUPPORT)

set(BUILD_WITH_PARSERS_SUPPORT BUILD_WITH_URDF_SUPPORT OR BUILD_WITH_SDF_SUPPORT)

if(BUILD_WITH_AUTODIFF_SUPPORT)
  # Check first CppADCodeGen
  if(BUILD_WITH_CODEGEN_SUPPORT)
<<<<<<< HEAD
    find_package(cppadcg 2.4.1 REQUIRED)
  endif(BUILD_WITH_CODEGEN_SUPPORT)

  add_project_dependency(cppad 20180000.0 REQUIRED PKG_CONFIG_REQUIRES "cppad >= 20220624.0")
=======
    add_project_dependency(cppadcg 2.4.1 REQUIRED)
  endif(BUILD_WITH_CODEGEN_SUPPORT)

  add_project_dependency(
    cppad 20180000.0 REQUIRED
    PKG_CONFIG_REQUIRES "cppad >= 20220624.0"
    FIND_EXTERNAL "CppAD")
>>>>>>> fbc93a6a
endif(BUILD_WITH_AUTODIFF_SUPPORT)

if(BUILD_WITH_CASADI_SUPPORT)
  add_project_dependency(casadi 3.4.5 REQUIRED PKG_CONFIG_REQUIRES "casadi >= 3.4.5")
endif(BUILD_WITH_CASADI_SUPPORT)

if(BUILD_WITH_OPENMP_SUPPORT)
<<<<<<< HEAD
  add_project_dependency(OpenMP)
endif()

if(BUILD_WITH_EXTRA_SUPPORT)
  find_package(
    Qhull
    COMPONENTS qhullcpp qhull_r
    REQUIRED)
=======
  add_project_dependency(OpenMP REQUIRED)
endif()

if(BUILD_WITH_EXTRA_SUPPORT)
  add_project_dependency(Qhull COMPONENTS qhullcpp qhull_r REQUIRED)
>>>>>>> fbc93a6a
  message(STATUS "Found Qhull.")
endif()

set(BOOST_REQUIRED_COMPONENTS filesystem serialization system)

set_boost_default_options()
export_boost_default_options()
add_project_dependency(Boost REQUIRED COMPONENTS ${BOOST_REQUIRED_COMPONENTS})

if(Boost_VERSION_STRING VERSION_LESS 1.81)
  if(BUILD_WITH_URDF_SUPPORT AND ${urdfdom_VERSION} VERSION_GREATER "0.4.2")
    check_minimal_cxx_standard(11 ENFORCE)
    message(
      STATUS
        "Since urdfdom >= 1.0.0, the default C++ standard is C++11. The project is then compiled with C++11 standard."
    )
  endif()
else()
  # Boost.Math will be C++14 starting in July 2023 (Boost 1.82 release)
  check_minimal_cxx_standard(14 ENFORCE)
endif()

if(BUILD_PYTHON_INTERFACE)
  message(
    STATUS
      "The Python bindings of Pinocchio will be compiled along the main library. If you want to disable this feature, please set the option BUILD_PYTHON_INTERFACE to OFF."
  )

  set(PYTHON_COMPONENTS Interpreter Development NumPy)
  add_project_dependency(eigenpy 2.7.10 REQUIRED)

<<<<<<< HEAD
  if(BUILD_WITH_AUTODIFF_SUPPORT)
    add_project_dependency(pycppad 1.1.0 REQUIRED)
  endif(BUILD_WITH_AUTODIFF_SUPPORT)
=======
  if(BUILD_WITH_URDF_SUPPORT)
    # console_bridge is urdfdom dependency.
    #
    # We bind some enum of this library and then must link against it.
    add_project_dependency(console_bridge REQUIRED)
  endif()
>>>>>>> fbc93a6a

  # Check wether this a PyPy Python
  execute_process(
    COMMAND ${PYTHON_EXECUTABLE} -c "import platform; print(platform.python_implementation())"
    OUTPUT_VARIABLE _python_implementation_value
    OUTPUT_STRIP_TRAILING_WHITESPACE ERROR_QUIET)

  message(STATUS "Python compiler: ${_python_implementation_value}")
  if(_python_implementation_value MATCHES "PyPy")
    set(BUILD_PYTHON_INTERFACE_WITH_PYPY TRUE)
  endif()

else(BUILD_PYTHON_INTERFACE)
  message(
    STATUS
      "Pinocchio won't be compiled with its Python bindings. If you want to enable this feature, please set the option BUILD_PYTHON_INTERFACE to ON."
  )
endif(BUILD_PYTHON_INTERFACE)

if(BUILD_WITH_HPP_FCL_SUPPORT)
  list(APPEND CFLAGS_DEPENDENCIES "-DPINOCCHIO_WITH_HPP_FCL")
<<<<<<< HEAD
=======
  list(APPEND LIBRARIES_DEPENDENCIES "hpp-fcl")
>>>>>>> fbc93a6a
  add_project_dependency(hpp-fcl 2.1.2 REQUIRED PKG_CONFIG_REQUIRES "hpp-fcl >= 2.1.2")
  # Check whether hpp-fcl python bindings are available.
  set(BUILD_WITH_HPP_FCL_PYTHON_BINDINGS FALSE)
  if(BUILD_PYTHON_INTERFACE)
    execute_process(
      COMMAND ${PYTHON_EXECUTABLE} -c "import hppfcl"
      RESULT_VARIABLE _hpp_fcl_python_bindings_not_found
      OUTPUT_QUIET ERROR_QUIET)
    if(_hpp_fcl_python_bindings_not_found EQUAL 0)
      set(BUILD_WITH_HPP_FCL_PYTHON_BINDINGS TRUE)
      message(STATUS "Found hpp-fcl Python bindings.")
    else()
      message(STATUS "hpp-fcl Python bindings NOT found.")
    endif()
    unset(_hpp_fcl_python_bindings_not_found)
  endif(BUILD_PYTHON_INTERFACE)
endif(BUILD_WITH_HPP_FCL_SUPPORT)

if(BUILD_WITH_ACCELERATE_SUPPORT)
  if(NOT ${Eigen3_VERSION} VERSION_GREATER_EQUAL "3.4.90")
    message(
      FATAL_ERROR
        "Your version of Eigen is too low. Should be at least 3.4.90. Current version is ${Eigen3_VERSION}."
    )
  endif()

  set(CMAKE_MODULE_PATH ${JRL_CMAKE_MODULES}/find-external/Accelerate ${CMAKE_MODULE_PATH})
<<<<<<< HEAD
  find_package(
    Accelerate REQUIRED # FIND_EXTERNAL "Accelerate" # We don't export yet as there might be an
                        # issue on AMR64 platforms
  )
=======
  # FIND_EXTERNAL "Accelerate".
  #
  # We don't export yet as there might be an issue on AMR64 platforms.
  find_package(Accelerate REQUIRED)
>>>>>>> fbc93a6a
  message(STATUS "Build with Accelerate support framework.")
  add_definitions(-DPINOCCHIO_WITH_ACCELERATE_SUPPORT)
endif(BUILD_WITH_ACCELERATE_SUPPORT)

# Sources definition
include(sources.cmake)

# Template instantiation sources
if(ENABLE_TEMPLATE_INSTANTIATION)
  list(APPEND ${PROJECT_NAME}_CORE_SOURCES ${${PROJECT_NAME}_TEMPLATE_INSTANTIATION_SOURCES})
  list(APPEND ${PROJECT_NAME}_CORE_PUBLIC_HEADERS
       ${${PROJECT_NAME}_TEMPLATE_INSTANTIATION_PUBLIC_HEADERS})
endif()

# URDF sources
if(BUILD_WITH_URDF_SUPPORT)
  list(APPEND ${PROJECT_NAME}_PARSERS_SOURCES ${${PROJECT_NAME}_URDF_SOURCES})
  list(APPEND ${PROJECT_NAME}_PARSERS_PUBLIC_HEADERS ${${PROJECT_NAME}_URDF_PUBLIC_HEADERS})
endif(BUILD_WITH_URDF_SUPPORT)

# SDF sources
if(BUILD_WITH_SDF_SUPPORT)
  list(APPEND ${PROJECT_NAME}_PARSERS_SOURCES ${${PROJECT_NAME}_SDF_SOURCES})
  list(APPEND ${PROJECT_NAME}_PARSERS_PUBLIC_HEADERS ${${PROJECT_NAME}_SDF_PUBLIC_HEADERS})
endif(BUILD_WITH_SDF_SUPPORT)

# Extra sources
if(BUILD_WITH_EXTRA_SUPPORT)
  list(APPEND ${PROJECT_NAME}_BINDINGS_PYTHON_SOURCES
       ${${PROJECT_NAME}_BINDINGS_PYTHON_EXTRA_SOURCES})
endif()

# LibPython sources
if(BUILD_WITH_LIBPYTHON)
  list(APPEND ${PROJECT_NAME}_CORE_PUBLIC_HEADERS ${${PROJECT_NAME}_LIBPYTHON_PUBLIC_HEADERS})
  list(APPEND ${PROJECT_NAME}_BINDINGS_PYTHON_SOURCES
       ${${PROJECT_NAME}_BINDINGS_PYTHON_LIBPYTHON_SOURCES})
  list(APPEND ${PROJECT_NAME}_BINDINGS_PYTHON_PUBLIC_HEADERS
       ${${PROJECT_NAME}_BINDINGS_PYTHON_LIBPYTHON_PUBLIC_HEADERS})
endif(BUILD_WITH_LIBPYTHON)

# HPP-FCL sources
if(BUILD_WITH_HPP_FCL_SUPPORT)
  if(ENABLE_TEMPLATE_INSTANTIATION)
    list(APPEND ${PROJECT_NAME}_COLLISION_SOURCES
         ${${PROJECT_NAME}_COLLISION_TEMPLATE_INSTANTIATION_SOURCES})
    list(APPEND ${PROJECT_NAME}_COLLISION_PUBLIC_HEADERS
         ${${PROJECT_NAME}_COLLISION_TEMPLATE_INSTANTIATION_PUBLIC_HEADERS})
  endif()
  list(APPEND ${PROJECT_NAME}_BINDINGS_PYTHON_SOURCES
       ${${PROJECT_NAME}_BINDINGS_PYTHON_HPP_FCL_SOURCES})
  list(APPEND ${PROJECT_NAME}_BINDINGS_PYTHON_PUBLIC_HEADERS
       ${${PROJECT_NAME}_BINDINGS_PYTHON_HPP_FCL_PUBLIC_HEADERS})
  if(BUILD_WITH_OPENMP_SUPPORT)
    list(APPEND ${PROJECT_NAME}_BINDINGS_PYTHON_SOURCES
         ${${PROJECT_NAME}_BINDINGS_PYTHON_HPP_FCL_PARALLEL_SOURCES})
    list(APPEND ${PROJECT_NAME}_BINDINGS_PYTHON_PUBLIC_HEADERS
         ${${PROJECT_NAME}_BINDINGS_PYTHON_HPP_FCL_PARALLEL_PUBLIC_HEADERS})
  endif()
endif(BUILD_WITH_HPP_FCL_SUPPORT)

# OpenMP sources
if(BUILD_WITH_OPENMP_SUPPORT)
  list(APPEND ${PROJECT_NAME}_BINDINGS_PYTHON_SOURCES
       ${${PROJECT_NAME}_BINDINGS_PYTHON_PARALLEL_SOURCES})
  list(APPEND ${PROJECT_NAME}_BINDINGS_PYTHON_PUBLIC_HEADERS
       ${${PROJECT_NAME}_BINDINGS_PYTHON_PARALLEL_PUBLIC_HEADERS})
endif()

# List headers to install
list(APPEND ${PROJECT_NAME}_HEADERS ${${PROJECT_NAME}_CORE_PUBLIC_HEADERS})

if(BUILD_WITH_EXTRA_SUPPORT)
  list(APPEND ${PROJECT_NAME}_HEADERS ${${PROJECT_NAME}_EXTRA_PUBLIC_HEADERS})
endif()

if(BUILD_WITH_PARSERS_SUPPORT)
  list(APPEND ${PROJECT_NAME}_HEADERS ${${PROJECT_NAME}_PARSERS_PUBLIC_HEADERS})
endif()

if(BUILD_WITH_HPP_FCL_SUPPORT)
  list(APPEND ${PROJECT_NAME}_HEADERS ${${PROJECT_NAME}_COLLISION_PUBLIC_HEADERS})
  if(BUILD_WITH_OPENMP_SUPPORT)
    list(APPEND ${PROJECT_NAME}_HEADERS ${${PROJECT_NAME}_COLLISION_PARALLEL_PUBLIC_HEADERS})
  endif()
endif()

if(BUILD_WITH_OPENMP_SUPPORT)
  list(APPEND ${PROJECT_NAME}_HEADERS ${${PROJECT_NAME}_PARALLEL_PUBLIC_HEADERS})
endif()

if(BUILD_PYTHON_INTERFACE)
  list(APPEND ${PROJECT_NAME}_HEADERS ${${PROJECT_NAME}_BINDINGS_PYTHON_PUBLIC_HEADERS})
endif()
<<<<<<< HEAD

# Macros to update sources path in subdirs
function(REMOVE_PATH_FROM_LIST list_name path_name dest_list)
  set(list_name_)
  foreach(header ${${list_name}})
    string(REGEX REPLACE "^${path_name}" "" header ${header})
    list(APPEND list_name_ ${header})
  endforeach(header ${list_name_})
  set(${dest_list}
      ${list_name_}
      PARENT_SCOPE)
endfunction(REMOVE_PATH_FROM_LIST)

function(PREPEND_PATH_FROM_LIST list_name path_name dest_list)
  set(list_name_)
  foreach(header ${${list_name}})
    set(header "${path_name}/${header}")
    list(APPEND list_name_ ${header})
  endforeach(header ${list_name_})
  set(${dest_list}
      ${list_name_}
      PARENT_SCOPE)
endfunction(PREPEND_PATH_FROM_LIST)
=======
>>>>>>> fbc93a6a

# Define PINOCCHIO_WINDOWS_DLL_PATH environment variable on Windows
function(ADD_WINDOWS_DLL_PATH_TO_TEST TEST_NAME)
  if(WIN32)
    get_test_property(${TEST_NAME} ENVIRONMENT ENV_VARIABLES)
<<<<<<< HEAD
    list(APPEND ENV_VARIABLES "PINOCCHIO_WINDOWS_DLL_PATH=$<TARGET_FILE_DIR:${PROJECT_NAME}>")
=======
    # TODO don't do this in the future
    list(APPEND ENV_VARIABLES
         "PINOCCHIO_WINDOWS_DLL_PATH=$<TARGET_FILE_DIR:${PROJECT_NAME}_default>")
>>>>>>> fbc93a6a
    set_tests_properties(${TEST_NAME} PROPERTIES ENVIRONMENT "${ENV_VARIABLES}")
  endif()
endfunction()

# --- MAIN LIBRARY -------------------------------------------------------------
add_subdirectory(src)

# --- BINDINGS -----------------------------------------------------------------
add_subdirectory(bindings)

# --- EXECUTABLES --------------------------------------------------------------
add_subdirectory(utils)

# --- UNIT TESTS ---------------------------------------------------------------
add_subdirectory(unittest)

# --- CHECK EXAMPLES -----------------------------------------------------------
add_subdirectory(examples)

# --- BENCHMARKS ---------------------------------------------------------------
add_subdirectory(benchmark)

# --- PACKAGING ----------------------------------------------------------------
macro(EXPORT_VARIABLE var_name var_value)
  get_directory_property(has_parent PARENT_DIRECTORY)
  if(has_parent)
    set(${var_name}
        ${var_value}
        PARENT_SCOPE)
  else()
    set(${var_name} ${var_value})
  endif()
endmacro(
  EXPORT_VARIABLE
  var_name
  var_value)

if(BUILD_WITH_URDF_SUPPORT)
  export_variable(PINOCCHIO_USE_URDFDOM ON)
  set(PACKAGE_EXTRA_MACROS "${PACKAGE_EXTRA_MACROS}\nset(PINOCCHIO_USE_URDFDOM \"\")")
endif()
if(BUILD_WITH_HPP_FCL_SUPPORT)
  export_variable(PINOCCHIO_USE_HPP_FCL ON)
  set(PACKAGE_EXTRA_MACROS "${PACKAGE_EXTRA_MACROS}\nset(PINOCCHIO_USE_HPP_FCL \"\")")
endif()
if(BUILD_WITH_CPPAD_SUPPORT)
  export_variable(PINOCCHIO_USE_CPPAD ON)
  set(PACKAGE_EXTRA_MACROS "${PACKAGE_EXTRA_MACROS}\nset(PINOCCHIO_USE_CPPAD \"\")")
endif()
if(BUILD_WITH_CPPAD_CODEGEN_SUPPORT)
  export_variable(PINOCCHIO_USE_CPPAD_CODEGEN ON)
  set(PACKAGE_EXTRA_MACROS "${PACKAGE_EXTRA_MACROS}\nset(PINOCCHIO_USE_CPPAD_CODEGEN \"\")")
endif()
if(BUILD_WITH_CASADI_SUPPORT)
  export_variable(PINOCCHIO_USE_CASADI ON)
  set(PACKAGE_EXTRA_MACROS "${PACKAGE_EXTRA_MACROS}\nset(PINOCCHIO_USE_CASADI \"\")")
endif()
if(BUILD_PYTHON_INTERFACE)
  export_variable(PINOCCHIO_WITH_PYTHON_INTERFACE ON)
  set(PACKAGE_EXTRA_MACROS "${PACKAGE_EXTRA_MACROS}\nset(PINOCCHIO_WITH_PYTHON_INTERFACE \"\")")
endif()
if(BUILD_WITH_EXTRA_SUPPORT)
  export_variable(PINOCCHIO_USE_EXTRA ON)
  set(PACKAGE_EXTRA_MACROS "${PACKAGE_EXTRA_MACROS}\nset(PINOCCHIO_USE_EXTRA \"\")")
endif()

<<<<<<< HEAD
pkg_config_append_libs(${PROJECT_NAME})
pkg_config_append_boost_libs(${BOOST_REQUIRED_COMPONENTS})

=======
# Setup pkg-configs flags and libs
pkg_config_append_libs("${LIBRARIES_DEPENDENCIES}")
foreach(boostlib ${BOOST_REQUIRED_COMPONENTS})
  pkg_config_append_libs("boost_${boostlib}")
endforeach()
>>>>>>> fbc93a6a
pkg_config_append_cflags("${CFLAGS_DEPENDENCIES}")
pkg_config_append_cflags("${CFLAGS_OPTIONS}")

# Install catkin package.xml
install(FILES package.xml DESTINATION share/${PROJECT_NAME})
# Allows Colcon to find non-Ament packages when using workspace underlays
file(WRITE ${CMAKE_CURRENT_BINARY_DIR}/share/ament_index/resource_index/packages/${PROJECT_NAME} "")
install(FILES ${CMAKE_CURRENT_BINARY_DIR}/share/ament_index/resource_index/packages/${PROJECT_NAME}
        DESTINATION share/ament_index/resource_index/packages)
file(WRITE ${CMAKE_CURRENT_BINARY_DIR}/share/${PROJECT_NAME}/hook/ament_prefix_path.dsv
     "prepend-non-duplicate;AMENT_PREFIX_PATH;")
install(FILES ${CMAKE_CURRENT_BINARY_DIR}/share/${PROJECT_NAME}/hook/ament_prefix_path.dsv
        DESTINATION share/${PROJECT_NAME}/hook)
file(WRITE ${CMAKE_CURRENT_BINARY_DIR}/share/${PROJECT_NAME}/hook/python_path.dsv
     "prepend-non-duplicate;PYTHONPATH;${PYTHON_SITELIB}")
install(FILES ${CMAKE_CURRENT_BINARY_DIR}/share/${PROJECT_NAME}/hook/python_path.dsv
        DESTINATION share/${PROJECT_NAME}/hook)<|MERGE_RESOLUTION|>--- conflicted
+++ resolved
@@ -28,11 +28,6 @@
 
 # Check if the submodule cmake have been initialized
 set(JRL_CMAKE_MODULES "${CMAKE_CURRENT_LIST_DIR}/cmake")
-<<<<<<< HEAD
-if(NOT EXISTS "${JRL_CMAKE_MODULES}/base.cmake")
-  if(${CMAKE_VERSION} VERSION_LESS "3.14.0")
-    message(FATAL_ERROR "\nPlease run the following command first:\ngit submodule update --init\n")
-=======
 if(EXISTS "${JRL_CMAKE_MODULES}/base.cmake")
   message(STATUS "JRL cmakemodules found in 'cmake/' git submodule")
 else()
@@ -50,7 +45,6 @@
         "  - use git submodule: 'git submodule update --init'\n"
         "  - or install https://github.com/jrl-umi3218/jrl-cmakemodules\n"
         "  - or upgrade your CMake version to >= 3.14 to allow automatic fetching\n")
->>>>>>> fbc93a6a
   else()
     message(STATUS "JRL cmakemodules not found. Let's fetch it.")
     include(FetchContent)
@@ -80,11 +74,7 @@
   if(${CMAKE_VERSION} VERSION_EQUAL "3.20.0")
     set(CMAKE_MODULE_PATH ${CMAKE_CURRENT_LIST_DIR}/cmake/find-external/OpenMP ${CMAKE_MODULE_PATH})
   endif()
-<<<<<<< HEAD
-endif(APPLE)
-=======
-endif()
->>>>>>> fbc93a6a
+endif()
 include(CMakeDependentOption)
 
 # If needed, set CMake policy for APPLE systems
@@ -92,12 +82,9 @@
 if(CMAKE_VERSION VERSION_GREATER "3.12")
   cmake_policy(SET CMP0074 NEW)
 endif()
-<<<<<<< HEAD
-=======
 
 # Force C++ standard to be C++11 at least
 check_minimal_cxx_standard(11 ENFORCE)
->>>>>>> fbc93a6a
 
 # --- OPTIONS ----------------------------------------
 option(BUILD_BENCHMARK "Build the benchmarks" OFF)
@@ -125,16 +112,11 @@
 option(BUILD_WITH_AUTODIFF_SUPPORT
        "Build the library with the automatic differentiation support (via CppAD)" OFF)
 option(BUILD_WITH_CASADI_SUPPORT "Build the library with the support of CASADI" OFF)
-<<<<<<< HEAD
-option(BUILD_WITH_CODEGEN_SUPPORT
-       "Build the library with the support of code generation (via CppADCodeGen)" OFF)
-=======
 # cppadcodgen don't build well with CL
 if(NOT WIN32)
   option(BUILD_WITH_CODEGEN_SUPPORT
          "Build the library with the support of code generation (via CppADCodeGen)" OFF)
 endif()
->>>>>>> fbc93a6a
 option(BUILD_WITH_OPENMP_SUPPORT "Build the library with the OpenMP support" OFF)
 option(BUILD_WITH_EXTRA_SUPPORT "Build the library with extra algorithms support" OFF)
 cmake_dependent_option(
@@ -145,11 +127,7 @@
   BUILD_WITH_LIBPYTHON "Link to libpython to embed an interpreter for the python_parser feature" ON
   "BUILD_PYTHON_INTERFACE" OFF)
 if(APPLE)
-<<<<<<< HEAD
-  option(BUILD_WITH_ACCELERATE_SUPPORT "Build EigenPy with the Accelerate support" OFF)
-=======
   option(BUILD_WITH_ACCELERATE_SUPPORT "Build Pinocchio with the Accelerate support" OFF)
->>>>>>> fbc93a6a
 else(APPLE)
   set(BUILD_WITH_ACCELERATE_SUPPORT FALSE)
 endif(APPLE)
@@ -160,11 +138,7 @@
 
 option(ENABLE_TEMPLATE_INSTANTIATION "Template instantiation of the main library" ON)
 
-<<<<<<< HEAD
-# Variable containing all the cflags definition relative to build options
-=======
 # Variable containing all the cflags definition, options and libraries to setup pkg-config.
->>>>>>> fbc93a6a
 set(CFLAGS_OPTIONS)
 set(CFLAGS_DEPENDENCIES)
 set(LIBRARIES_DEPENDENCIES)
@@ -195,10 +169,7 @@
 if(ENABLE_TEMPLATE_INSTANTIATION)
   message(STATUS "Template instantiation of the main library")
   list(APPEND CFLAGS_OPTIONS "-DPINOCCHIO_ENABLE_TEMPLATE_INSTANTIATION")
-<<<<<<< HEAD
-=======
   list(APPEND LIBRARIES_DEPENDENCIES ${PROJECT_NAME}_default)
->>>>>>> fbc93a6a
 endif(ENABLE_TEMPLATE_INSTANTIATION)
 
 macro(TAG_LIBRARY_VERSION target)
@@ -213,21 +184,12 @@
 set(CMAKE_MODULE_PATH "${CMAKE_SOURCE_DIR}/cmake/find-external/CppAD/" ${CMAKE_MODULE_PATH})
 add_project_dependency(Eigen3 REQUIRED PKG_CONFIG_REQUIRES "eigen3 >= 3.0.5")
 
-<<<<<<< HEAD
-# Variable containing all the cflags definition relative to optional dependencies
-set(CFLAGS_DEPENDENCIES)
-
-=======
->>>>>>> fbc93a6a
 if(BUILD_WITH_URDF_SUPPORT)
   add_project_dependency(urdfdom_headers REQUIRED)
   add_project_dependency(urdfdom REQUIRED PKG_CONFIG_REQUIRES "urdfdom >= 0.2.0")
   set(urdfdom_VERSION ${urdfdom_headers_VERSION})
   list(APPEND CFLAGS_DEPENDENCIES "-DPINOCCHIO_WITH_URDFDOM")
-<<<<<<< HEAD
-=======
   list(APPEND LIBRARIES_DEPENDENCIES "urdfdom_world")
->>>>>>> fbc93a6a
 
   if(${urdfdom_VERSION} VERSION_GREATER "0.4.2")
     check_minimal_cxx_standard(11 ENFORCE)
@@ -244,10 +206,6 @@
   if(SDFormat_FOUND)
     check_minimal_cxx_standard(11 REQUIRED)
     include_directories(${SDFormat_INCLUDE_DIRS})
-<<<<<<< HEAD
-    list(APPEND CFLAGS_DEPENDENCIES "-DPINOCCHIO_WITH_SDFORMAT")
-=======
->>>>>>> fbc93a6a
     set(CMAKE_CXX_FLAGS "${CMAKE_CXX_FLAGS} ${SDFormat_CXX_FLAGS}")
   endif(SDFormat_FOUND)
 endif(BUILD_WITH_SDF_SUPPORT)
@@ -257,12 +215,6 @@
 if(BUILD_WITH_AUTODIFF_SUPPORT)
   # Check first CppADCodeGen
   if(BUILD_WITH_CODEGEN_SUPPORT)
-<<<<<<< HEAD
-    find_package(cppadcg 2.4.1 REQUIRED)
-  endif(BUILD_WITH_CODEGEN_SUPPORT)
-
-  add_project_dependency(cppad 20180000.0 REQUIRED PKG_CONFIG_REQUIRES "cppad >= 20220624.0")
-=======
     add_project_dependency(cppadcg 2.4.1 REQUIRED)
   endif(BUILD_WITH_CODEGEN_SUPPORT)
 
@@ -270,7 +222,6 @@
     cppad 20180000.0 REQUIRED
     PKG_CONFIG_REQUIRES "cppad >= 20220624.0"
     FIND_EXTERNAL "CppAD")
->>>>>>> fbc93a6a
 endif(BUILD_WITH_AUTODIFF_SUPPORT)
 
 if(BUILD_WITH_CASADI_SUPPORT)
@@ -278,22 +229,11 @@
 endif(BUILD_WITH_CASADI_SUPPORT)
 
 if(BUILD_WITH_OPENMP_SUPPORT)
-<<<<<<< HEAD
-  add_project_dependency(OpenMP)
-endif()
-
-if(BUILD_WITH_EXTRA_SUPPORT)
-  find_package(
-    Qhull
-    COMPONENTS qhullcpp qhull_r
-    REQUIRED)
-=======
   add_project_dependency(OpenMP REQUIRED)
 endif()
 
 if(BUILD_WITH_EXTRA_SUPPORT)
   add_project_dependency(Qhull COMPONENTS qhullcpp qhull_r REQUIRED)
->>>>>>> fbc93a6a
   message(STATUS "Found Qhull.")
 endif()
 
@@ -325,18 +265,12 @@
   set(PYTHON_COMPONENTS Interpreter Development NumPy)
   add_project_dependency(eigenpy 2.7.10 REQUIRED)
 
-<<<<<<< HEAD
-  if(BUILD_WITH_AUTODIFF_SUPPORT)
-    add_project_dependency(pycppad 1.1.0 REQUIRED)
-  endif(BUILD_WITH_AUTODIFF_SUPPORT)
-=======
   if(BUILD_WITH_URDF_SUPPORT)
     # console_bridge is urdfdom dependency.
     #
     # We bind some enum of this library and then must link against it.
     add_project_dependency(console_bridge REQUIRED)
   endif()
->>>>>>> fbc93a6a
 
   # Check wether this a PyPy Python
   execute_process(
@@ -358,10 +292,7 @@
 
 if(BUILD_WITH_HPP_FCL_SUPPORT)
   list(APPEND CFLAGS_DEPENDENCIES "-DPINOCCHIO_WITH_HPP_FCL")
-<<<<<<< HEAD
-=======
   list(APPEND LIBRARIES_DEPENDENCIES "hpp-fcl")
->>>>>>> fbc93a6a
   add_project_dependency(hpp-fcl 2.1.2 REQUIRED PKG_CONFIG_REQUIRES "hpp-fcl >= 2.1.2")
   # Check whether hpp-fcl python bindings are available.
   set(BUILD_WITH_HPP_FCL_PYTHON_BINDINGS FALSE)
@@ -389,17 +320,10 @@
   endif()
 
   set(CMAKE_MODULE_PATH ${JRL_CMAKE_MODULES}/find-external/Accelerate ${CMAKE_MODULE_PATH})
-<<<<<<< HEAD
-  find_package(
-    Accelerate REQUIRED # FIND_EXTERNAL "Accelerate" # We don't export yet as there might be an
-                        # issue on AMR64 platforms
-  )
-=======
   # FIND_EXTERNAL "Accelerate".
   #
   # We don't export yet as there might be an issue on AMR64 platforms.
   find_package(Accelerate REQUIRED)
->>>>>>> fbc93a6a
   message(STATUS "Build with Accelerate support framework.")
   add_definitions(-DPINOCCHIO_WITH_ACCELERATE_SUPPORT)
 endif(BUILD_WITH_ACCELERATE_SUPPORT)
@@ -494,44 +418,14 @@
 if(BUILD_PYTHON_INTERFACE)
   list(APPEND ${PROJECT_NAME}_HEADERS ${${PROJECT_NAME}_BINDINGS_PYTHON_PUBLIC_HEADERS})
 endif()
-<<<<<<< HEAD
-
-# Macros to update sources path in subdirs
-function(REMOVE_PATH_FROM_LIST list_name path_name dest_list)
-  set(list_name_)
-  foreach(header ${${list_name}})
-    string(REGEX REPLACE "^${path_name}" "" header ${header})
-    list(APPEND list_name_ ${header})
-  endforeach(header ${list_name_})
-  set(${dest_list}
-      ${list_name_}
-      PARENT_SCOPE)
-endfunction(REMOVE_PATH_FROM_LIST)
-
-function(PREPEND_PATH_FROM_LIST list_name path_name dest_list)
-  set(list_name_)
-  foreach(header ${${list_name}})
-    set(header "${path_name}/${header}")
-    list(APPEND list_name_ ${header})
-  endforeach(header ${list_name_})
-  set(${dest_list}
-      ${list_name_}
-      PARENT_SCOPE)
-endfunction(PREPEND_PATH_FROM_LIST)
-=======
->>>>>>> fbc93a6a
 
 # Define PINOCCHIO_WINDOWS_DLL_PATH environment variable on Windows
 function(ADD_WINDOWS_DLL_PATH_TO_TEST TEST_NAME)
   if(WIN32)
     get_test_property(${TEST_NAME} ENVIRONMENT ENV_VARIABLES)
-<<<<<<< HEAD
-    list(APPEND ENV_VARIABLES "PINOCCHIO_WINDOWS_DLL_PATH=$<TARGET_FILE_DIR:${PROJECT_NAME}>")
-=======
     # TODO don't do this in the future
     list(APPEND ENV_VARIABLES
          "PINOCCHIO_WINDOWS_DLL_PATH=$<TARGET_FILE_DIR:${PROJECT_NAME}_default>")
->>>>>>> fbc93a6a
     set_tests_properties(${TEST_NAME} PROPERTIES ENVIRONMENT "${ENV_VARIABLES}")
   endif()
 endfunction()
@@ -598,17 +492,11 @@
   set(PACKAGE_EXTRA_MACROS "${PACKAGE_EXTRA_MACROS}\nset(PINOCCHIO_USE_EXTRA \"\")")
 endif()
 
-<<<<<<< HEAD
-pkg_config_append_libs(${PROJECT_NAME})
-pkg_config_append_boost_libs(${BOOST_REQUIRED_COMPONENTS})
-
-=======
 # Setup pkg-configs flags and libs
 pkg_config_append_libs("${LIBRARIES_DEPENDENCIES}")
 foreach(boostlib ${BOOST_REQUIRED_COMPONENTS})
   pkg_config_append_libs("boost_${boostlib}")
 endforeach()
->>>>>>> fbc93a6a
 pkg_config_append_cflags("${CFLAGS_DEPENDENCIES}")
 pkg_config_append_cflags("${CFLAGS_OPTIONS}")
 
