#
# Copyright (c) 2015-2021 CNRS INRIA
# Copyright (c) 2015 Wandercraft, 86 rue de Paris 91400 Orsay, France.
#

CMAKE_MINIMUM_REQUIRED(VERSION 3.0)

SET(PROJECT_NAME pinocchio)
SET(PROJECT_DESCRIPTION "A fast and flexible implementation of Rigid Body Dynamics algorithms and their analytical derivatives")
SET(PROJECT_URL "http://github.com/stack-of-tasks/pinocchio")
SET(PROJECT_CUSTOM_HEADER_EXTENSION "hpp")
SET(PROJECT_USE_CMAKE_EXPORT TRUE)
SET(PROJECT_USE_KEYWORD_LINK_LIBRARIES TRUE)
SET(PROJECT_COMPATIBILITY_VERSION AnyNewerVersion)
SET(PINOCCHIO_PROJECT_SOURCE_DIR ${CMAKE_CURRENT_LIST_DIR})

# Disable -Werror on Unix for now.
SET(CXX_DISABLE_WERROR True)
SET(CMAKE_VERBOSE_MAKEFILE True)

# ----------------------------------------------------
# --- OPTIONS  ---------------------------------------
# Need to be set before including base.cmake
# ----------------------------------------------------
OPTION(INSTALL_DOCUMENTATION "Generate and install the documentation" OFF)

# Check if the submodule cmake have been initialized
IF(NOT EXISTS "${CMAKE_CURRENT_LIST_DIR}/cmake/base.cmake")
  MESSAGE(FATAL_ERROR "\nPlease run the following command first:\ngit submodule update --init\n")
ENDIF()

SET(DOXYGEN_USE_MATHJAX YES)
SET(DOXYGEN_USE_TEMPLATE_CSS YES)

INCLUDE(${CMAKE_CURRENT_LIST_DIR}/cmake/base.cmake)
COMPUTE_PROJECT_ARGS(PROJECT_ARGS LANGUAGES CXX)
PROJECT(${PROJECT_NAME} ${PROJECT_ARGS})

INCLUDE(${CMAKE_CURRENT_LIST_DIR}/cmake/boost.cmake)
INCLUDE(${CMAKE_CURRENT_LIST_DIR}/cmake/ide.cmake)
INCLUDE(${CMAKE_CURRENT_LIST_DIR}/cmake/apple.cmake)
IF(APPLE) # Use the handmade approach
  SET(CMAKE_MODULE_PATH ${CMAKE_CURRENT_LIST_DIR}/cmake/find-external/OpenMP ${CMAKE_MODULE_PATH})
ELSEIF(UNIX)
  IF(${CMAKE_VERSION} VERSION_GREATER "3.20.0" OR ${CMAKE_VERSION} VERSION_EQUAL "3.20.0")
    SET(CMAKE_MODULE_PATH ${CMAKE_CURRENT_LIST_DIR}/cmake/find-external/OpenMP ${CMAKE_MODULE_PATH})
  ENDIF()
ENDIF(APPLE)
INCLUDE(CMakeDependentOption)

# If needed, set CMake policy for APPLE systems
APPLY_DEFAULT_APPLE_CONFIGURATION()
IF(CMAKE_VERSION VERSION_GREATER "3.12")
  CMAKE_POLICY(SET CMP0074 NEW)
ENDIF()

IF(WIN32)
  SET(LINK copy_if_different)
ELSE(WIN32)
  SET(LINK create_symlink)
ENDIF(WIN32)

# --- OPTIONS ----------------------------------------
OPTION(BUILD_BENCHMARK "Build the benchmarks" OFF)
OPTION(BUILD_UTILS "Build the utils" OFF)
OPTION(BUILD_PYTHON_INTERFACE "Build the Python bindings" ON)
OPTION(BUILD_WITH_COMMIT_VERSION "Build libraries by setting specific commit version" OFF)

IF(DEFINED BUILD_UNIT_TESTS)
  MESSAGE(AUTHOR_WARNING "BUILD_UNIT_TESTS is deprecated. Use BUILD_TESTING instead.\
    If you are manually building Pinocchio from source in an existing build folder,\
    we suggest that you delete your build folder and make a new one.")
  SET(BUILD_TESTING ${BUILD_UNIT_TESTS})
ENDIF(DEFINED BUILD_UNIT_TESTS)

OPTION(BUILD_ADVANCED_TESTING "Build the advanced tests (multiprecision, etc.) of Pinocchio" OFF)

# --- OPTIONAL DEPENDENCIES -------------------------
OPTION(BUILD_WITH_URDF_SUPPORT "Build the library with the URDF format support" ON)
OPTION(BUILD_WITH_SDF_SUPPORT "Build the library with the SDF format support" OFF)
OPTION(BUILD_WITH_COLLISION_SUPPORT "Build the library with the collision support (required HPP-FCL)" OFF)
OPTION(BUILD_WITH_AUTODIFF_SUPPORT "Build the library with the automatic differentiation support (via CppAD)" OFF)
OPTION(BUILD_WITH_CASADI_SUPPORT "Build the library with the support of CASADI" OFF)
OPTION(BUILD_WITH_CODEGEN_SUPPORT "Build the library with the support of code generation (via CppADCodeGen)" OFF)
OPTION(BUILD_WITH_OPENMP_SUPPORT "Build the library with the OpenMP support" OFF)
<<<<<<< HEAD
cmake_dependent_option(LINK_PYTHON_INTERFACE_TO_OPENMP "Link OpenMP to the Python interface" ON BUILD_WITH_OPENMP_SUPPORT OFF)
cmake_dependent_option(BUILD_PYTHON_BINDINGS_WITH_BOOST_MPFR_SUPPORT "Build the Python interface with Boost.Multiprecision MPFR support" OFF BUILD_PYTHON_INTERFACE OFF)
cmake_dependent_option(BUILD_WITH_LIBPYTHON "Link to libpython to embed an interpreter for the python_parser feature" ON
  "BUILD_PYTHON_INTERFACE" OFF)
OPTION(GENERATE_PYTHON_STUBS "Generate the Python stubs associated to the Python library" OFF)
=======
cmake_dependent_option(LINK_PYTHON_INTERFACE_TO_OPENMP "Link OpenMP to the Python interface" ON
  "BUILD_PYTHON_INTERFACE;BUILD_WITH_OPENMP_SUPPORT" OFF)
cmake_dependent_option(BUILD_WITH_LIBPYTHON "Link to libpython to embed an interpreter for the python_parser feature" ON
  "BUILD_PYTHON_INTERFACE" OFF)
>>>>>>> e10f4d98

OPTION(INITIALIZE_WITH_NAN "Initialize Eigen entries with NaN" OFF)
OPTION(CHECK_RUNTIME_MALLOC "Check if some memory allocations are performed at runtime" OFF)

OPTION(ENABLE_TEMPLATE_INSTANTIATION "Template instantiation of the main library" ON)

IF(BUILD_WITH_COLLISION_SUPPORT)
  SET(BUILD_WITH_HPP_FCL_SUPPORT TRUE)
ENDIF()
IF(BUILD_WITH_CODEGEN_SUPPORT)
  SET(BUILD_WITH_CPPAD_CODEGEN_SUPPORT TRUE)
  SET(BUILD_WITH_AUTODIFF_SUPPORT ON)
ENDIF()
IF(BUILD_WITH_AUTODIFF_SUPPORT)
  SET(BUILD_WITH_CPPAD_SUPPORT TRUE)
ENDIF()

IF(INITIALIZE_WITH_NAN)
  MESSAGE(STATUS "Initialize with NaN all the Eigen entries.")
  ADD_DEFINITIONS(-DEIGEN_INITIALIZE_MATRICES_BY_NAN)
ENDIF(INITIALIZE_WITH_NAN)

IF(CHECK_RUNTIME_MALLOC)
  MESSAGE(STATUS "Check if some memory allocations are performed at runtime.")
  ADD_DEFINITIONS(-DPINOCCHIO_EIGEN_CHECK_MALLOC)
  ADD_DEFINITIONS(-DEIGEN_RUNTIME_NO_MALLOC)
ENDIF(CHECK_RUNTIME_MALLOC)

IF(ENABLE_TEMPLATE_INSTANTIATION)
  MESSAGE(STATUS "Template instantiation of the main library")
  ADD_DEFINITIONS(-DPINOCCHIO_ENABLE_TEMPLATE_INSTANTIATION)
ENDIF(ENABLE_TEMPLATE_INSTANTIATION)

MACRO(TAG_LIBRARY_VERSION target)
  SET_TARGET_PROPERTIES(${target} PROPERTIES SOVERSION ${PROJECT_VERSION})
ENDMACRO(TAG_LIBRARY_VERSION)

SET(PINOCCHIO_MODEL_DIR "${PROJECT_SOURCE_DIR}/models")

# ----------------------------------------------------
# --- DEPENDENCIES -----------------------------------
# ----------------------------------------------------
SET(CMAKE_MODULE_PATH "${CMAKE_SOURCE_DIR}/cmake/find-external/CppAD/" ${CMAKE_MODULE_PATH})
ADD_PROJECT_DEPENDENCY(Eigen3 REQUIRED PKG_CONFIG_REQUIRES "eigen3 >= 3.0.5")

# Variable containing all the cflags definition relative to optional dependencies
SET(CFLAGS_DEPENDENCIES)

IF(BUILD_WITH_URDF_SUPPORT)
  ADD_PROJECT_DEPENDENCY(urdfdom_headers REQUIRED)
  ADD_PROJECT_DEPENDENCY(urdfdom REQUIRED PKG_CONFIG_REQUIRES "urdfdom >= 0.2.0")
  SET(urdfdom_VERSION ${urdfdom_headers_VERSION})
  ADD_DEFINITIONS(-DPINOCCHIO_WITH_URDFDOM)
  LIST(APPEND CFLAGS_DEPENDENCIES "-DPINOCCHIO_WITH_URDFDOM")

  IF(${urdfdom_VERSION} VERSION_GREATER "0.4.2")
    CHECK_MINIMAL_CXX_STANDARD(11 ENFORCE)
    MESSAGE(STATUS "Since urdfdom >= 1.0.0, the default C++ standard is C++11. The project is then compiled with C++11 standard.")
  ENDIF(${urdfdom_VERSION} VERSION_GREATER "0.4.2")
ENDIF(BUILD_WITH_URDF_SUPPORT)

IF(BUILD_WITH_SDF_SUPPORT)
  INCLUDE(${CMAKE_CURRENT_LIST_DIR}/cmake/sdformat.cmake)
  SEARCH_FOR_SDFORMAT(REQUIRED)
  IF(SDFormat_FOUND)
    CHECK_MINIMAL_CXX_STANDARD(11 REQUIRED)
    INCLUDE_DIRECTORIES(${SDFormat_INCLUDE_DIRS})
    ADD_DEFINITIONS(-DPINOCCHIO_WITH_SDFORMAT)
    LIST(APPEND CFLAGS_DEPENDENCIES "-DPINOCCHIO_WITH_SDFORMAT")
    SET(CMAKE_CXX_FLAGS "${CMAKE_CXX_FLAGS} ${SDFormat_CXX_FLAGS}")
  ENDIF(SDFormat_FOUND)
ENDIF(BUILD_WITH_SDF_SUPPORT)

IF(BUILD_WITH_AUTODIFF_SUPPORT)
  # Check first CppADCodeGen
  IF(BUILD_WITH_CODEGEN_SUPPORT)
    ADD_PROJECT_DEPENDENCY(cppadcg 2.4.1 REQUIRED PKG_CONFIG_REQUIRES "cppadcg >= 2.4.1") # CppADCodeGen 2.4.1 is the first version to check the minimal version of CppAD
  ENDIF(BUILD_WITH_CODEGEN_SUPPORT)

  ADD_PROJECT_DEPENDENCY(cppad 20180000.0 REQUIRED PKG_CONFIG_REQUIRES "cppad >= 20220624.0")
ENDIF(BUILD_WITH_AUTODIFF_SUPPORT)

IF(BUILD_WITH_CASADI_SUPPORT)
  ADD_PROJECT_DEPENDENCY(casadi 3.4.5 REQUIRED PKG_CONFIG_REQUIRES "casadi >= 3.4.5")
ENDIF(BUILD_WITH_CASADI_SUPPORT)

IF(BUILD_WITH_OPENMP_SUPPORT)
  FIND_PACKAGE(OpenMP REQUIRED)
ENDIF(BUILD_WITH_OPENMP_SUPPORT)

SET(BOOST_REQUIRED_COMPONENTS filesystem serialization system)

SET_BOOST_DEFAULT_OPTIONS()
EXPORT_BOOST_DEFAULT_OPTIONS()
ADD_PROJECT_DEPENDENCY(Boost REQUIRED COMPONENTS ${BOOST_REQUIRED_COMPONENTS})

IF(BUILD_PYTHON_INTERFACE)
  MESSAGE(STATUS "The Python bindings of Pinocchio will be compiled along the main library. If you want to disable this feature, please set the option BUILD_PYTHON_INTERFACE to OFF.")

<<<<<<< HEAD
  set(PYTHON_COMPONENTS Interpreter Development NumPy)
  ADD_PROJECT_DEPENDENCY(eigenpy 2.7.10 REQUIRED)

  IF(BUILD_WITH_AUTODIFF_SUPPORT)
    ADD_PROJECT_DEPENDENCY(pycppad 1.1.0 REQUIRED)
  ENDIF(BUILD_WITH_AUTODIFF_SUPPORT)

  # Check wether this a PyPy Python
  EXECUTE_PROCESS(COMMAND ${PYTHON_EXECUTABLE} -c "import platform; print(platform.python_implementation())"
    OUTPUT_VARIABLE _python_implementation_value
    OUTPUT_STRIP_TRAILING_WHITESPACE
    ERROR_QUIET)

  MESSAGE(STATUS "Python compiler: ${_python_implementation_value}")
  IF(_python_implementation_value MATCHES "PyPy")
    SET(BUILD_PYTHON_INTERFACE_WITH_PYPY TRUE)
  ENDIF()

=======
  set(PYTHON_COMPONENTS Interpreter Development.Module NumPy)
  IF(BUILD_WITH_LIBPYTHON)
    set(PYTHON_COMPONENTS ${PYTHON_COMPONENTS} Development)
  ENDIF()

  ADD_PROJECT_DEPENDENCY(eigenpy 2.7.10 REQUIRED)

  IF(BUILD_WITH_LIBPYTHON)
    # Check wether this a PyPy Python
    EXECUTE_PROCESS(COMMAND ${PYTHON_EXECUTABLE} -c "import platform; print(platform.python_implementation())"
      OUTPUT_VARIABLE _python_implementation_value
      OUTPUT_STRIP_TRAILING_WHITESPACE
      ERROR_QUIET)

    MESSAGE(STATUS "Python compiler: ${_python_implementation_value}")
    IF(_python_implementation_value MATCHES "PyPy" )
      MESSAGE(FATAL_ERROR "PyPy detected, therefore libpython is not available. Please set BUILD_WITH_LIBPYTHON to OFF.")
    ENDIF()
  ENDIF()
>>>>>>> e10f4d98
ELSE(BUILD_PYTHON_INTERFACE)
  MESSAGE(STATUS "Pinocchio won't be compiled with its Python bindings. If you want to enable this feature, please set the option BUILD_PYTHON_INTERFACE to ON.")
ENDIF(BUILD_PYTHON_INTERFACE)

IF(BUILD_WITH_HPP_FCL_SUPPORT)
  ADD_DEFINITIONS(-DPINOCCHIO_WITH_HPP_FCL)
  LIST(APPEND CFLAGS_DEPENDENCIES "-DPINOCCHIO_WITH_HPP_FCL")
  ADD_PROJECT_DEPENDENCY(hpp-fcl 2.1.2 REQUIRED PKG_CONFIG_REQUIRES "hpp-fcl >= 2.1.2")
  # Check whether hpp-fcl python bindings are available.
  SET(BUILD_WITH_HPP_FCL_PYTHON_BINDINGS FALSE)
  IF(BUILD_PYTHON_INTERFACE)
    EXECUTE_PROCESS(COMMAND ${PYTHON_EXECUTABLE} -c "import hppfcl"
      RESULT_VARIABLE _hpp_fcl_python_bindings_not_found
      OUTPUT_QUIET
      ERROR_QUIET)
    IF(_hpp_fcl_python_bindings_not_found EQUAL 0)
      SET(BUILD_WITH_HPP_FCL_PYTHON_BINDINGS TRUE)
      MESSAGE(STATUS "Found hpp-fcl Python bindings.")
    ELSE()
      MESSAGE(STATUS "hpp-fcl Python bindings NOT found.")
    ENDIF()
    UNSET(_hpp_fcl_python_bindings_not_found)
  ENDIF(BUILD_PYTHON_INTERFACE)
ENDIF(BUILD_WITH_HPP_FCL_SUPPORT)

# Enforce the preprocessed version of boost::list and boost::vector
# This information is redundant with the content of include/pinocchio/container/boost-container-limits.hpp
# but it avoids any compilation issue.
ADD_DEFINITIONS(-DBOOST_MPL_LIMIT_LIST_SIZE=30)
ADD_DEFINITIONS(-DBOOST_MPL_LIMIT_VECTOR_SIZE=30)

<<<<<<< HEAD
LIST(APPEND CFLAGS_DEPENDENCIES "-DBOOST_MPL_LIMIT_LIST_SIZE=30")

# Path to boost headers
INCLUDE_DIRECTORIES(SYSTEM ${Boost_INCLUDE_DIRS})

=======
>>>>>>> e10f4d98
# ----------------------------------------------------
# --- INCLUDE ----------------------------------------
# ----------------------------------------------------
FILE(GLOB_RECURSE HEADERS
     ${PROJECT_SOURCE_DIR}/src/*.hpp
     ${PROJECT_SOURCE_DIR}/src/*.hxx
     )

IF(NOT BUILD_WITH_URDF_SUPPORT)
  LIST(REMOVE_ITEM HEADERS
    ${PROJECT_SOURCE_DIR}/src/parsers/urdf.hpp
    ${PROJECT_SOURCE_DIR}/src/parsers/urdf/model.hxx
    ${PROJECT_SOURCE_DIR}/src/parsers/urdf/geometry.hxx
    ${PROJECT_SOURCE_DIR}/src/parsers/urdf/utils.hpp
    ${PROJECT_SOURCE_DIR}/src/parsers/urdf/types.hpp
    )
ENDIF(NOT BUILD_WITH_URDF_SUPPORT)

IF(NOT BUILD_WITH_SDF_SUPPORT)
  LIST(REMOVE_ITEM HEADERS
    ${PROJECT_SOURCE_DIR}/src/parsers/sdf.hpp
    ${PROJECT_SOURCE_DIR}/src/parsers/sdf/model.hxx
    ${PROJECT_SOURCE_DIR}/src/parsers/sdf/geometry.hxx
    )
ENDIF(NOT BUILD_WITH_SDF_SUPPORT)


IF(NOT BUILD_WITH_HPP_FCL_SUPPORT)
  LIST(REMOVE_ITEM HEADERS
    ${PROJECT_SOURCE_DIR}/src/spatial/fcl-pinocchio-conversions.hpp
    )
ENDIF(NOT BUILD_WITH_HPP_FCL_SUPPORT)

LIST(APPEND HEADERS macros.hpp)

MAKE_DIRECTORY("${${PROJECT_NAME}_BINARY_DIR}/include/pinocchio")
MAKE_DIRECTORY("${${PROJECT_NAME}_BINARY_DIR}/include/pinocchio/core")
MAKE_DIRECTORY("${${PROJECT_NAME}_BINARY_DIR}/include/pinocchio/math")
MAKE_DIRECTORY("${${PROJECT_NAME}_BINARY_DIR}/include/pinocchio/spatial")
MAKE_DIRECTORY("${${PROJECT_NAME}_BINARY_DIR}/include/pinocchio/multibody")
MAKE_DIRECTORY("${${PROJECT_NAME}_BINARY_DIR}/include/pinocchio/multibody/joint")
MAKE_DIRECTORY("${${PROJECT_NAME}_BINARY_DIR}/include/pinocchio/multibody/liegroup")
MAKE_DIRECTORY("${${PROJECT_NAME}_BINARY_DIR}/include/pinocchio/multibody/pool")
MAKE_DIRECTORY("${${PROJECT_NAME}_BINARY_DIR}/include/pinocchio/multibody/visitor")
MAKE_DIRECTORY("${${PROJECT_NAME}_BINARY_DIR}/include/pinocchio/parsers")
MAKE_DIRECTORY("${${PROJECT_NAME}_BINARY_DIR}/include/pinocchio/parsers/urdf")
MAKE_DIRECTORY("${${PROJECT_NAME}_BINARY_DIR}/include/pinocchio/parsers/sdf")
MAKE_DIRECTORY("${${PROJECT_NAME}_BINARY_DIR}/include/pinocchio/utils")
MAKE_DIRECTORY("${${PROJECT_NAME}_BINARY_DIR}/include/pinocchio/serialization")
MAKE_DIRECTORY("${${PROJECT_NAME}_BINARY_DIR}/include/pinocchio/algorithm")
MAKE_DIRECTORY("${${PROJECT_NAME}_BINARY_DIR}/include/pinocchio/algorithm/constraints")
MAKE_DIRECTORY("${${PROJECT_NAME}_BINARY_DIR}/include/pinocchio/algorithm/utils")
MAKE_DIRECTORY("${${PROJECT_NAME}_BINARY_DIR}/include/pinocchio/algorithm/parallel")
MAKE_DIRECTORY("${${PROJECT_NAME}_BINARY_DIR}/include/pinocchio/container")
MAKE_DIRECTORY("${${PROJECT_NAME}_BINARY_DIR}/include/pinocchio/codegen")
MAKE_DIRECTORY("${${PROJECT_NAME}_BINARY_DIR}/include/pinocchio/autodiff")
MAKE_DIRECTORY("${${PROJECT_NAME}_BINARY_DIR}/include/pinocchio/autodiff/casadi")
MAKE_DIRECTORY("${${PROJECT_NAME}_BINARY_DIR}/include/pinocchio/autodiff/casadi/math")
MAKE_DIRECTORY("${${PROJECT_NAME}_BINARY_DIR}/include/pinocchio/autodiff/casadi/spatial")
MAKE_DIRECTORY("${${PROJECT_NAME}_BINARY_DIR}/include/pinocchio/autodiff/casadi/utils")
MAKE_DIRECTORY("${${PROJECT_NAME}_BINARY_DIR}/include/pinocchio/autodiff/cppad")
MAKE_DIRECTORY("${${PROJECT_NAME}_BINARY_DIR}/include/pinocchio/autodiff/cppad/spatial")
MAKE_DIRECTORY("${${PROJECT_NAME}_BINARY_DIR}/include/pinocchio/autodiff/cppad/math")
MAKE_DIRECTORY("${${PROJECT_NAME}_BINARY_DIR}/include/pinocchio/autodiff/cppad/algorithm")
MAKE_DIRECTORY("${${PROJECT_NAME}_BINARY_DIR}/include/pinocchio/autodiff/cppad/utils")
MAKE_DIRECTORY("${${PROJECT_NAME}_BINARY_DIR}/include/pinocchio/autodiff/cppad/multibody")
MAKE_DIRECTORY("${${PROJECT_NAME}_BINARY_DIR}/include/pinocchio/autodiff/cppad/multibody/joint")

IF(ENABLE_TEMPLATE_INSTANTIATION)
  LIST(APPEND ${PROJECT_NAME}_TEMPLATE_SOURCES
    algorithm/aba-derivatives.cpp
    algorithm/aba.cpp
    algorithm/center-of-mass-derivatives.cpp
    algorithm/center-of-mass.cpp
    algorithm/centroidal-derivatives.cpp
    algorithm/centroidal.cpp
    algorithm/cholesky.cpp
    algorithm/compute-all-terms.cpp
    algorithm/constrained-dynamics-derivatives.cpp
    algorithm/constrained-dynamics.cpp
    algorithm/crba.cpp
    algorithm/energy.cpp
    algorithm/frames-derivatives.cpp
    algorithm/frames.cpp
    algorithm/geometry.cpp
    algorithm/jacobian.cpp
    algorithm/joint-configuration.cpp
    algorithm/kinematics-derivatives.cpp
    algorithm/kinematics.cpp
    algorithm/model.cpp
    algorithm/regressor.cpp
    algorithm/rnea-derivatives.cpp
    algorithm/rnea.cpp
    algorithm/proximal.cpp
    algorithm/contact-dynamics.cpp
    algorithm/contact-cholesky.cpp
    algorithm/contact-jacobian.cpp
    algorithm/impulse-dynamics.cpp
    parsers/sample-models.cpp
    multibody/data.cpp
    multibody/model.cpp
    )
  LIST(APPEND ${PROJECT_NAME}_TEMPLATE_DECLARATIONS
    algorithm/aba-derivatives.txx
    algorithm/aba.txx
    algorithm/center-of-mass-derivatives.txx
    algorithm/center-of-mass.txx
    algorithm/centroidal-derivatives.txx
    algorithm/centroidal.txx
    algorithm/cholesky.txx
    algorithm/compute-all-terms.txx
    algorithm/constrained-dynamics-derivatives.txx
    algorithm/constrained-dynamics.txx
    algorithm/crba.txx
    algorithm/energy.txx
    algorithm/frames-derivatives.txx
    algorithm/frames.txx
    algorithm/geometry.txx
    algorithm/jacobian.txx
    algorithm/joint-configuration.txx
    algorithm/kinematics-derivatives.txx
    algorithm/kinematics.txx
    algorithm/model.txx
    algorithm/regressor.txx
    algorithm/rnea-derivatives.txx
    algorithm/rnea.txx
    algorithm/proximal.txx
    algorithm/contact-dynamics.txx
    algorithm/contact-cholesky.txx
    algorithm/contact-jacobian.txx
    algorithm/impulse-dynamics.txx
    parsers/sample-models.txx
    multibody/data.txx
    multibody/model.txx
    )
  SET_SOURCE_FILES_PROPERTIES(${${PROJECT_NAME}_TEMPLATE_DECLARATIONS} PROPERTIES LANGUAGE CXX)
  SET_SOURCE_FILES_PROPERTIES(${${PROJECT_NAME}_TEMPLATE_SOURCES} PROPERTIES LANGUAGE CXX)

  LIST(APPEND ${PROJECT_NAME}_SOURCES ${${PROJECT_NAME}_TEMPLATE_SOURCES})
  LIST(APPEND HEADERS ${${PROJECT_NAME}_TEMPLATE_DECLARATIONS})

  # Gcc does not accept txx as c++ files. Find a workaround for ADD_DEFITINOS with only txx files
  # IF(CMAKE_CXX_COMPILER_ID STREQUAL "GNU")
  #   ADD_DEFINITIONS("-x c++")
  # ENDIF()

ENDIF() # PINOCCHIO_ENABLE_TEMPLATE_INSTANTIATION


SET(HEADERS_)
FOREACH(header ${HEADERS})
  STRING(REGEX REPLACE "${PROJECT_SOURCE_DIR}/src/" "" header ${header})
  LIST(APPEND HEADERS_ ${header})
  GET_FILENAME_COMPONENT(headerName ${header} NAME)
  GET_FILENAME_COMPONENT(headerPath ${header} PATH)
  EXECUTE_PROCESS(COMMAND ${CMAKE_COMMAND} -E ${LINK}
    ${${PROJECT_NAME}_SOURCE_DIR}/src/${header}
    ${${PROJECT_NAME}_BINARY_DIR}/include/${PROJECT_NAME}/${header})
  INSTALL(FILES ${${PROJECT_NAME}_SOURCE_DIR}/src/${header}
          DESTINATION ${CMAKE_INSTALL_PREFIX}/include/${PROJECT_NAME}/${headerPath}
          PERMISSIONS OWNER_READ GROUP_READ WORLD_READ OWNER_WRITE)
ENDFOREACH(header)
SET(HEADERS ${HEADERS_})

LIST(APPEND HEADERS
     ${${PROJECT_NAME}_BINARY_DIR}/include/${PROJECT_NAME}/config.hpp
     ${${PROJECT_NAME}_BINARY_DIR}/include/${PROJECT_NAME}/deprecated.hpp
     ${${PROJECT_NAME}_BINARY_DIR}/include/${PROJECT_NAME}/warning.hpp)

# --- MAIN LIBRARY -------------------------------------------------------------
ADD_SUBDIRECTORY(src)

# --- BINDINGS -----------------------------------------------------------------
ADD_SUBDIRECTORY(bindings)

# --- EXECUTABLES --------------------------------------------------------------
ADD_SUBDIRECTORY(utils)

# --- UNIT TESTS ---------------------------------------------------------------
ADD_SUBDIRECTORY(unittest)

# --- CHECK EXAMPLES -----------------------------------------------------------
ADD_SUBDIRECTORY(examples)

# --- BENCHMARKS ---------------------------------------------------------------
ADD_SUBDIRECTORY(benchmark)

# --- PACKAGING ----------------------------------------------------------------
MACRO(EXPORT_VARIABLE var_name var_value)
  GET_DIRECTORY_PROPERTY(has_parent PARENT_DIRECTORY)
  IF(has_parent)
    SET(${var_name} ${var_value} PARENT_SCOPE)
  ELSE()
    SET(${var_name} ${var_value})
  ENDIF()
ENDMACRO(EXPORT_VARIABLE var_name var_value)

IF(BUILD_WITH_URDF_SUPPORT)
  EXPORT_VARIABLE(PINOCCHIO_USE_URDFDOM ON)
  SET(PACKAGE_EXTRA_MACROS "${PACKAGE_EXTRA_MACROS}\nset(PINOCCHIO_USE_URDFDOM \"\")")
ENDIF()
IF(BUILD_WITH_HPP_FCL_SUPPORT)
  EXPORT_VARIABLE(PINOCCHIO_USE_HPP_FCL ON)
  SET(PACKAGE_EXTRA_MACROS "${PACKAGE_EXTRA_MACROS}\nset(PINOCCHIO_USE_HPP_FCL \"\")")
ENDIF()
IF(BUILD_WITH_CPPAD_SUPPORT)
  EXPORT_VARIABLE(PINOCCHIO_USE_CPPAD ON)
  SET(PACKAGE_EXTRA_MACROS "${PACKAGE_EXTRA_MACROS}\nset(PINOCCHIO_USE_CPPAD \"\")")
ENDIF()
IF(BUILD_WITH_CPPAD_CODEGEN_SUPPORT)
  EXPORT_VARIABLE(PINOCCHIO_USE_CPPAD_CODEGEN ON)
  SET(PACKAGE_EXTRA_MACROS "${PACKAGE_EXTRA_MACROS}\nset(PINOCCHIO_USE_CPPAD_CODEGEN \"\")")
ENDIF()
IF(BUILD_WITH_CASADI_SUPPORT)
  EXPORT_VARIABLE(PINOCCHIO_USE_CASADI ON)
  SET(PACKAGE_EXTRA_MACROS "${PACKAGE_EXTRA_MACROS}\nset(PINOCCHIO_USE_CASADI \"\")")
ENDIF()
IF(BUILD_PYTHON_INTERFACE)
  EXPORT_VARIABLE(PINOCCHIO_WITH_PYTHON_INTERFACE ON)
  SET(PACKAGE_EXTRA_MACROS "${PACKAGE_EXTRA_MACROS}\nset(PINOCCHIO_WITH_PYTHON_INTERFACE \"\")")
ENDIF()

PKG_CONFIG_APPEND_LIBS(${PROJECT_NAME})
PKG_CONFIG_APPEND_BOOST_LIBS(${BOOST_REQUIRED_COMPONENTS})

FOREACH(cflags ${CFLAGS_DEPENDENCIES})
  PKG_CONFIG_APPEND_CFLAGS(${cflags})
ENDFOREACH(cflags ${CFLAGS_DEPENDENCIES})

# Install catkin package.xml
INSTALL(FILES package.xml DESTINATION share/${PROJECT_NAME})
# Allows Colcon to find non-Ament packages when using workspace underlays
file(WRITE ${CMAKE_CURRENT_BINARY_DIR}/share/ament_index/resource_index/packages/${PROJECT_NAME} "")
install(FILES ${CMAKE_CURRENT_BINARY_DIR}/share/ament_index/resource_index/packages/${PROJECT_NAME} DESTINATION share/ament_index/resource_index/packages)
file(WRITE ${CMAKE_CURRENT_BINARY_DIR}/share/${PROJECT_NAME}/hook/ament_prefix_path.dsv "prepend-non-duplicate;AMENT_PREFIX_PATH;")
install(FILES ${CMAKE_CURRENT_BINARY_DIR}/share/${PROJECT_NAME}/hook/ament_prefix_path.dsv DESTINATION share/${PROJECT_NAME}/hook)
file(WRITE ${CMAKE_CURRENT_BINARY_DIR}/share/${PROJECT_NAME}/hook/python_path.dsv "prepend-non-duplicate;PYTHONPATH;${PYTHON_SITELIB}")
install(FILES ${CMAKE_CURRENT_BINARY_DIR}/share/${PROJECT_NAME}/hook/python_path.dsv DESTINATION share/${PROJECT_NAME}/hook)<|MERGE_RESOLUTION|>--- conflicted
+++ resolved
@@ -83,18 +83,11 @@
 OPTION(BUILD_WITH_CASADI_SUPPORT "Build the library with the support of CASADI" OFF)
 OPTION(BUILD_WITH_CODEGEN_SUPPORT "Build the library with the support of code generation (via CppADCodeGen)" OFF)
 OPTION(BUILD_WITH_OPENMP_SUPPORT "Build the library with the OpenMP support" OFF)
-<<<<<<< HEAD
 cmake_dependent_option(LINK_PYTHON_INTERFACE_TO_OPENMP "Link OpenMP to the Python interface" ON BUILD_WITH_OPENMP_SUPPORT OFF)
 cmake_dependent_option(BUILD_PYTHON_BINDINGS_WITH_BOOST_MPFR_SUPPORT "Build the Python interface with Boost.Multiprecision MPFR support" OFF BUILD_PYTHON_INTERFACE OFF)
 cmake_dependent_option(BUILD_WITH_LIBPYTHON "Link to libpython to embed an interpreter for the python_parser feature" ON
   "BUILD_PYTHON_INTERFACE" OFF)
 OPTION(GENERATE_PYTHON_STUBS "Generate the Python stubs associated to the Python library" OFF)
-=======
-cmake_dependent_option(LINK_PYTHON_INTERFACE_TO_OPENMP "Link OpenMP to the Python interface" ON
-  "BUILD_PYTHON_INTERFACE;BUILD_WITH_OPENMP_SUPPORT" OFF)
-cmake_dependent_option(BUILD_WITH_LIBPYTHON "Link to libpython to embed an interpreter for the python_parser feature" ON
-  "BUILD_PYTHON_INTERFACE" OFF)
->>>>>>> e10f4d98
 
 OPTION(INITIALIZE_WITH_NAN "Initialize Eigen entries with NaN" OFF)
 OPTION(CHECK_RUNTIME_MALLOC "Check if some memory allocations are performed at runtime" OFF)
@@ -194,7 +187,6 @@
 IF(BUILD_PYTHON_INTERFACE)
   MESSAGE(STATUS "The Python bindings of Pinocchio will be compiled along the main library. If you want to disable this feature, please set the option BUILD_PYTHON_INTERFACE to OFF.")
 
-<<<<<<< HEAD
   set(PYTHON_COMPONENTS Interpreter Development NumPy)
   ADD_PROJECT_DEPENDENCY(eigenpy 2.7.10 REQUIRED)
 
@@ -213,27 +205,6 @@
     SET(BUILD_PYTHON_INTERFACE_WITH_PYPY TRUE)
   ENDIF()
 
-=======
-  set(PYTHON_COMPONENTS Interpreter Development.Module NumPy)
-  IF(BUILD_WITH_LIBPYTHON)
-    set(PYTHON_COMPONENTS ${PYTHON_COMPONENTS} Development)
-  ENDIF()
-
-  ADD_PROJECT_DEPENDENCY(eigenpy 2.7.10 REQUIRED)
-
-  IF(BUILD_WITH_LIBPYTHON)
-    # Check wether this a PyPy Python
-    EXECUTE_PROCESS(COMMAND ${PYTHON_EXECUTABLE} -c "import platform; print(platform.python_implementation())"
-      OUTPUT_VARIABLE _python_implementation_value
-      OUTPUT_STRIP_TRAILING_WHITESPACE
-      ERROR_QUIET)
-
-    MESSAGE(STATUS "Python compiler: ${_python_implementation_value}")
-    IF(_python_implementation_value MATCHES "PyPy" )
-      MESSAGE(FATAL_ERROR "PyPy detected, therefore libpython is not available. Please set BUILD_WITH_LIBPYTHON to OFF.")
-    ENDIF()
-  ENDIF()
->>>>>>> e10f4d98
 ELSE(BUILD_PYTHON_INTERFACE)
   MESSAGE(STATUS "Pinocchio won't be compiled with its Python bindings. If you want to enable this feature, please set the option BUILD_PYTHON_INTERFACE to ON.")
 ENDIF(BUILD_PYTHON_INTERFACE)
@@ -265,14 +236,6 @@
 ADD_DEFINITIONS(-DBOOST_MPL_LIMIT_LIST_SIZE=30)
 ADD_DEFINITIONS(-DBOOST_MPL_LIMIT_VECTOR_SIZE=30)
 
-<<<<<<< HEAD
-LIST(APPEND CFLAGS_DEPENDENCIES "-DBOOST_MPL_LIMIT_LIST_SIZE=30")
-
-# Path to boost headers
-INCLUDE_DIRECTORIES(SYSTEM ${Boost_INCLUDE_DIRS})
-
-=======
->>>>>>> e10f4d98
 # ----------------------------------------------------
 # --- INCLUDE ----------------------------------------
 # ----------------------------------------------------
