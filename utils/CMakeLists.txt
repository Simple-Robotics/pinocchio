#
# Copyright (c) 2015-2020 CNRS INRIA
#

# --- MACROS ------------------------------------------------------------------
# --- MACROS ------------------------------------------------------------------
# --- MACROS ------------------------------------------------------------------
MACRO(ADD_UTIL NAME UTIL_SRC)

  IF(BUILD_UTILS)
<<<<<<< HEAD
    ADD_EXECUTABLE(${NAME} ${UTIL_SRC}.cpp)
  ELSE(BUILD_UTILS)
    ADD_EXECUTABLE(${NAME} EXCLUDE_FROM_ALL ${UTIL_SRC}.cpp)
=======
    ADD_EXECUTABLE(${NAME} "${UTIL_SRC}.cpp")
  ELSE(BUILD_UTILS)
    ADD_EXECUTABLE(${NAME} EXCLUDE_FROM_ALL "${UTIL_SRC}.cpp")
>>>>>>> b134b25f
  ENDIF(BUILD_UTILS)

  TARGET_LINK_LIBRARIES(${NAME} PUBLIC ${PROJECT_NAME})
  IF(BUILD_PYTHON_INTERFACE)
    TARGET_INCLUDE_DIRECTORIES(${NAME} SYSTEM PUBLIC ${PYTHON_INCLUDE_DIRS}) 
    TARGET_LINK_BOOST_PYTHON(${NAME} PUBLIC)
    TARGET_LINK_LIBRARIES(${NAME} PUBLIC ${PYTHON_LIBRARIES})
  ENDIF(BUILD_PYTHON_INTERFACE)

  ADD_DEPENDENCIES(utils ${NAME})

  IF(BUILD_UTILS)
    INSTALL(TARGETS ${NAME} DESTINATION bin)
  ENDIF(BUILD_UTILS) 

ENDMACRO(ADD_UTIL)

# --- RULES -------------------------------------------------------------------
# --- RULES -------------------------------------------------------------------
# --- RULES -------------------------------------------------------------------
ADD_CUSTOM_TARGET(utils)

IF(urdfdom_FOUND)
  ADD_UTIL(pinocchio_read_model pinocchio_read_model)
  IF(WIN32)
    TARGET_COMPILE_DEFINITIONS(pinocchio_read_model PRIVATE -DNOMINMAX)
  ENDIF(WIN32)
ENDIF(urdfdom_FOUND)<|MERGE_RESOLUTION|>--- conflicted
+++ resolved
@@ -8,15 +8,9 @@
 MACRO(ADD_UTIL NAME UTIL_SRC)
 
   IF(BUILD_UTILS)
-<<<<<<< HEAD
-    ADD_EXECUTABLE(${NAME} ${UTIL_SRC}.cpp)
-  ELSE(BUILD_UTILS)
-    ADD_EXECUTABLE(${NAME} EXCLUDE_FROM_ALL ${UTIL_SRC}.cpp)
-=======
     ADD_EXECUTABLE(${NAME} "${UTIL_SRC}.cpp")
   ELSE(BUILD_UTILS)
     ADD_EXECUTABLE(${NAME} EXCLUDE_FROM_ALL "${UTIL_SRC}.cpp")
->>>>>>> b134b25f
   ENDIF(BUILD_UTILS)
 
   TARGET_LINK_LIBRARIES(${NAME} PUBLIC ${PROJECT_NAME})
