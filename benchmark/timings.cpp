//
// Copyright (c) 2015-2020 CNRS INRIA
//

#include "pinocchio/multibody/model.hpp"
#include "pinocchio/multibody/data.hpp"

#include "pinocchio/algorithm/joint-configuration.hpp"
#include "pinocchio/algorithm/frames.hpp"
#include "pinocchio/algorithm/crba.hpp"
#include "pinocchio/algorithm/centroidal.hpp"
#include "pinocchio/algorithm/aba.hpp"
#include "pinocchio/algorithm/rnea.hpp"
#include "pinocchio/algorithm/cholesky.hpp"
#include "pinocchio/algorithm/jacobian.hpp"
#include "pinocchio/algorithm/center-of-mass.hpp"
#include "pinocchio/algorithm/compute-all-terms.hpp"
#include "pinocchio/algorithm/kinematics.hpp"

#include "pinocchio/parsers/urdf.hpp"
#include "pinocchio/multibody/sample-models.hpp"

#include <iostream>

#include "pinocchio/utils/timer.hpp"

namespace pinocchio
{
  template<typename Scalar, int Options, template<typename, int> class JointCollectionTpl>
  struct EmptyForwardStepUnaryVisit
  : fusion::JointUnaryVisitorBase<EmptyForwardStepUnaryVisit<Scalar, Options, JointCollectionTpl>>
  {
    typedef ModelTpl<Scalar, Options, JointCollectionTpl> Model;
    typedef DataTpl<Scalar, Options, JointCollectionTpl> Data;

    typedef fusion::NoArg ArgsType;

    template<typename JointModel>
    static void
    algo(const JointModelBase<JointModel> &, JointDataBase<typename JointModel::JointDataDerived> &)
    { // do nothing
    }
  };

  template<typename Scalar, int Options, template<typename, int> class JointCollectionTpl>
  inline void emptyForwardPassUnaryVisit(
    const ModelTpl<Scalar, Options, JointCollectionTpl> & model,
    DataTpl<Scalar, Options, JointCollectionTpl> & data)
  {
    assert(model.check(data) && "data is not consistent with model.");

    typedef typename ModelTpl<Scalar, Options, JointCollectionTpl>::JointIndex JointIndex;
    typedef EmptyForwardStepUnaryVisit<Scalar, Options, JointCollectionTpl> Algo;

    for (JointIndex i = 1; i < (JointIndex)model.njoints; ++i)
    {
      Algo::run(model.joints[i], data.joints[i]);
    }
  }

  template<typename Scalar, int Options, template<typename, int> class JointCollectionTpl>
  struct EmptyForwardStepUnaryVisitNoData
  : fusion::JointUnaryVisitorBase<
      EmptyForwardStepUnaryVisitNoData<Scalar, Options, JointCollectionTpl>>
  {
    typedef ModelTpl<Scalar, Options, JointCollectionTpl> Model;
    typedef DataTpl<Scalar, Options, JointCollectionTpl> Data;

    typedef fusion::NoArg ArgsType;

    template<typename JointModel>
    EIGEN_DONT_INLINE static void algo(const JointModelBase<JointModel> &)
    { // do nothing
    }
  };

  template<typename Scalar, int Options, template<typename, int> class JointCollectionTpl>
  inline void emptyForwardPassUnaryVisitNoData(
    const ModelTpl<Scalar, Options, JointCollectionTpl> & model,
    DataTpl<Scalar, Options, JointCollectionTpl> & data)
  {
    PINOCCHIO_UNUSED_VARIABLE(data);
    assert(model.check(data) && "data is not consistent with model.");

    typedef typename ModelTpl<Scalar, Options, JointCollectionTpl>::JointIndex JointIndex;
    typedef EmptyForwardStepUnaryVisitNoData<Scalar, Options, JointCollectionTpl> Algo;

    for (JointIndex i = 1; i < (JointIndex)model.njoints; ++i)
    {
      Algo::run(model.joints[i]);
    }
  }

  template<typename Scalar, int Options, template<typename, int> class JointCollectionTpl>
  struct EmptyForwardStepBinaryVisit
  : fusion::JointBinaryVisitorBase<EmptyForwardStepBinaryVisit<Scalar, Options, JointCollectionTpl>>
  {
    typedef ModelTpl<Scalar, Options, JointCollectionTpl> Model;
    typedef DataTpl<Scalar, Options, JointCollectionTpl> Data;

    typedef fusion::NoArg ArgsType;

    template<typename JointModel1, typename JointModel2>
    EIGEN_DONT_INLINE static void algo(
      const JointModelBase<JointModel1> &,
      const JointModelBase<JointModel2> &,
      JointDataBase<typename JointModel1::JointDataDerived> &,
      JointDataBase<typename JointModel2::JointDataDerived> &)
    { // do nothing
    }
  };

  template<typename Scalar, int Options, template<typename, int> class JointCollectionTpl>
  inline void emptyForwardPassBinaryVisit(
    const ModelTpl<Scalar, Options, JointCollectionTpl> & model,
    DataTpl<Scalar, Options, JointCollectionTpl> & data)
  {
    assert(model.check(data) && "data is not consistent with model.");

    typedef typename ModelTpl<Scalar, Options, JointCollectionTpl>::JointIndex JointIndex;
    typedef EmptyForwardStepBinaryVisit<Scalar, Options, JointCollectionTpl> Algo;

    for (JointIndex i = 1; i < (JointIndex)model.njoints; ++i)
    {
      Algo::run(model.joints[i], model.joints[i], data.joints[i], data.joints[i]);
    }
  }

  template<typename Scalar, int Options, template<typename, int> class JointCollectionTpl>
  struct EmptyForwardStepBinaryVisitNoData
  : fusion::JointBinaryVisitorBase<
      EmptyForwardStepBinaryVisitNoData<Scalar, Options, JointCollectionTpl>>
  {
    typedef ModelTpl<Scalar, Options, JointCollectionTpl> Model;
    typedef DataTpl<Scalar, Options, JointCollectionTpl> Data;

    typedef fusion::NoArg ArgsType;

    template<typename JointModel1, typename JointModel2>
    EIGEN_DONT_INLINE static void
    algo(const JointModelBase<JointModel1> &, const JointModelBase<JointModel2> &)
    { // do nothing
    }
  };

  template<typename Scalar, int Options, template<typename, int> class JointCollectionTpl>
  inline void emptyForwardPassBinaryVisitNoData(
    const ModelTpl<Scalar, Options, JointCollectionTpl> & model,
    DataTpl<Scalar, Options, JointCollectionTpl> & data)
  {
    PINOCCHIO_UNUSED_VARIABLE(data);
    assert(model.check(data) && "data is not consistent with model.");

    typedef typename ModelTpl<Scalar, Options, JointCollectionTpl>::JointIndex JointIndex;
    typedef EmptyForwardStepBinaryVisitNoData<Scalar, Options, JointCollectionTpl> Algo;

    for (JointIndex i = 1; i < (JointIndex)model.njoints; ++i)
    {
      Algo::run(model.joints[i], model.joints[i]);
    }
  }
} // namespace pinocchio

int main(int argc, const char ** argv)
{
  using namespace Eigen;
  using namespace pinocchio;

  PinocchioTicToc timer(PinocchioTicToc::US);
#ifdef NDEBUG
  const int NBT = 1000 * 100;
#else
  const int NBT = 1;
  std::cout << "(the time score in debug mode is not relevant) " << std::endl;
#endif

  pinocchio::Model model;

  std::string filename = PINOCCHIO_MODEL_DIR + std::string("/simple_humanoid.urdf");
  if (argc > 1)
    filename = argv[1];

  bool with_ff = true;
  if (argc > 2)
  {
    const std::string ff_option = argv[2];
    if (ff_option == "-no-ff")
      with_ff = false;
  }

  if (filename == "HS")
    pinocchio::buildModels::humanoidRandom(model, true);
  else if (with_ff)
    pinocchio::urdf::buildModel(filename, JointModelFreeFlyer(), model);
  else
    pinocchio::urdf::buildModel(filename, model);
  std::cout << "nq = " << model.nq << std::endl;
  std::cout << "nv = " << model.nv << std::endl;
  std::cout << "--" << std::endl;

  pinocchio::Data data(model);
  const VectorXd qmax = Eigen::VectorXd::Ones(model.nq);

  PINOCCHIO_ALIGNED_STD_VECTOR(VectorXd) qs(NBT);
  PINOCCHIO_ALIGNED_STD_VECTOR(VectorXd) qdots(NBT);
  PINOCCHIO_ALIGNED_STD_VECTOR(VectorXd) qddots(NBT);
  PINOCCHIO_ALIGNED_STD_VECTOR(VectorXd) taus(NBT);
  for (size_t i = 0; i < NBT; ++i)
  {
    qs[i] = randomConfiguration(model, -qmax, qmax);
    qdots[i] = Eigen::VectorXd::Random(model.nv);
    qddots[i] = Eigen::VectorXd::Random(model.nv);
    taus[i] = Eigen::VectorXd::Random(model.nv);
  }

  timer.tic();
  SMOOTH(NBT)
  {
    rnea(model, data, qs[_smooth], qdots[_smooth], qddots[_smooth]);
  }
  std::cout << "RNEA = \t\t\t\t";
  timer.toc(std::cout, NBT);

  timer.tic();
  SMOOTH(NBT)
  {
    nonLinearEffects(model, data, qs[_smooth], qdots[_smooth]);
  }
  std::cout << "NLE = \t\t\t\t";
  timer.toc(std::cout, NBT);

  timer.tic();
  SMOOTH(NBT)
  {
    rnea(model, data, qs[_smooth], qdots[_smooth], Eigen::VectorXd::Zero(model.nv));
  }
  std::cout << "NLE via RNEA = \t\t\t";
  timer.toc(std::cout, NBT);

  timer.tic();
  SMOOTH(NBT)
  {
<<<<<<< HEAD
    minimal::crba(model, data, qs[_smooth]);
=======
    crba(model, data, qs[_smooth], Convention::LOCAL);
>>>>>>> fbc93a6a
  }
  std::cout << "CRBA (original) = \t\t";
  timer.toc(std::cout, NBT);

  timer.tic();
  SMOOTH(NBT)
  {
<<<<<<< HEAD
    crba(model, data, qs[_smooth]);
=======
    crba(model, data, qs[_smooth], Convention::WORLD);
>>>>>>> fbc93a6a
  }
  std::cout << "CRBA = \t\t";
  timer.toc(std::cout, NBT);

  timer.tic();
  SMOOTH(NBT)
  {
    computeAllTerms(model, data, qs[_smooth], qdots[_smooth]);
  }
  std::cout << "computeAllTerms = \t\t";
  timer.toc(std::cout, NBT);

  double total = 0;
  SMOOTH(NBT)
  {
<<<<<<< HEAD
    crba(model, data, qs[_smooth]);
=======
    crba(model, data, qs[_smooth], Convention::WORLD);
>>>>>>> fbc93a6a
    timer.tic();
    cholesky::decompose(model, data);
    total += timer.toc(timer.DEFAULT_UNIT);
  }
  std::cout << "Sparse Cholesky = \t\t" << (total / NBT) << " "
            << timer.unitName(timer.DEFAULT_UNIT) << std::endl;

  total = 0;
  Eigen::LDLT<Eigen::MatrixXd> Mldlt(data.M);
  SMOOTH(NBT)
  {
<<<<<<< HEAD
    crba(model, data, qs[_smooth]);
=======
    crba(model, data, qs[_smooth], Convention::WORLD);
>>>>>>> fbc93a6a
    data.M.triangularView<Eigen::StrictlyLower>() =
      data.M.transpose().triangularView<Eigen::StrictlyLower>();
    timer.tic();
    Mldlt.compute(data.M);
    total += timer.toc(timer.DEFAULT_UNIT);
  }
  std::cout << "Dense Cholesky = \t\t" << (total / NBT) << " " << timer.unitName(timer.DEFAULT_UNIT)
            << std::endl;

  timer.tic();
  SMOOTH(NBT)
  {
    computeJointJacobians(model, data, qs[_smooth]);
  }
  std::cout << "Jacobian = \t\t\t";
  timer.toc(std::cout, NBT);

  timer.tic();
  SMOOTH(NBT)
  {
    computeJointJacobiansTimeVariation(model, data, qs[_smooth], qdots[_smooth]);
  }
  std::cout << "Jacobian Derivative = \t\t";
  timer.toc(std::cout, NBT);

  timer.tic();
  SMOOTH(NBT)
  {
    jacobianCenterOfMass(model, data, qs[_smooth], true);
  }
  std::cout << "COM+Jcom = \t\t\t";
  timer.toc(std::cout, NBT);

  timer.tic();
  SMOOTH(NBT)
  {
    centerOfMass(model, data, qs[_smooth], qdots[_smooth], qddots[_smooth], true);
  }
  std::cout << "COM+vCOM+aCOM = \t\t";
  timer.toc(std::cout, NBT);

  timer.tic();
  SMOOTH(NBT)
  {
    forwardKinematics(model, data, qs[_smooth]);
  }
  std::cout << "Forward Kinematics(q) = \t";
  timer.toc(std::cout, NBT);

  timer.tic();
  SMOOTH(NBT)
  {
    forwardKinematics(model, data, qs[_smooth], qdots[_smooth]);
  }
  std::cout << "Forward Kinematics(q,v) = \t";
  timer.toc(std::cout, NBT);

  timer.tic();
  SMOOTH(NBT)
  {
    forwardKinematics(model, data, qs[_smooth], qdots[_smooth], qddots[_smooth]);
  }
  std::cout << "Forward Kinematics(q,v,a) = \t";
  timer.toc(std::cout, NBT);

  timer.tic();
  SMOOTH(NBT)
  {
    framesForwardKinematics(model, data, qs[_smooth]);
  }
  std::cout << "Frame Placement(q) = \t\t";
  timer.toc(std::cout, NBT);

  total = 0.;
  SMOOTH(NBT)
  {
    forwardKinematics(model, data, qs[_smooth]);
    timer.tic();
    updateFramePlacements(model, data);
    total += timer.toc(timer.DEFAULT_UNIT);
  }
  std::cout << "Update Frame Placement = \t" << (total / NBT) << " "
            << timer.unitName(timer.DEFAULT_UNIT) << std::endl;

  timer.tic();
  SMOOTH(NBT)
  {
    ccrba(model, data, qs[_smooth], qdots[_smooth]);
  }
  std::cout << "CCRBA = \t\t\t";
  timer.toc(std::cout, NBT);

  timer.tic();
  SMOOTH(NBT)
  {
<<<<<<< HEAD
    minimal::aba(model, data, qs[_smooth], qdots[_smooth], taus[_smooth]);
=======
    aba(model, data, qs[_smooth], qdots[_smooth], taus[_smooth], Convention::LOCAL);
>>>>>>> fbc93a6a
  }
  std::cout << "ABA (minimal) = \t\t";
  timer.toc(std::cout, NBT);

  timer.tic();
  SMOOTH(NBT)
  {
<<<<<<< HEAD
    aba(model, data, qs[_smooth], qdots[_smooth], taus[_smooth]);
=======
    aba(model, data, qs[_smooth], qdots[_smooth], taus[_smooth], Convention::WORLD);
>>>>>>> fbc93a6a
  }
  std::cout << "ABA = \t\t";
  timer.toc(std::cout, NBT);

  timer.tic();
  SMOOTH(NBT)
  {
    computeCoriolisMatrix(model, data, qs[_smooth], qdots[_smooth]);
  }
  std::cout << "Coriolis Matrix = \t\t";
  timer.toc(std::cout, NBT);

  timer.tic();
  SMOOTH(NBT)
  {
    computeMinverse(model, data, qs[_smooth]);
  }
  std::cout << "Minv(q) = \t\t\t";
  timer.toc(std::cout, NBT);

  total = 0;
  SMOOTH(NBT)
  {
<<<<<<< HEAD
    aba(model, data, qs[_smooth], qdots[_smooth], taus[_smooth]);
=======
    aba(model, data, qs[_smooth], qdots[_smooth], taus[_smooth], Convention::WORLD);
>>>>>>> fbc93a6a
    timer.tic();
    computeMinverse(model, data);
    total += timer.toc(timer.DEFAULT_UNIT);
  }
  std::cout << "Minv() = \t\t\t" << (total / NBT) << " " << timer.unitName(timer.DEFAULT_UNIT)
            << std::endl;
  std::cout << "--" << std::endl;

  timer.tic();
  SMOOTH(NBT)
  {
    emptyForwardPassUnaryVisit(model, data);
  }
  std::cout << "Forward Pass(jmodel,jdata) = \t\t\t";
  timer.toc(std::cout, NBT);

  timer.tic();
  SMOOTH(NBT)
  {
    emptyForwardPassUnaryVisitNoData(model, data);
  }
  std::cout << "Forward Pass(jmodel) = \t\t\t\t";
  timer.toc(std::cout, NBT);

  timer.tic();
  SMOOTH(NBT)
  {
    emptyForwardPassBinaryVisit(model, data);
  }
  std::cout << "Forward Pass(jmodel1,jmodel2,jdata1,jdata2) = \t";
  timer.toc(std::cout, NBT);

  timer.tic();
  SMOOTH(NBT)
  {
    emptyForwardPassBinaryVisitNoData(model, data);
  }
  std::cout << "Forward Pass(jmodel1,jmodel2) = \t\t";
  timer.toc(std::cout, NBT);

  std::cout << "--" << std::endl;
  return 0;
}<|MERGE_RESOLUTION|>--- conflicted
+++ resolved
@@ -240,11 +240,7 @@
   timer.tic();
   SMOOTH(NBT)
   {
-<<<<<<< HEAD
-    minimal::crba(model, data, qs[_smooth]);
-=======
     crba(model, data, qs[_smooth], Convention::LOCAL);
->>>>>>> fbc93a6a
   }
   std::cout << "CRBA (original) = \t\t";
   timer.toc(std::cout, NBT);
@@ -252,11 +248,7 @@
   timer.tic();
   SMOOTH(NBT)
   {
-<<<<<<< HEAD
-    crba(model, data, qs[_smooth]);
-=======
     crba(model, data, qs[_smooth], Convention::WORLD);
->>>>>>> fbc93a6a
   }
   std::cout << "CRBA = \t\t";
   timer.toc(std::cout, NBT);
@@ -272,11 +264,7 @@
   double total = 0;
   SMOOTH(NBT)
   {
-<<<<<<< HEAD
-    crba(model, data, qs[_smooth]);
-=======
     crba(model, data, qs[_smooth], Convention::WORLD);
->>>>>>> fbc93a6a
     timer.tic();
     cholesky::decompose(model, data);
     total += timer.toc(timer.DEFAULT_UNIT);
@@ -288,11 +276,7 @@
   Eigen::LDLT<Eigen::MatrixXd> Mldlt(data.M);
   SMOOTH(NBT)
   {
-<<<<<<< HEAD
-    crba(model, data, qs[_smooth]);
-=======
     crba(model, data, qs[_smooth], Convention::WORLD);
->>>>>>> fbc93a6a
     data.M.triangularView<Eigen::StrictlyLower>() =
       data.M.transpose().triangularView<Eigen::StrictlyLower>();
     timer.tic();
@@ -388,11 +372,7 @@
   timer.tic();
   SMOOTH(NBT)
   {
-<<<<<<< HEAD
-    minimal::aba(model, data, qs[_smooth], qdots[_smooth], taus[_smooth]);
-=======
     aba(model, data, qs[_smooth], qdots[_smooth], taus[_smooth], Convention::LOCAL);
->>>>>>> fbc93a6a
   }
   std::cout << "ABA (minimal) = \t\t";
   timer.toc(std::cout, NBT);
@@ -400,11 +380,7 @@
   timer.tic();
   SMOOTH(NBT)
   {
-<<<<<<< HEAD
-    aba(model, data, qs[_smooth], qdots[_smooth], taus[_smooth]);
-=======
     aba(model, data, qs[_smooth], qdots[_smooth], taus[_smooth], Convention::WORLD);
->>>>>>> fbc93a6a
   }
   std::cout << "ABA = \t\t";
   timer.toc(std::cout, NBT);
@@ -428,11 +404,7 @@
   total = 0;
   SMOOTH(NBT)
   {
-<<<<<<< HEAD
-    aba(model, data, qs[_smooth], qdots[_smooth], taus[_smooth]);
-=======
     aba(model, data, qs[_smooth], qdots[_smooth], taus[_smooth], Convention::WORLD);
->>>>>>> fbc93a6a
     timer.tic();
     computeMinverse(model, data);
     total += timer.toc(timer.DEFAULT_UNIT);
