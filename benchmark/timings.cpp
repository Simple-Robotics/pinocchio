--- conflicted
+++ resolved
@@ -350,14 +350,9 @@
     updateFramePlacements(model, data);
     total += timer.toc(timer.DEFAULT_UNIT);
   }
-<<<<<<< HEAD
-  std::cout << "Frame Placement() = \t\t" << (total/NBT)
-  << " " << timer.unitName(timer.DEFAULT_UNIT) << std::endl;
-=======
   std::cout << "Update Frame Placement = \t" << (total/NBT)
   << " " << timer.unitName(timer.DEFAULT_UNIT) << std::endl;
 
->>>>>>> ce41e88c
   
   timer.tic();
   SMOOTH(NBT)
