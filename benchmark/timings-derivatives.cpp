//
// Copyright (c) 2018-2021 CNRS INRIA
//

#include "pinocchio/algorithm/joint-configuration.hpp"
#include "pinocchio/algorithm/kinematics.hpp"
#include "pinocchio/algorithm/kinematics-derivatives.hpp"
#include "pinocchio/algorithm/rnea-derivatives.hpp"
#include "pinocchio/algorithm/rnea-second-order-derivatives.hpp"
#include "pinocchio/algorithm/aba-derivatives.hpp"
#include "pinocchio/algorithm/aba.hpp"
#include "pinocchio/algorithm/rnea.hpp"
#include "pinocchio/algorithm/crba.hpp"
#include "pinocchio/algorithm/cholesky.hpp"
#include "pinocchio/parsers/urdf.hpp"
#include "pinocchio/multibody/sample-models.hpp"
#include "pinocchio/container/aligned-vector.hpp"

#include <iostream>

#include "pinocchio/utils/timer.hpp"

template<typename Matrix1, typename Matrix2, typename Matrix3>
void rnea_fd(
  const pinocchio::Model & model,
  pinocchio::Data & data_fd,
  const Eigen::VectorXd & q,
  const Eigen::VectorXd & v,
  const Eigen::VectorXd & a,
  const Eigen::MatrixBase<Matrix1> & _drnea_dq,
  const Eigen::MatrixBase<Matrix2> & _drnea_dv,
  const Eigen::MatrixBase<Matrix3> & _drnea_da)
{
  Matrix1 & drnea_dq = PINOCCHIO_EIGEN_CONST_CAST(Matrix1, _drnea_dq);
  Matrix2 & drnea_dv = PINOCCHIO_EIGEN_CONST_CAST(Matrix2, _drnea_dv);
  Matrix3 & drnea_da = PINOCCHIO_EIGEN_CONST_CAST(Matrix3, _drnea_da);

  using namespace Eigen;
  VectorXd v_eps(VectorXd::Zero(model.nv));
  VectorXd q_plus(model.nq);
  VectorXd tau_plus(model.nv);
  const double alpha = 1e-8;

  VectorXd tau0 = rnea(model, data_fd, q, v, a);

  // dRNEA/dq
  for (int k = 0; k < model.nv; ++k)
  {
    v_eps[k] += alpha;
    integrate(model, q, v_eps, q_plus);
    tau_plus = rnea(model, data_fd, q_plus, v, a);

    drnea_dq.col(k) = (tau_plus - tau0) / alpha;
    v_eps[k] -= alpha;
  }

  // dRNEA/dv
  VectorXd v_plus(v);
  for (int k = 0; k < model.nv; ++k)
  {
    v_plus[k] += alpha;
    tau_plus = rnea(model, data_fd, q, v_plus, a);

    drnea_dv.col(k) = (tau_plus - tau0) / alpha;
    v_plus[k] -= alpha;
  }

  // dRNEA/da
<<<<<<< HEAD
  drnea_da = crba(model, data_fd, q);
=======
  drnea_da = pinocchio::crba(model, data_fd, q, pinocchio::Convention::WORLD);
>>>>>>> fbc93a6a
  drnea_da.template triangularView<Eigen::StrictlyLower>() =
    drnea_da.transpose().template triangularView<Eigen::StrictlyLower>();
}

void aba_fd(
  const pinocchio::Model & model,
  pinocchio::Data & data_fd,
  const Eigen::VectorXd & q,
  const Eigen::VectorXd & v,
  const Eigen::VectorXd & tau,
  Eigen::MatrixXd & daba_dq,
  Eigen::MatrixXd & daba_dv,
  pinocchio::Data::RowMatrixXs & daba_dtau)
{
  using namespace Eigen;
  VectorXd v_eps(VectorXd::Zero(model.nv));
  VectorXd q_plus(model.nq);
  VectorXd a_plus(model.nv);
  const double alpha = 1e-8;

<<<<<<< HEAD
  VectorXd a0 = pinocchio::minimal::aba(model, data_fd, q, v, tau);
=======
  VectorXd a0 = pinocchio::aba(model, data_fd, q, v, tau, pinocchio::Convention::LOCAL);
>>>>>>> fbc93a6a

  // dABA/dq
  for (int k = 0; k < model.nv; ++k)
  {
    v_eps[k] += alpha;
    q_plus = integrate(model, q, v_eps);
<<<<<<< HEAD
    a_plus = pinocchio::minimal::aba(model, data_fd, q_plus, v, tau);
=======
    a_plus = pinocchio::aba(model, data_fd, q_plus, v, tau, pinocchio::Convention::LOCAL);
>>>>>>> fbc93a6a

    daba_dq.col(k) = (a_plus - a0) / alpha;
    v_eps[k] -= alpha;
  }

  // dABA/dv
  VectorXd v_plus(v);
  for (int k = 0; k < model.nv; ++k)
  {
    v_plus[k] += alpha;
<<<<<<< HEAD
    a_plus = pinocchio::minimal::aba(model, data_fd, q, v_plus, tau);
=======
    a_plus = pinocchio::aba(model, data_fd, q, v_plus, tau, pinocchio::Convention::LOCAL);
>>>>>>> fbc93a6a

    daba_dv.col(k) = (a_plus - a0) / alpha;
    v_plus[k] -= alpha;
  }

  // dABA/dtau
  daba_dtau = computeMinverse(model, data_fd, q);
}

int main(int argc, const char ** argv)
{
  using namespace Eigen;
  using namespace pinocchio;

  PinocchioTicToc timer(PinocchioTicToc::US);
#ifdef NDEBUG
  const int NBT = 1000 * 100;
#else
  const int NBT = 1;
  std::cout << "(the time score in debug mode is not relevant) " << std::endl;
#endif

  Model model;

  std::string filename = PINOCCHIO_MODEL_DIR + std::string("/simple_humanoid.urdf");
  if (argc > 1)
    filename = argv[1];
  bool with_ff = true;

  if (argc > 2)
  {
    const std::string ff_option = argv[2];
    if (ff_option == "-no-ff")
      with_ff = false;
  }

  if (filename == "HS")
    buildModels::humanoidRandom(model, true);
  else if (with_ff)
    pinocchio::urdf::buildModel(filename, JointModelFreeFlyer(), model);
  //      pinocchio::urdf::buildModel(filename,JointModelRX(),model);
  else
    pinocchio::urdf::buildModel(filename, model);
  std::cout << "nq = " << model.nq << std::endl;
  std::cout << "nv = " << model.nv << std::endl;
  std::cout << "--" << std::endl;

  Data data(model);
  VectorXd qmax = Eigen::VectorXd::Ones(model.nq);

  PINOCCHIO_ALIGNED_STD_VECTOR(VectorXd) qs(NBT);
  PINOCCHIO_ALIGNED_STD_VECTOR(VectorXd) qdots(NBT);
  PINOCCHIO_ALIGNED_STD_VECTOR(VectorXd) qddots(NBT);
  PINOCCHIO_ALIGNED_STD_VECTOR(VectorXd) taus(NBT);

  for (size_t i = 0; i < NBT; ++i)
  {
    qs[i] = randomConfiguration(model, -qmax, qmax);
    qdots[i] = Eigen::VectorXd::Random(model.nv);
    qddots[i] = Eigen::VectorXd::Random(model.nv);
    taus[i] = Eigen::VectorXd::Random(model.nv);
  }

  PINOCCHIO_EIGEN_PLAIN_COLUMN_MAJOR_TYPE(MatrixXd) drnea_dq(MatrixXd::Zero(model.nv, model.nv));
  PINOCCHIO_EIGEN_PLAIN_COLUMN_MAJOR_TYPE(MatrixXd) drnea_dv(MatrixXd::Zero(model.nv, model.nv));
  MatrixXd drnea_da(MatrixXd::Zero(model.nv, model.nv));

  MatrixXd daba_dq(MatrixXd::Zero(model.nv, model.nv));
  MatrixXd daba_dv(MatrixXd::Zero(model.nv, model.nv));
  Data::RowMatrixXs daba_dtau(Data::RowMatrixXs::Zero(model.nv, model.nv));

  typedef Data::Tensor3x Tensor3x;
  //  typedef Eigen::Tensor<double, 3, Eigen::RowMajor> Tensor3x;
  Tensor3x dtau2_dq(model.nv, model.nv, model.nv);
  Tensor3x dtau2_dv(model.nv, model.nv, model.nv);
  Tensor3x dtau2_dqv(model.nv, model.nv, model.nv);
  Tensor3x dtau_dadq(model.nv, model.nv, model.nv);
  dtau2_dq.setZero();
  dtau2_dv.setZero();
  dtau2_dqv.setZero();
  dtau_dadq.setZero();

  timer.tic();
  SMOOTH(NBT)
  {
    forwardKinematics(model, data, qs[_smooth], qdots[_smooth], qddots[_smooth]);
  }
  std::cout << "FK= \t\t\t\t";
  timer.toc(std::cout, NBT);

  timer.tic();
  SMOOTH(NBT)
  {
    computeForwardKinematicsDerivatives(model, data, qs[_smooth], qdots[_smooth], qddots[_smooth]);
  }
  std::cout << "FK derivatives= \t\t";
  timer.toc(std::cout, NBT);

  timer.tic();
  SMOOTH(NBT)
  {
    rnea(model, data, qs[_smooth], qdots[_smooth], qddots[_smooth]);
  }
  std::cout << "RNEA= \t\t\t\t";
  timer.toc(std::cout, NBT);

  timer.tic();
  SMOOTH(NBT)
  {
    computeRNEADerivatives(
      model, data, qs[_smooth], qdots[_smooth], qddots[_smooth], drnea_dq, drnea_dv, drnea_da);
  }
  std::cout << "RNEA derivatives= \t\t";
  timer.toc(std::cout, NBT);

  timer.tic();
  SMOOTH(NBT)
  {
    ComputeRNEASecondOrderDerivatives(
      model, data, qs[_smooth], qdots[_smooth], qddots[_smooth], dtau2_dq, dtau2_dv, dtau2_dqv,
      dtau_dadq);
  }
  std::cout << "RNEA derivatives SO= \t\t";
  timer.toc(std::cout, NBT);

  timer.tic();
  SMOOTH(NBT / 100)
  {
    rnea_fd(
      model, data, qs[_smooth], qdots[_smooth], qddots[_smooth], drnea_dq, drnea_dv, drnea_da);
  }
  std::cout << "RNEA finite differences= \t";
  timer.toc(std::cout, NBT / 100);

  timer.tic();
  SMOOTH(NBT)
  {
<<<<<<< HEAD
    pinocchio::minimal::aba(model, data, qs[_smooth], qdots[_smooth], taus[_smooth]);
=======
    aba(model, data, qs[_smooth], qdots[_smooth], taus[_smooth], Convention::LOCAL);
>>>>>>> fbc93a6a
  }
  std::cout << "ABA= \t\t\t\t";
  timer.toc(std::cout, NBT);

  timer.tic();
  SMOOTH(NBT)
  {
    computeABADerivatives(
      model, data, qs[_smooth], qdots[_smooth], taus[_smooth], daba_dq, daba_dv, daba_dtau);
  }
  std::cout << "ABA derivatives(q,v,tau)= \t";
  timer.toc(std::cout, NBT);

  {
    double total = 0;
    SMOOTH(NBT)
    {
<<<<<<< HEAD
      aba(model, data, qs[_smooth], qdots[_smooth], taus[_smooth]);
=======
      aba(model, data, qs[_smooth], qdots[_smooth], taus[_smooth], Convention::WORLD);
>>>>>>> fbc93a6a
      timer.tic();
      computeABADerivatives(model, data, daba_dq, daba_dv, daba_dtau);
      total += timer.toc(timer.DEFAULT_UNIT);
    }
    std::cout << "ABA derivatives() = \t\t" << (total / NBT) << " "
              << timer.unitName(timer.DEFAULT_UNIT) << std::endl;
  }

  timer.tic();
  SMOOTH(NBT / 100)
  {
    aba_fd(model, data, qs[_smooth], qdots[_smooth], taus[_smooth], daba_dq, daba_dv, daba_dtau);
  }
  std::cout << "ABA finite differences= \t";
  timer.toc(std::cout, NBT / 100);

  timer.tic();
  SMOOTH(NBT)
  {
    computeMinverse(model, data, qs[_smooth]);
  }
  std::cout << "M.inverse(q) = \t\t\t";
  timer.toc(std::cout, NBT);

  {
    double total = 0;
    SMOOTH(NBT)
    {
<<<<<<< HEAD
      aba(model, data, qs[_smooth], qdots[_smooth], taus[_smooth]);
=======
      aba(model, data, qs[_smooth], qdots[_smooth], taus[_smooth], Convention::WORLD);
>>>>>>> fbc93a6a
      timer.tic();
      computeMinverse(model, data);
      total += timer.toc(timer.DEFAULT_UNIT);
    }
    std::cout << "M.inverse() from ABA = \t\t" << (total / NBT) << " "
              << timer.unitName(timer.DEFAULT_UNIT) << std::endl;
  }

  MatrixXd Minv(model.nv, model.nv);
  Minv.setZero();
  timer.tic();
  SMOOTH(NBT)
  {
<<<<<<< HEAD
    crba(model, data, qs[_smooth]);
=======
    crba(model, data, qs[_smooth], Convention::WORLD);
>>>>>>> fbc93a6a
    cholesky::decompose(model, data);
    cholesky::computeMinv(model, data, Minv);
  }
  std::cout << "Minv from Cholesky = \t\t";
  timer.toc(std::cout, NBT);

  std::cout << "--" << std::endl;
  return 0;
}<|MERGE_RESOLUTION|>--- conflicted
+++ resolved
@@ -66,11 +66,7 @@
   }
 
   // dRNEA/da
-<<<<<<< HEAD
-  drnea_da = crba(model, data_fd, q);
-=======
   drnea_da = pinocchio::crba(model, data_fd, q, pinocchio::Convention::WORLD);
->>>>>>> fbc93a6a
   drnea_da.template triangularView<Eigen::StrictlyLower>() =
     drnea_da.transpose().template triangularView<Eigen::StrictlyLower>();
 }
@@ -91,22 +87,14 @@
   VectorXd a_plus(model.nv);
   const double alpha = 1e-8;
 
-<<<<<<< HEAD
-  VectorXd a0 = pinocchio::minimal::aba(model, data_fd, q, v, tau);
-=======
   VectorXd a0 = pinocchio::aba(model, data_fd, q, v, tau, pinocchio::Convention::LOCAL);
->>>>>>> fbc93a6a
 
   // dABA/dq
   for (int k = 0; k < model.nv; ++k)
   {
     v_eps[k] += alpha;
     q_plus = integrate(model, q, v_eps);
-<<<<<<< HEAD
-    a_plus = pinocchio::minimal::aba(model, data_fd, q_plus, v, tau);
-=======
     a_plus = pinocchio::aba(model, data_fd, q_plus, v, tau, pinocchio::Convention::LOCAL);
->>>>>>> fbc93a6a
 
     daba_dq.col(k) = (a_plus - a0) / alpha;
     v_eps[k] -= alpha;
@@ -117,11 +105,7 @@
   for (int k = 0; k < model.nv; ++k)
   {
     v_plus[k] += alpha;
-<<<<<<< HEAD
-    a_plus = pinocchio::minimal::aba(model, data_fd, q, v_plus, tau);
-=======
     a_plus = pinocchio::aba(model, data_fd, q, v_plus, tau, pinocchio::Convention::LOCAL);
->>>>>>> fbc93a6a
 
     daba_dv.col(k) = (a_plus - a0) / alpha;
     v_plus[k] -= alpha;
@@ -259,11 +243,7 @@
   timer.tic();
   SMOOTH(NBT)
   {
-<<<<<<< HEAD
-    pinocchio::minimal::aba(model, data, qs[_smooth], qdots[_smooth], taus[_smooth]);
-=======
     aba(model, data, qs[_smooth], qdots[_smooth], taus[_smooth], Convention::LOCAL);
->>>>>>> fbc93a6a
   }
   std::cout << "ABA= \t\t\t\t";
   timer.toc(std::cout, NBT);
@@ -281,11 +261,7 @@
     double total = 0;
     SMOOTH(NBT)
     {
-<<<<<<< HEAD
-      aba(model, data, qs[_smooth], qdots[_smooth], taus[_smooth]);
-=======
       aba(model, data, qs[_smooth], qdots[_smooth], taus[_smooth], Convention::WORLD);
->>>>>>> fbc93a6a
       timer.tic();
       computeABADerivatives(model, data, daba_dq, daba_dv, daba_dtau);
       total += timer.toc(timer.DEFAULT_UNIT);
@@ -314,11 +290,7 @@
     double total = 0;
     SMOOTH(NBT)
     {
-<<<<<<< HEAD
-      aba(model, data, qs[_smooth], qdots[_smooth], taus[_smooth]);
-=======
       aba(model, data, qs[_smooth], qdots[_smooth], taus[_smooth], Convention::WORLD);
->>>>>>> fbc93a6a
       timer.tic();
       computeMinverse(model, data);
       total += timer.toc(timer.DEFAULT_UNIT);
@@ -332,11 +304,7 @@
   timer.tic();
   SMOOTH(NBT)
   {
-<<<<<<< HEAD
-    crba(model, data, qs[_smooth]);
-=======
     crba(model, data, qs[_smooth], Convention::WORLD);
->>>>>>> fbc93a6a
     cholesky::decompose(model, data);
     cholesky::computeMinv(model, data, Minv);
   }
