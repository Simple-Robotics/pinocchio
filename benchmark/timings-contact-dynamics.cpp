//
// Copyright (c) 2019-2024 INRIA
//

#include "pinocchio/algorithm/joint-configuration.hpp"
#include "pinocchio/algorithm/kinematics.hpp"
#include "pinocchio/algorithm/kinematics-derivatives.hpp"
#include "pinocchio/algorithm/rnea-derivatives.hpp"
#include "pinocchio/algorithm/aba-derivatives.hpp"
#include "pinocchio/algorithm/aba.hpp"
#include "pinocchio/algorithm/rnea.hpp"
#include "pinocchio/algorithm/crba.hpp"
#include "pinocchio/algorithm/contact-dynamics.hpp"
#include "pinocchio/algorithm/constrained-dynamics.hpp"
#include "pinocchio/algorithm/cholesky.hpp"
#include "pinocchio/parsers/urdf.hpp"
#include "pinocchio/multibody/sample-models.hpp"
#include "pinocchio/algorithm/pv.hpp"

#include <iostream>

#include "pinocchio/utils/timer.hpp"

int main(int argc, const char ** argv)
{
  using namespace Eigen;
  using namespace pinocchio;

  PinocchioTicToc timer(PinocchioTicToc::US);
#ifdef NDEBUG
  const int NBT = 1000 * 100;
#else
  const int NBT = 1;
  std::cout << "(the time score in debug mode is not relevant) " << std::endl;
#endif

  // Build model
  Model model;

  std::string filename = PINOCCHIO_MODEL_DIR + std::string("/simple_humanoid.urdf");
  if (argc > 1)
    filename = argv[1];
  bool with_ff = true;

  if (argc > 2)
  {
    const std::string ff_option = argv[2];
    if (ff_option == "-no-ff")
      with_ff = false;
  }

  if (filename == "HS")
    buildModels::humanoidRandom(model, true);
  else if (with_ff)
    pinocchio::urdf::buildModel(filename, JointModelFreeFlyer(), model);
  //      pinocchio::urdf::buildModel(filename,JointModelRX(),model);
  else
    pinocchio::urdf::buildModel(filename, model);

  const std::string RA = "RARM_LINK6";
  const JointIndex RA_id = model.frames[model.getFrameId(RA)].parent;
  const std::string LA = "LARM_LINK6";
  const JointIndex LA_id = model.frames[model.getFrameId(LA)].parent;
  const std::string RF = "RLEG_LINK6";
  const JointIndex RF_id = model.frames[model.getFrameId(RF)].parent;
  const std::string LF = "LLEG_LINK6";
  const JointIndex LF_id = model.frames[model.getFrameId(LF)].parent;

  RigidConstraintModel ci_RF_6D(CONTACT_6D, model, RF_id, LOCAL);
  RigidConstraintModel ci_RF_3D(CONTACT_3D, model, RF_id, LOCAL);

  RigidConstraintModel ci_LF_6D(CONTACT_6D, model, LF_id, LOCAL);
  RigidConstraintModel ci_LF_3D(CONTACT_3D, model, LF_id, LOCAL);

  RigidConstraintModel ci_RA_3D(CONTACT_3D, model, RA_id, LOCAL);
  RigidConstraintModel ci_LA_3D(CONTACT_3D, model, LA_id, LOCAL);

  // Define contact infos structure
  static const PINOCCHIO_STD_VECTOR_WITH_EIGEN_ALLOCATOR(RigidConstraintModel) contact_models_empty;
  static PINOCCHIO_STD_VECTOR_WITH_EIGEN_ALLOCATOR(RigidConstraintData) contact_data_empty;
  ContactCholeskyDecomposition contact_chol_empty(model, contact_models_empty);

  PINOCCHIO_STD_VECTOR_WITH_EIGEN_ALLOCATOR(RigidConstraintModel) contact_models_6D;
  contact_models_6D.push_back(ci_RF_6D);
  PINOCCHIO_STD_VECTOR_WITH_EIGEN_ALLOCATOR(RigidConstraintData) contact_data_6D;
  contact_data_6D.push_back(RigidConstraintData(ci_RF_6D));
  ContactCholeskyDecomposition contact_chol_6D(model, contact_models_6D);

  PINOCCHIO_STD_VECTOR_WITH_EIGEN_ALLOCATOR(RigidConstraintModel) contact_models_6D6D;
  contact_models_6D6D.push_back(ci_RF_6D);
  contact_models_6D6D.push_back(ci_LF_6D);
  PINOCCHIO_STD_VECTOR_WITH_EIGEN_ALLOCATOR(RigidConstraintData) contact_data_6D6D;
  contact_data_6D6D.push_back(RigidConstraintData(ci_RF_6D));
  contact_data_6D6D.push_back(RigidConstraintData(ci_LF_6D));
  ContactCholeskyDecomposition contact_chol_6D6D(model, contact_models_6D6D);

  ProximalSettings prox_settings;
  prox_settings.max_iter = 10;
  prox_settings.mu = 1e8;

  std::cout << "nq = " << model.nq << std::endl;
  std::cout << "nv = " << model.nv << std::endl;
  std::cout << "--" << std::endl;

  Data data(model);
  VectorXd qmax = Eigen::VectorXd::Ones(model.nq);

  PINOCCHIO_STD_VECTOR_WITH_EIGEN_ALLOCATOR(VectorXd) qs(NBT);
  PINOCCHIO_STD_VECTOR_WITH_EIGEN_ALLOCATOR(VectorXd) qdots(NBT);
  PINOCCHIO_STD_VECTOR_WITH_EIGEN_ALLOCATOR(VectorXd) qddots(NBT);
  PINOCCHIO_STD_VECTOR_WITH_EIGEN_ALLOCATOR(VectorXd) taus(NBT);

  static const PINOCCHIO_STD_VECTOR_WITH_EIGEN_ALLOCATOR(RigidConstraintModel) contact_models;

  for (size_t i = 0; i < NBT; ++i)
  {
    qs[i] = randomConfiguration(model, -qmax, qmax);
    qdots[i] = Eigen::VectorXd::Random(model.nv);
    qddots[i] = Eigen::VectorXd::Random(model.nv);
    taus[i] = Eigen::VectorXd::Random(model.nv);
  }

  timer.tic();
  SMOOTH(NBT)
  {
<<<<<<< HEAD
    aba(model, data, qs[_smooth], qdots[_smooth], taus[_smooth]);
=======
    aba(model, data, qs[_smooth], qdots[_smooth], taus[_smooth], Convention::WORLD);
>>>>>>> fbc93a6a
  }
  std::cout << "ABA = \t\t";
  timer.toc(std::cout, NBT);

  timer.tic();
  SMOOTH(NBT)
  {
    contactABA(
      model, data, qs[_smooth], qdots[_smooth], taus[_smooth], contact_models_empty,
      contact_data_empty);
  }
  std::cout << "contact ABA = \t\t";
  timer.toc(std::cout, NBT);

  initPvSolver(model, data, contact_models_empty);
  timer.tic();
  SMOOTH(NBT)
  {
    pv(
      model, data, qs[_smooth], qdots[_smooth], taus[_smooth], contact_models_empty,
      contact_data_empty, prox_settings);
  }
  std::cout << "PV = \t\t";
  timer.toc(std::cout, NBT);

  timer.tic();
  SMOOTH(NBT)
  {
    constrainedABA(
      model, data, qs[_smooth], qdots[_smooth], taus[_smooth], contact_models_empty,
      contact_data_empty, prox_settings);
  }
  std::cout << "constrainedABA = \t\t";
  timer.toc(std::cout, NBT);

  double total_time = 0;
  SMOOTH(NBT)
  {
<<<<<<< HEAD
    crba(model, data, qs[_smooth]);
=======
    crba(model, data, qs[_smooth], Convention::WORLD);
>>>>>>> fbc93a6a
    timer.tic();
    cholesky::decompose(model, data);
    total_time += timer.toc(timer.DEFAULT_UNIT);
  }
  std::cout << "Sparse Cholesky = \t\t" << (total_time / NBT) << " "
            << timer.unitName(timer.DEFAULT_UNIT) << std::endl;

  total_time = 0;
  SMOOTH(NBT)
  {
    computeAllTerms(model, data, qs[_smooth], qdots[_smooth]);
    timer.tic();
    contact_chol_empty.compute(model, data, contact_models_empty, contact_data_empty);
    total_time += timer.toc(timer.DEFAULT_UNIT);
  }
  std::cout << "contactCholesky {} = \t\t" << (total_time / NBT) << " "
            << timer.unitName(timer.DEFAULT_UNIT) << std::endl;

  total_time = 0;
  MatrixXd H_inverse(contact_chol_empty.size(), contact_chol_empty.size());
  SMOOTH(NBT)
  {
    computeAllTerms(model, data, qs[_smooth], qdots[_smooth]);
    contact_chol_empty.compute(model, data, contact_models_empty, contact_data_empty);
    timer.tic();
    contact_chol_empty.inverse(H_inverse);
    total_time += timer.toc(timer.DEFAULT_UNIT);
  }
  std::cout << "contactCholeskyInverse {} = \t\t" << (total_time / NBT) << " "
            << timer.unitName(timer.DEFAULT_UNIT) << std::endl;

  initConstraintDynamics(model, data, contact_models_empty);
  timer.tic();
  SMOOTH(NBT)
  {
    constraintDynamics(
      model, data, qs[_smooth], qdots[_smooth], taus[_smooth], contact_models_empty,
      contact_data_empty);
  }
  std::cout << "constraintDynamics {} = \t\t";
  timer.toc(std::cout, NBT);

  std::cout << "--" << std::endl;
  total_time = 0;
  SMOOTH(NBT)
  {
    computeAllTerms(model, data, qs[_smooth], qdots[_smooth]);
    timer.tic();
    contact_chol_6D.compute(model, data, contact_models_6D, contact_data_6D);
    total_time += timer.toc(timer.DEFAULT_UNIT);
  }
  std::cout << "contactCholesky {6D} = \t\t" << (total_time / NBT) << " "
            << timer.unitName(timer.DEFAULT_UNIT) << std::endl;

  total_time = 0;
  H_inverse.resize(contact_chol_6D.size(), contact_chol_6D.size());
  SMOOTH(NBT)
  {
    computeAllTerms(model, data, qs[_smooth], qdots[_smooth]);
    contact_chol_6D.compute(model, data, contact_models_6D, contact_data_6D);
    timer.tic();
    contact_chol_6D.inverse(H_inverse);
    total_time += timer.toc(timer.DEFAULT_UNIT);
  }
  std::cout << "contactCholeskyInverse {6D} = \t\t" << (total_time / NBT) << " "
            << timer.unitName(timer.DEFAULT_UNIT) << std::endl;

  MatrixXd J(contact_chol_6D.constraintDim(), model.nv);
  J.setZero();
  MatrixXd MJtJ_inv(
    model.nv + contact_chol_6D.constraintDim(), model.nv + contact_chol_6D.constraintDim());
  MJtJ_inv.setZero();

  VectorXd gamma(contact_chol_6D.constraintDim());
  gamma.setZero();

  total_time = 0;
  SMOOTH(NBT)
  {
    computeAllTerms(model, data, qs[_smooth], qdots[_smooth]);
    timer.tic();
    getJointJacobian(model, data, ci_RF_6D.joint1_id, ci_RF_6D.reference_frame, J.middleRows<6>(0));
    total_time += timer.toc(timer.DEFAULT_UNIT);

    forwardDynamics(model, data, qs[_smooth], qdots[_smooth], taus[_smooth], J, gamma);

    timer.tic();
    cholesky::decompose(model, data);
    getKKTContactDynamicMatrixInverse(model, data, J, MJtJ_inv);
    total_time += timer.toc(timer.DEFAULT_UNIT);
  }
  std::cout << "KKTContactDynamicMatrixInverse {6D} = \t\t" << (total_time / NBT) << " "
            << timer.unitName(timer.DEFAULT_UNIT) << std::endl;

  initConstraintDynamics(model, data, contact_models_6D);
  timer.tic();
  SMOOTH(NBT)
  {
    constraintDynamics(
      model, data, qs[_smooth], qdots[_smooth], taus[_smooth], contact_models_6D, contact_data_6D);
  }
  std::cout << "constraintDynamics {6D} = \t\t";
  timer.toc(std::cout, NBT);
  timer.tic();
  SMOOTH(NBT)
  {
    contactABA(
      model, data, qs[_smooth], qdots[_smooth], taus[_smooth], contact_models_6D, contact_data_6D,
      prox_settings);
  }
  std::cout << "contact ABA {6D} = \t\t";
  timer.toc(std::cout, NBT);

  initPvSolver(model, data, contact_models_6D);
  timer.tic();
  SMOOTH(NBT)
  {
    pv(
      model, data, qs[_smooth], qdots[_smooth], taus[_smooth], contact_models_6D, contact_data_6D,
      prox_settings);
  }
  std::cout << "PV = \t\t";
  timer.toc(std::cout, NBT);

  timer.tic();
  SMOOTH(NBT)
  {
    constrainedABA(
      model, data, qs[_smooth], qdots[_smooth], taus[_smooth], contact_models_6D, contact_data_6D,
      prox_settings);
  }
  std::cout << "constrainedABA = \t\t";
  timer.toc(std::cout, NBT);
  std::cout << "--" << std::endl;

  total_time = 0;
  SMOOTH(NBT)
  {
    computeAllTerms(model, data, qs[_smooth], qdots[_smooth]);
    timer.tic();
    contact_chol_6D6D.compute(model, data, contact_models_6D6D, contact_data_6D6D);
    total_time += timer.toc(timer.DEFAULT_UNIT);
  }
  std::cout << "contactCholesky {6D,6D} = \t\t" << (total_time / NBT) << " "
            << timer.unitName(timer.DEFAULT_UNIT) << std::endl;

  total_time = 0;
  H_inverse.resize(contact_chol_6D6D.size(), contact_chol_6D6D.size());
  SMOOTH(NBT)
  {
    computeAllTerms(model, data, qs[_smooth], qdots[_smooth]);
    contact_chol_6D6D.compute(model, data, contact_models_6D6D, contact_data_6D6D);
    timer.tic();
    contact_chol_6D6D.inverse(H_inverse);
    total_time += timer.toc(timer.DEFAULT_UNIT);
  }
  std::cout << "contactCholeskyInverse {6D,6D} = \t\t" << (total_time / NBT) << " "
            << timer.unitName(timer.DEFAULT_UNIT) << std::endl;

  J.resize(contact_chol_6D6D.constraintDim(), model.nv);
  J.setZero();
  MJtJ_inv.resize(
    model.nv + contact_chol_6D6D.constraintDim(), model.nv + contact_chol_6D6D.constraintDim());
  MJtJ_inv.setZero();

  gamma.resize(contact_chol_6D6D.constraintDim());
  gamma.setZero();

  total_time = 0;
  SMOOTH(NBT)
  {
    computeAllTerms(model, data, qs[_smooth], qdots[_smooth]);
    getJointJacobian(model, data, ci_RF_6D.joint1_id, ci_RF_6D.reference_frame, J.middleRows<6>(0));
    getJointJacobian(model, data, ci_LF_6D.joint1_id, ci_LF_6D.reference_frame, J.middleRows<6>(6));

    forwardDynamics(model, data, qs[_smooth], qdots[_smooth], taus[_smooth], J, gamma);

    timer.tic();
    cholesky::decompose(model, data);
    getKKTContactDynamicMatrixInverse(model, data, J, MJtJ_inv);
    total_time += timer.toc(timer.DEFAULT_UNIT);
  }
  std::cout << "KKTContactDynamicMatrixInverse {6D,6D} = \t\t" << (total_time / NBT) << " "
            << timer.unitName(timer.DEFAULT_UNIT) << std::endl;

  initConstraintDynamics(model, data, contact_models_6D6D);
  timer.tic();
  SMOOTH(NBT)
  {
    constraintDynamics(
      model, data, qs[_smooth], qdots[_smooth], taus[_smooth], contact_models_6D6D,
      contact_data_6D6D);
  }
  std::cout << "constraintDynamics {6D,6D} = \t\t";
  timer.toc(std::cout, NBT);
  timer.tic();
  SMOOTH(NBT)
  {
    contactABA(
      model, data, qs[_smooth], qdots[_smooth], taus[_smooth], contact_models_6D6D,
      contact_data_6D6D, prox_settings);
  }
  std::cout << "contact ABA {6D,6D} = \t\t";
  timer.toc(std::cout, NBT);

  initPvSolver(model, data, contact_models_6D6D);
  timer.tic();
  SMOOTH(NBT)
  {
    pv(
      model, data, qs[_smooth], qdots[_smooth], taus[_smooth], contact_models_6D6D,
      contact_data_6D6D, prox_settings);
  }
  std::cout << "PV = \t\t";
  timer.toc(std::cout, NBT);

  timer.tic();
  SMOOTH(NBT)
  {
    constrainedABA(
      model, data, qs[_smooth], qdots[_smooth], taus[_smooth], contact_models_6D6D,
      contact_data_6D6D, prox_settings);
  }
  std::cout << "constrainedABA = \t\t";
  timer.toc(std::cout, NBT);

  J.setZero();
  timer.tic();
  SMOOTH(NBT)
  {
    computeAllTerms(model, data, qs[_smooth], qdots[_smooth]);
    getJointJacobian(model, data, ci_RF_6D.joint1_id, ci_RF_6D.reference_frame, J.middleRows<6>(0));
    getJointJacobian(model, data, ci_LF_6D.joint1_id, ci_LF_6D.reference_frame, J.middleRows<6>(6));
    forwardDynamics(model, data, taus[_smooth], J, gamma);
  }
  std::cout << "forwardDynamics {6D,6D} = \t\t";
  timer.toc(std::cout, NBT);

  std::cout << "--" << std::endl;

  return 0;
}<|MERGE_RESOLUTION|>--- conflicted
+++ resolved
@@ -123,11 +123,7 @@
   timer.tic();
   SMOOTH(NBT)
   {
-<<<<<<< HEAD
-    aba(model, data, qs[_smooth], qdots[_smooth], taus[_smooth]);
-=======
     aba(model, data, qs[_smooth], qdots[_smooth], taus[_smooth], Convention::WORLD);
->>>>>>> fbc93a6a
   }
   std::cout << "ABA = \t\t";
   timer.toc(std::cout, NBT);
@@ -166,11 +162,7 @@
   double total_time = 0;
   SMOOTH(NBT)
   {
-<<<<<<< HEAD
-    crba(model, data, qs[_smooth]);
-=======
     crba(model, data, qs[_smooth], Convention::WORLD);
->>>>>>> fbc93a6a
     timer.tic();
     cholesky::decompose(model, data);
     total_time += timer.toc(timer.DEFAULT_UNIT);
