#
# Copyright (c) 2015-2023 CNRS INRIA
#

# ----------------------------------------------------
# --- BENCHMARK --------------------------------------
# ----------------------------------------------------
add_custom_target(${PROJECT_NAME}-bench)

<<<<<<< HEAD
macro(ADD_BENCH bench_name)
  set(full_bench_name "${PROJECT_NAME}-${bench_name}")
  if(BUILD_BENCHMARK)
    add_executable(${full_bench_name} ${bench_name}.cpp)
  else(BUILD_BENCHMARK)
    add_executable(${full_bench_name} EXCLUDE_FROM_ALL ${bench_name}.cpp)
  endif(BUILD_BENCHMARK)
  set(ExtraMacroArgs ${ARGN})
  list(LENGTH ExtraMacroArgs NumExtraMacroArgs)
  if(NumExtraMacroArgs GREATER 0)
    set(link_to_main_lib ${ARGV1})
    if(link_to_main_lib)
      set_target_properties(
        ${full_bench_name} PROPERTIES COMPILE_DEFINITIONS
                                      PINOCCHIO_MODEL_DIR="${PINOCCHIO_MODEL_DIR}")
      target_link_libraries(${full_bench_name} PUBLIC ${PROJECT_NAME})
    endif(link_to_main_lib)
  endif()

  add_dependencies(${PROJECT_NAME}-bench ${full_bench_name})
endmacro(ADD_BENCH)
=======
add_project_private_dependency(benchmark REQUIRED)

function(ADD_PINOCCHIO_BENCH name)
  set(options
      PARSERS
      COLLISION
      PARALLEL
      COLLISION_PARALLEL
      CPPADCG
      CPPAD
      PARSERS_OPTIONAL
      COLLISION_OPTIONAL
      PARALLEL_OPTIONAL
      COLLISION_PARALLEL_OPTIONAL
      CPPADCG_OPTIONAL
      CPPAD_OPTIONAL)
  set(oneValueArgs)
  set(multiValueArgs)
  cmake_parse_arguments(bench "${options}" "${oneValueArgs}" "${multiValueArgs}" ${ARGN})

  set(bench_name "pinocchio-${name}")
  add_executable(${bench_name} ${name}.cpp)
>>>>>>> 73389165

  target_compile_definitions(${bench_name} PRIVATE PINOCCHIO_MODEL_DIR="${PINOCCHIO_MODEL_DIR}")

  target_link_libraries(${bench_name} PRIVATE pinocchio_default)
  target_link_libraries(${bench_name} PRIVATE benchmark::benchmark)

  set(cppad_special_define OFF)

  if(bench_PARSERS OR (bench_PARSERS_OPTIONAL AND TARGET pinocchio_parsers))
    target_link_libraries(${bench_name} PRIVATE pinocchio_parsers)
  endif()
  if(bench_COLLISION OR (bench_COLLISION_OPTIONAL AND TARGET pinocchio_collision))
    target_link_libraries(${bench_name} PRIVATE pinocchio_collision)
  endif()
  if(bench_PARALLEL OR (bench_PARALLEL_OPTIONAL AND TARGET pinocchio_parallel))
    target_link_libraries(${bench_name} PRIVATE pinocchio_parallel)
  endif()
  if(bench_COLLISION_PARALLEL
     OR (bench_COLLISION_PARALLEL_OPTIONAL AND TARGET pinocchio_collision_parallel))
    target_link_libraries(${bench_name} PRIVATE pinocchio_collision_parallel)
  endif()
  if(bench_CPPADCG OR (bench_CPPADCG_OPTIONAL AND TARGET pinocchio_cppadcg))
    target_link_libraries(${bench_name} PRIVATE pinocchio_cppadcg)
    set(cppad_special_define ON)
  endif()
  if(bench_CPPAD OR (bench_CPPAD_OPTIONAL AND TARGET pinocchio_cppad))
    target_link_libraries(${bench_name} PRIVATE pinocchio_cppad)
    set(cppad_special_define ON)
  endif()

  if(cppad_special_define)
    target_compile_definitions(${bench_name}
                               PRIVATE PINOCCHIO_CXX_COMPILER=\"${CMAKE_CXX_COMPILER}\")
    target_link_libraries(${bench_name} PRIVATE ${CMAKE_DL_LIBS})
  endif()

  add_dependencies(bench ${bench_name})
endfunction()

# timings
#
<<<<<<< HEAD
add_bench(timings TRUE)
if(cppadcg_FOUND)
  add_bench(timings-cg TRUE)
  target_link_libraries(${PROJECT_NAME}-timings-cg PUBLIC ${CMAKE_DL_LIBS} ${cppad_LIBRARY})
endif(cppadcg_FOUND)
=======
add_pinocchio_bench(timings PARSERS)
if(BUILD_WITH_CODEGEN_SUPPORT)
  add_pinocchio_bench(timings-cg PARSERS CPPADCG)
endif()
>>>>>>> 73389165

if(BUILD_WITH_OPENMP_SUPPORT)
  add_pinocchio_bench(timings-parallel PARSERS PARALLEL COLLISION_PARALLEL_OPTIONAL)
endif()

# timings cholesky
#
<<<<<<< HEAD
add_bench(timings-cholesky TRUE)
add_bench(timings-loop-constrained-aba TRUE)
=======
add_pinocchio_bench(timings-cholesky PARSERS)
>>>>>>> 73389165

# timings derivatives
#
add_pinocchio_bench(timings-derivatives PARSERS)
if(BUILD_WITH_AUTODIFF_SUPPORT)
  # timings-cppad-jit
<<<<<<< HEAD
  add_bench(timings-cppad-jit TRUE)
  target_link_libraries(${PROJECT_NAME}-timings-derivatives PUBLIC ${cppad_LIBRARY})
  target_link_libraries(${PROJECT_NAME}-timings-cppad-jit PUBLIC ${cppad_LIBRARY} ${CMAKE_DL_LIBS})
  target_compile_definitions(${PROJECT_NAME}-timings-cppad-jit
                             PUBLIC PINOCCHIO_CXX_COMPILER=\"${CMAKE_CXX_COMPILER}\")
=======
  add_pinocchio_bench(timings-cppad-jit CPPAD)
>>>>>>> 73389165
endif()

# timings-eigen
add_pinocchio_bench(timings-eigen)
modernize_target_link_libraries(
<<<<<<< HEAD
  ${PROJECT_NAME}-timings-eigen
=======
  pinocchio-timings-eigen
>>>>>>> 73389165
  SCOPE PUBLIC
  TARGETS Eigen3::Eigen
  INCLUDE_DIRS ${EIGEN3_INCLUDE_DIR})

# timings-geometry
#
if(BUILD_WITH_URDF_SUPPORT AND BUILD_WITH_COLLISION_SUPPORT)
  add_pinocchio_bench(timings-geometry PARSERS COLLISION)
endif()

# timings-jacobian
#
add_pinocchio_bench(timings-jacobian PARSERS)

# timings-contact-dynamics
#
add_pinocchio_bench(timings-delassus-operations PARSERS)
add_pinocchio_bench(timings-contact-dynamics PARSERS)
add_pinocchio_bench(timings-constrained-dynamics-derivatives PARSERS)

# timings-impulse-dynamics
#
add_pinocchio_bench(timings-impulse-dynamics PARSERS)
add_pinocchio_bench(timings-impulse-dynamics-derivatives PARSERS)<|MERGE_RESOLUTION|>--- conflicted
+++ resolved
@@ -7,29 +7,6 @@
 # ----------------------------------------------------
 add_custom_target(${PROJECT_NAME}-bench)
 
-<<<<<<< HEAD
-macro(ADD_BENCH bench_name)
-  set(full_bench_name "${PROJECT_NAME}-${bench_name}")
-  if(BUILD_BENCHMARK)
-    add_executable(${full_bench_name} ${bench_name}.cpp)
-  else(BUILD_BENCHMARK)
-    add_executable(${full_bench_name} EXCLUDE_FROM_ALL ${bench_name}.cpp)
-  endif(BUILD_BENCHMARK)
-  set(ExtraMacroArgs ${ARGN})
-  list(LENGTH ExtraMacroArgs NumExtraMacroArgs)
-  if(NumExtraMacroArgs GREATER 0)
-    set(link_to_main_lib ${ARGV1})
-    if(link_to_main_lib)
-      set_target_properties(
-        ${full_bench_name} PROPERTIES COMPILE_DEFINITIONS
-                                      PINOCCHIO_MODEL_DIR="${PINOCCHIO_MODEL_DIR}")
-      target_link_libraries(${full_bench_name} PUBLIC ${PROJECT_NAME})
-    endif(link_to_main_lib)
-  endif()
-
-  add_dependencies(${PROJECT_NAME}-bench ${full_bench_name})
-endmacro(ADD_BENCH)
-=======
 add_project_private_dependency(benchmark REQUIRED)
 
 function(ADD_PINOCCHIO_BENCH name)
@@ -52,7 +29,6 @@
 
   set(bench_name "pinocchio-${name}")
   add_executable(${bench_name} ${name}.cpp)
->>>>>>> 73389165
 
   target_compile_definitions(${bench_name} PRIVATE PINOCCHIO_MODEL_DIR="${PINOCCHIO_MODEL_DIR}")
 
@@ -94,18 +70,10 @@
 
 # timings
 #
-<<<<<<< HEAD
-add_bench(timings TRUE)
-if(cppadcg_FOUND)
-  add_bench(timings-cg TRUE)
-  target_link_libraries(${PROJECT_NAME}-timings-cg PUBLIC ${CMAKE_DL_LIBS} ${cppad_LIBRARY})
-endif(cppadcg_FOUND)
-=======
 add_pinocchio_bench(timings PARSERS)
 if(BUILD_WITH_CODEGEN_SUPPORT)
   add_pinocchio_bench(timings-cg PARSERS CPPADCG)
 endif()
->>>>>>> 73389165
 
 if(BUILD_WITH_OPENMP_SUPPORT)
   add_pinocchio_bench(timings-parallel PARSERS PARALLEL COLLISION_PARALLEL_OPTIONAL)
@@ -113,37 +81,21 @@
 
 # timings cholesky
 #
-<<<<<<< HEAD
-add_bench(timings-cholesky TRUE)
-add_bench(timings-loop-constrained-aba TRUE)
-=======
 add_pinocchio_bench(timings-cholesky PARSERS)
->>>>>>> 73389165
+add_pinocchio_bench(timings-loop-constrained-aba PARSERS)
 
 # timings derivatives
 #
 add_pinocchio_bench(timings-derivatives PARSERS)
 if(BUILD_WITH_AUTODIFF_SUPPORT)
   # timings-cppad-jit
-<<<<<<< HEAD
-  add_bench(timings-cppad-jit TRUE)
-  target_link_libraries(${PROJECT_NAME}-timings-derivatives PUBLIC ${cppad_LIBRARY})
-  target_link_libraries(${PROJECT_NAME}-timings-cppad-jit PUBLIC ${cppad_LIBRARY} ${CMAKE_DL_LIBS})
-  target_compile_definitions(${PROJECT_NAME}-timings-cppad-jit
-                             PUBLIC PINOCCHIO_CXX_COMPILER=\"${CMAKE_CXX_COMPILER}\")
-=======
   add_pinocchio_bench(timings-cppad-jit CPPAD)
->>>>>>> 73389165
 endif()
 
 # timings-eigen
 add_pinocchio_bench(timings-eigen)
 modernize_target_link_libraries(
-<<<<<<< HEAD
-  ${PROJECT_NAME}-timings-eigen
-=======
   pinocchio-timings-eigen
->>>>>>> 73389165
   SCOPE PUBLIC
   TARGETS Eigen3::Eigen
   INCLUDE_DIRS ${EIGEN3_INCLUDE_DIR})
