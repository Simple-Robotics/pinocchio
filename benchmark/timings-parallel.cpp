--- conflicted
+++ resolved
@@ -148,11 +148,7 @@
   SMOOTH(NBT)
   {
     for (Eigen::DenseIndex i = 0; i < BATCH_SIZE; ++i)
-<<<<<<< HEAD
-      res.col(i) = aba(model, data, qs.col(i), vs.col(i), taus.col(i));
-=======
       res.col(i) = aba(model, data, qs.col(i), vs.col(i), taus.col(i), Convention::WORLD);
->>>>>>> fbc93a6a
   }
   std::cout << "mean ABA = \t\t\t\t";
   timer.toc(std::cout, NBT * BATCH_SIZE);
