--- conflicted
+++ resolved
@@ -8,12 +8,8 @@
 namespace pinocchio
 {
 
-<<<<<<< HEAD
-  extern template PINOCCHIO_DLLAPI bool computeCollisions<
-=======
   extern template PINOCCHIO_COLLISION_EXPLICIT_INSTANTIATION_DECLARATION_DLLAPI bool
   computeCollisions<
->>>>>>> fbc93a6a
     context::Scalar,
     context::Options,
     JointCollectionDefaultTpl,
@@ -25,11 +21,7 @@
     const Eigen::MatrixBase<context::VectorXs> &,
     const bool stopAtFirstCollision);
 
-<<<<<<< HEAD
-  extern template PINOCCHIO_DLLAPI void
-=======
   extern template PINOCCHIO_COLLISION_EXPLICIT_INSTANTIATION_DECLARATION_DLLAPI void
->>>>>>> fbc93a6a
   computeBodyRadius<context::Scalar, context::Options, JointCollectionDefaultTpl>(
     const context::Model &, const GeometryModel &, GeometryData &);
 
