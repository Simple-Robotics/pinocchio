//
// Copyright (c) 2015-2024 CNRS INRIA
//

#ifndef __pinocchio_collision_collision_hpp__
#define __pinocchio_collision_collision_hpp__

#include "pinocchio/multibody/model.hpp"
#include "pinocchio/multibody/data.hpp"
#include "pinocchio/multibody/geometry.hpp"

#include "pinocchio/collision/config.hpp"

#include <hpp/fcl/collision_data.h>

namespace pinocchio
{

  ///
  /// \brief Compute the collision status between a *SINGLE* collision pair.
  /// The result is store in the collisionResults vector.
  ///
  /// \param[in] geom_model the geometry model (const)
  /// \param[out] geom_data the corresponding geometry data, where computations are done.
  /// \param[in] pair_id The collsion pair index in the GeometryModel.
  /// \param[in] collision_request The collision request associated to the collision pair.
  /// \param[in] compute_patch_info whether we need to also compute the contact patch info
  /// associated with the collision pair.
  ///
  /// \return Return true is the collision objects are colliding.
  /// \note The complete collision result is also available in geom_data.collisionResults[pair_id]
  ///
  bool computeCollision(
    const GeometryModel & geom_model,
    GeometryData & geom_data,
    const PairIndex pair_id,
<<<<<<< HEAD
    fcl::CollisionRequest & collision_request,
    bool compute_patch_info = true);
  ///
  /// \brief Compute the contact patch info associated with the collision pair given by pair_id
  ///
  /// \param[in] geom_model the geometry model (const)
  /// \param[out] geom_data the corresponding geometry data, where computations are done.
  /// \param[in] pair_id The collsion pair index in the GeometryModel.
  ///
  /// \note The complete contact patch result is available in geom_data.contactPatchResults[pair_id]
  ///
  void computeContactPatch(
    const GeometryModel & geom_model, GeometryData & geom_data, const PairIndex pair_id);
=======
    fcl::CollisionRequest & collision_request);
>>>>>>> fbc93a6a

  ///
  /// \brief Compute the collision status between a *SINGLE* collision pair.
  /// The result is store in the collisionResults vector.
  ///
  /// \param[in] geom_model the geometry model (const)
  /// \param[out] geom_data the corresponding geometry data, where computations are done.
  /// \param[in] pair_id The collsion pair index in the GeometryModel.
  ///
  /// \return Return true is the collision objects are colliding.
  /// \note The complete collision result is also available in geom_data.collisionResults[pair_id]
  ///
  bool computeCollision(
    const GeometryModel & geom_model, GeometryData & geom_data, const PairIndex pair_id);

  ///
  /// \brief Calls computeCollision for every active pairs of GeometryData.
  /// This function assumes that \ref updateGeometryPlacements has been called first.
  ///
  /// \param[in] geom_model: geometry model (const)
  /// \param[out] geom_data: corresponding geometry data (nonconst) where collisions are computed
  /// \param[in] stopAtFirstCollision if true, stop the loop over the collision pairs when the first
  /// collision is detected.
  ///
  /// \warning if stopAtFirstcollision = true, then the collisions vector will
  /// not be entirely fulfilled (of course).
  ///
  bool computeCollisions(
    const GeometryModel & geom_model,
    GeometryData & geom_data,
    const bool stopAtFirstCollision = false);

  ///
  /// Compute the forward kinematics, update the geometry placements and
  /// calls computeCollision for every active pairs of GeometryData.
  ///
  /// \tparam JointCollection Collection of Joint types.
  /// \tparam ConfigVectorType Type of the joint configuration vector.
  ///
  /// \param[in] model robot model (const)
  /// \param[out] data corresponding data (nonconst) where the forward kinematics results are stored
  /// \param[in] geom_model geometry model (const)
  /// \param[out] geom_data corresponding geometry data (nonconst) where distances are computed
  /// \param[in] q robot configuration.
  /// \param[in] stopAtFirstCollision if true, stop the loop over the collision pairs when the first
  /// collision is detected.
  ///
  /// \warning if stopAtFirstcollision = true, then the collisions vector will
  /// not be entirely fulfilled (of course).
  /// \note A similar function is available without model, data and q, not recomputing the forward
  /// kinematics.
  ///
  template<
    typename Scalar,
    int Options,
    template<typename, int>
    class JointCollectionTpl,
    typename ConfigVectorType>
  bool computeCollisions(
    const ModelTpl<Scalar, Options, JointCollectionTpl> & model,
    DataTpl<Scalar, Options, JointCollectionTpl> & data,
    const GeometryModel & geom_model,
    GeometryData & geom_data,
    const Eigen::MatrixBase<ConfigVectorType> & q,
    const bool stopAtFirstCollision = false);

  ///
  /// Compute the radius of the geometry volumes attached to every joints.
  ///
  /// \param[in] model Kinematic model of the system
  /// \param[in] geom_model Geometry model of the system
  /// \param[out] geom_data Geometry data of the system
  ///
  /// \sa GeometryData::radius
  ///
  template<typename Scalar, int Options, template<typename, int> class JointCollectionTpl>
  void computeBodyRadius(
    const ModelTpl<Scalar, Options, JointCollectionTpl> & model,
    const GeometryModel & geom_model,
    GeometryData & geom_data);

} // namespace pinocchio

/* --- Details -------------------------------------------------------------------- */
#include "pinocchio/collision/collision.hxx"

#if PINOCCHIO_ENABLE_TEMPLATE_INSTANTIATION
  #include "pinocchio/collision/collision.txx"
#endif // PINOCCHIO_ENABLE_TEMPLATE_INSTANTIATION

#endif // ifndef __pinocchio_collision_collision_hpp__<|MERGE_RESOLUTION|>--- conflicted
+++ resolved
@@ -34,7 +34,6 @@
     const GeometryModel & geom_model,
     GeometryData & geom_data,
     const PairIndex pair_id,
-<<<<<<< HEAD
     fcl::CollisionRequest & collision_request,
     bool compute_patch_info = true);
   ///
@@ -48,9 +47,6 @@
   ///
   void computeContactPatch(
     const GeometryModel & geom_model, GeometryData & geom_data, const PairIndex pair_id);
-=======
-    fcl::CollisionRequest & collision_request);
->>>>>>> fbc93a6a
 
   ///
   /// \brief Compute the collision status between a *SINGLE* collision pair.
