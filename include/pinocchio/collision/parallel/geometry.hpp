//
// Copyright (c) 2021-2024 INRIA
//

#ifndef __pinocchio_collision_parallel_geometry_hpp__
#define __pinocchio_collision_parallel_geometry_hpp__

#include "pinocchio/multibody/pool/geometry.hpp"
#include "pinocchio/algorithm/geometry.hpp"
#include "pinocchio/collision/collision.hpp"
<<<<<<< HEAD
#include "pinocchio/utils/openmp.hpp"
=======
#include "pinocchio/algorithm/parallel/omp.hpp"

#include <cstdint>
>>>>>>> fbc93a6a

namespace pinocchio
{

  inline bool computeCollisionsInParallel(
    const size_t num_threads,
    const GeometryModel & geom_model,
    GeometryData & geom_data,
    const bool stopAtFirstCollision = false)
  {
    bool is_colliding = false;

<<<<<<< HEAD
    setDefaultOpenMPSettings(num_threads);
    std::size_t cp_index = 0;

    OpenMPException openmp_exception;

#pragma omp parallel for schedule(dynamic)
    for (cp_index = 0; cp_index < geom_model.collisionPairs.size(); ++cp_index)
    {
      if (stopAtFirstCollision && is_colliding)
        continue;

      openmp_exception.run([=, &is_colliding, &geom_model, &geom_data] {
        // lambda start corpus
        const CollisionPair & collision_pair = geom_model.collisionPairs[cp_index];

        if (
          geom_data.activeCollisionPairs[cp_index]
          && !(
            geom_model.geometryObjects[collision_pair.first].disableCollision
            || geom_model.geometryObjects[collision_pair.second].disableCollision))
=======
    set_default_omp_options(num_threads);
    const int64_t batch_size = static_cast<int64_t>(geom_model.collisionPairs.size());
    int64_t omp_cp_index = 0;
    // Visual studio support OpenMP 2 that only support signed indexes in for loops
    // See
    // https://stackoverflow.com/questions/2820621/why-arent-unsigned-openmp-index-variables-allowed
    // -openmp:llvm could solve this:
    // https://learn.microsoft.com/en-us/cpp/build/reference/openmp-enable-openmp-2-0-support?view=msvc-160
#pragma omp parallel for schedule(dynamic)
    for (omp_cp_index = 0; omp_cp_index < batch_size; ++omp_cp_index)
    {
      size_t cp_index = static_cast<size_t>(omp_cp_index);

      if (stopAtFirstCollision && is_colliding)
        continue;

      const CollisionPair & collision_pair = geom_model.collisionPairs[cp_index];

      if (
        geom_data.activeCollisionPairs[cp_index]
        && !(
          geom_model.geometryObjects[collision_pair.first].disableCollision
          || geom_model.geometryObjects[collision_pair.second].disableCollision))
      {
        bool res = computeCollision(geom_model, geom_data, cp_index);
        if (!is_colliding && res)
>>>>>>> fbc93a6a
        {
          bool res = computeCollision(geom_model, geom_data, cp_index);
          if (!is_colliding && res)
          {
            is_colliding = true;
            geom_data.collisionPairIndex = cp_index; // first pair to be in collision
          }
        }
        // lambda end corpus
      });
    }

<<<<<<< HEAD
    openmp_exception.rethrowException();

=======
>>>>>>> fbc93a6a
    return is_colliding;
  }

  template<
    typename Scalar,
    int Options,
    template<typename, int>
    class JointCollectionTpl,
    typename ConfigVectorType>
  bool computeCollisionsInParallel(
    const size_t num_threads,
    const ModelTpl<Scalar, Options, JointCollectionTpl> & model,
    DataTpl<Scalar, Options, JointCollectionTpl> & data,
    const GeometryModel & geom_model,
    GeometryData & geom_data,
    const Eigen::MatrixBase<ConfigVectorType> & q,
    const bool stopAtFirstCollision = false)
  {
    updateGeometryPlacements(model, data, geom_model, geom_data, q);
    return computeCollisionsInParallel(num_threads, geom_model, geom_data, stopAtFirstCollision);
  }

  template<
    typename Scalar,
    int Options,
    template<typename, int>
    class JointCollectionTpl,
    typename ConfigVectorPool,
    typename CollisionVectorResult>
  void computeCollisionsInParallel(
    const size_t num_threads,
    GeometryPoolTpl<Scalar, Options, JointCollectionTpl> & pool,
    const Eigen::MatrixBase<ConfigVectorPool> & q,
    const Eigen::MatrixBase<CollisionVectorResult> & res,
    const bool stopAtFirstCollisionInConfiguration = false,
    const bool stopAtFirstCollisionInBatch = false)
  {
    typedef GeometryPoolTpl<Scalar, Options, JointCollectionTpl> Pool;
    typedef typename Pool::Model Model;
    typedef typename Pool::Data Data;
    typedef typename Pool::GeometryModel GeometryModel;
    typedef typename Pool::GeometryData GeometryData;
    typedef typename Pool::ModelVector ModelVector;
    typedef typename Pool::DataVector DataVector;
    typedef typename Pool::GeometryModelVector GeometryModelVector;
    typedef typename Pool::GeometryDataVector GeometryDataVector;

    PINOCCHIO_CHECK_INPUT_ARGUMENT(pool.size() > 0, "The pool should have at least one element");
    PINOCCHIO_CHECK_INPUT_ARGUMENT(num_threads <= pool.size(), "The pool is too small");

    const ModelVector & models = pool.getModels();
    const Model & model_check = models[0];
    const GeometryModelVector & geometry_models = pool.getGeometryModels();
    DataVector & datas = pool.getDatas();
    GeometryDataVector & geometry_datas = pool.getGeometryDatas();
    CollisionVectorResult & res_ = res.const_cast_derived();

    PINOCCHIO_CHECK_ARGUMENT_SIZE(q.rows(), model_check.nq);
    PINOCCHIO_CHECK_ARGUMENT_SIZE(q.cols(), res.size());
    res_.fill(false);

<<<<<<< HEAD
    setDefaultOpenMPSettings(num_threads);
    const Eigen::DenseIndex batch_size = res.size();

    typedef typename PINOCCHIO_EIGEN_PLAIN_TYPE(ConfigVectorPool) ConfigVectorPoolPlain;
    PINOCCHIO_STD_VECTOR_WITH_EIGEN_ALLOCATOR(ConfigVectorPoolPlain) q_thread(num_threads, q);

    OpenMPException openmp_exception;

    // TODO(jcarpent): set one res_ per thread to enhance efficiency
=======
    set_default_omp_options(num_threads);
    const Eigen::DenseIndex batch_size = res.size();

>>>>>>> fbc93a6a
    if (stopAtFirstCollisionInBatch)
    {
      bool is_colliding = false;
      Eigen::DenseIndex i = 0;
#pragma omp parallel for schedule(static)
      for (i = 0; i < batch_size; i++)
      {
        if (is_colliding)
          continue;

        const int thread_id = omp_get_thread_num();

<<<<<<< HEAD
        const Model & model = models[size_t(thread_id)];
        Data & data = datas[size_t(thread_id)];
        const GeometryModel & geometry_model = geometry_models[size_t(thread_id)];
        GeometryData & geometry_data = geometry_datas[size_t(thread_id)];
        const ConfigVectorPoolPlain & q = q_thread[size_t(thread_id)];

        openmp_exception.run(
          [=, &is_colliding, &model, &data, &geometry_model, &geometry_data, &q, &res_] {
            // lambda start corpus

            res_[i] = computeCollisions(
              model, data, geometry_model, geometry_data, q.col(i),
              stopAtFirstCollisionInConfiguration);

            if (res_[i])
            {
              is_colliding = true;
            }
            // lambda end corpus
          });
=======
        const Model & model = models[(size_t)thread_id];
        Data & data = datas[(size_t)thread_id];
        const GeometryModel & geometry_model = geometry_models[(size_t)thread_id];
        GeometryData & geometry_data = geometry_datas[(size_t)thread_id];
        res_[i] = computeCollisions(
          model, data, geometry_model, geometry_data, q.col(i),
          stopAtFirstCollisionInConfiguration);

        if (res_[i])
        {
          is_colliding = true;
        }
>>>>>>> fbc93a6a
      }
    }
    else
    {
      Eigen::DenseIndex i = 0;
#pragma omp parallel for schedule(static)
      for (i = 0; i < batch_size; i++)
      {
        const int thread_id = omp_get_thread_num();

        const Model & model = models[(size_t)thread_id];
        Data & data = datas[(size_t)thread_id];
        const GeometryModel & geometry_model = geometry_models[(size_t)thread_id];
        GeometryData & geometry_data = geometry_datas[(size_t)thread_id];
<<<<<<< HEAD
        const ConfigVectorPoolPlain & q = q_thread[size_t(thread_id)];

        openmp_exception.run([=, &model, &data, &geometry_model, &geometry_data, &q, &res_] {
          // lambda start corpus
          res_[i] = computeCollisions(
            model, data, geometry_model, geometry_data, q.col(i),
            stopAtFirstCollisionInConfiguration);
          // lambda end corpus
        });
=======
        res_[i] = computeCollisions(
          model, data, geometry_model, geometry_data, q.col(i),
          stopAtFirstCollisionInConfiguration);
>>>>>>> fbc93a6a
      }
    }

    openmp_exception.rethrowException();
  }
} // namespace pinocchio

#endif // ifndef __pinocchio_collision_parallel_geometry_hpp__<|MERGE_RESOLUTION|>--- conflicted
+++ resolved
@@ -8,13 +8,9 @@
 #include "pinocchio/multibody/pool/geometry.hpp"
 #include "pinocchio/algorithm/geometry.hpp"
 #include "pinocchio/collision/collision.hpp"
-<<<<<<< HEAD
 #include "pinocchio/utils/openmp.hpp"
-=======
-#include "pinocchio/algorithm/parallel/omp.hpp"
 
 #include <cstdint>
->>>>>>> fbc93a6a
 
 namespace pinocchio
 {
@@ -27,7 +23,6 @@
   {
     bool is_colliding = false;
 
-<<<<<<< HEAD
     setDefaultOpenMPSettings(num_threads);
     std::size_t cp_index = 0;
 
@@ -48,34 +43,6 @@
           && !(
             geom_model.geometryObjects[collision_pair.first].disableCollision
             || geom_model.geometryObjects[collision_pair.second].disableCollision))
-=======
-    set_default_omp_options(num_threads);
-    const int64_t batch_size = static_cast<int64_t>(geom_model.collisionPairs.size());
-    int64_t omp_cp_index = 0;
-    // Visual studio support OpenMP 2 that only support signed indexes in for loops
-    // See
-    // https://stackoverflow.com/questions/2820621/why-arent-unsigned-openmp-index-variables-allowed
-    // -openmp:llvm could solve this:
-    // https://learn.microsoft.com/en-us/cpp/build/reference/openmp-enable-openmp-2-0-support?view=msvc-160
-#pragma omp parallel for schedule(dynamic)
-    for (omp_cp_index = 0; omp_cp_index < batch_size; ++omp_cp_index)
-    {
-      size_t cp_index = static_cast<size_t>(omp_cp_index);
-
-      if (stopAtFirstCollision && is_colliding)
-        continue;
-
-      const CollisionPair & collision_pair = geom_model.collisionPairs[cp_index];
-
-      if (
-        geom_data.activeCollisionPairs[cp_index]
-        && !(
-          geom_model.geometryObjects[collision_pair.first].disableCollision
-          || geom_model.geometryObjects[collision_pair.second].disableCollision))
-      {
-        bool res = computeCollision(geom_model, geom_data, cp_index);
-        if (!is_colliding && res)
->>>>>>> fbc93a6a
         {
           bool res = computeCollision(geom_model, geom_data, cp_index);
           if (!is_colliding && res)
@@ -88,11 +55,8 @@
       });
     }
 
-<<<<<<< HEAD
     openmp_exception.rethrowException();
 
-=======
->>>>>>> fbc93a6a
     return is_colliding;
   }
 
@@ -154,7 +118,6 @@
     PINOCCHIO_CHECK_ARGUMENT_SIZE(q.cols(), res.size());
     res_.fill(false);
 
-<<<<<<< HEAD
     setDefaultOpenMPSettings(num_threads);
     const Eigen::DenseIndex batch_size = res.size();
 
@@ -164,11 +127,6 @@
     OpenMPException openmp_exception;
 
     // TODO(jcarpent): set one res_ per thread to enhance efficiency
-=======
-    set_default_omp_options(num_threads);
-    const Eigen::DenseIndex batch_size = res.size();
-
->>>>>>> fbc93a6a
     if (stopAtFirstCollisionInBatch)
     {
       bool is_colliding = false;
@@ -181,7 +139,6 @@
 
         const int thread_id = omp_get_thread_num();
 
-<<<<<<< HEAD
         const Model & model = models[size_t(thread_id)];
         Data & data = datas[size_t(thread_id)];
         const GeometryModel & geometry_model = geometry_models[size_t(thread_id)];
@@ -202,20 +159,6 @@
             }
             // lambda end corpus
           });
-=======
-        const Model & model = models[(size_t)thread_id];
-        Data & data = datas[(size_t)thread_id];
-        const GeometryModel & geometry_model = geometry_models[(size_t)thread_id];
-        GeometryData & geometry_data = geometry_datas[(size_t)thread_id];
-        res_[i] = computeCollisions(
-          model, data, geometry_model, geometry_data, q.col(i),
-          stopAtFirstCollisionInConfiguration);
-
-        if (res_[i])
-        {
-          is_colliding = true;
-        }
->>>>>>> fbc93a6a
       }
     }
     else
@@ -230,7 +173,6 @@
         Data & data = datas[(size_t)thread_id];
         const GeometryModel & geometry_model = geometry_models[(size_t)thread_id];
         GeometryData & geometry_data = geometry_datas[(size_t)thread_id];
-<<<<<<< HEAD
         const ConfigVectorPoolPlain & q = q_thread[size_t(thread_id)];
 
         openmp_exception.run([=, &model, &data, &geometry_model, &geometry_data, &q, &res_] {
@@ -240,11 +182,6 @@
             stopAtFirstCollisionInConfiguration);
           // lambda end corpus
         });
-=======
-        res_[i] = computeCollisions(
-          model, data, geometry_model, geometry_data, q.col(i),
-          stopAtFirstCollisionInConfiguration);
->>>>>>> fbc93a6a
       }
     }
 
