//
// Copyright (c) 2015-2024 CNRS INRIA
// Copyright (c) 2016 Wandercraft, 86 rue de Paris 91400 Orsay, France.
//

#ifndef __pinocchio_python_spatial_motion_hpp__
#define __pinocchio_python_spatial_motion_hpp__

#include <eigenpy/eigenpy.hpp>
#include <eigenpy/memory.hpp>
#include <boost/python/tuple.hpp>
#include <boost/python/implicit.hpp>

#include "pinocchio/spatial/se3.hpp"
#include "pinocchio/spatial/motion.hpp"
#include "pinocchio/spatial/force.hpp"

#include "pinocchio/bindings/python/utils/cast.hpp"
#include "pinocchio/bindings/python/utils/copyable.hpp"
#include "pinocchio/bindings/python/utils/printable.hpp"

#if EIGENPY_VERSION_AT_MOST(2, 8, 1)
EIGENPY_DEFINE_STRUCT_ALLOCATOR_SPECIALIZATION(pinocchio::Motion)
#endif

namespace pinocchio
{
  namespace python
  {
    namespace bp = boost::python;

    template<typename T>
    struct call;

    template<typename Scalar, int Options>
    struct call<MotionTpl<Scalar, Options>>
    {
      typedef MotionTpl<Scalar, Options> Motion;

      static bool isApprox(
        const Motion & self,
        const Motion & other,
        const Scalar & prec = Eigen::NumTraits<Scalar>::dummy_precision())
      {
        return self.isApprox(other, prec);
      }

      static bool
      isZero(const Motion & self, const Scalar & prec = Eigen::NumTraits<Scalar>::dummy_precision())
      {
        return self.isZero(prec);
      }
    };

    template<typename Motion>
    struct MotionPythonVisitor : public boost::python::def_visitor<MotionPythonVisitor<Motion>>
    {
      enum
      {
        Options = traits<Motion>::Options
      };

      typedef typename Motion::Scalar Scalar;
      typedef ForceTpl<Scalar, Options> Force;
      typedef typename Motion::Vector6 Vector6;
      typedef typename Motion::Vector3 Vector3;

      typedef typename Eigen::Map<Vector3> MapVector3;
      typedef typename Eigen::Ref<Vector3> RefVector3;

    public:
      template<class PyClass>
      void visit(PyClass & cl) const
      {
        static const Scalar dummy_precision = Eigen::NumTraits<Scalar>::dummy_precision();
        PINOCCHIO_COMPILER_DIAGNOSTIC_PUSH
        PINOCCHIO_COMPILER_DIAGNOSTIC_IGNORED_SELF_ASSIGN_OVERLOADED
        cl.def(bp::init<>(bp::arg("self"), "Default constructor"))
          .def(bp::init<const Vector3 &, const Vector3 &>(
            (bp::arg("self"), bp::arg("linear"), bp::arg("angular")),
            "Initialize from linear and angular components of a Motion vector (don't mix the "
            "order)."))
          .def(bp::init<const Vector6 &>(
            (bp::arg("self"), bp::arg("array")),
            "Init from a vector 6 [linear velocity, angular velocity]"))
          .def(bp::init<const Motion &>((bp::arg("self"), bp::arg("clone")), "Copy constructor"))

          .add_property(
            "linear",
            bp::make_function(
              &MotionPythonVisitor::getLinear, bp::with_custodian_and_ward_postcall<0, 1>()),
            &MotionPythonVisitor::setLinear,
<<<<<<< HEAD
            "Linear part of a *this, corresponding to the linear velocity in case of a Spatial "
            "velocity.")
=======
            "Linear part of a *this, corresponding to the linear velocity in case of a "
            "Spatial velocity.")
>>>>>>> fbc93a6a
          .add_property(
            "angular",
            bp::make_function(
              &MotionPythonVisitor::getAngular, bp::with_custodian_and_ward_postcall<0, 1>()),
            &MotionPythonVisitor::setAngular,
<<<<<<< HEAD
            "Angular part of a *this, corresponding to the angular velocity in case of a Spatial "
            "velocity.")
=======
            "Angular part of a *this, corresponding to the angular velocity in case of "
            "a Spatial velocity.")
>>>>>>> fbc93a6a
          .add_property(
            "vector",
            bp::make_function(
              (typename Motion::ToVectorReturnType(Motion::*)()) & Motion::toVector,
              bp::return_internal_reference<>()),
            &MotionPythonVisitor::setVector, "Returns the components of *this as a 6d vector.")
          .add_property(
            "np", bp::make_function(
                    (typename Motion::ToVectorReturnType(Motion::*)()) & Motion::toVector,
                    bp::return_internal_reference<>()))

          .def(
            "se3Action", &Motion::template se3Action<Scalar, Options>, bp::args("self", "M"),
            "Returns the result of the action of M on *this.")
          .def(
            "se3ActionInverse", &Motion::template se3ActionInverse<Scalar, Options>,
            bp::args("self", "M"), "Returns the result of the action of the inverse of M on *this.")

          .add_property(
            "action", &Motion::toActionMatrix,
            "Returns the action matrix of *this (acting on Motion).")
          .add_property(
            "dualAction", &Motion::toDualActionMatrix,
            "Returns the dual action matrix of *this (acting on Force).")
          .add_property(
            "homogeneous", &Motion::toHomogeneousMatrix,
            "Equivalent homogeneous representation of the Motion vector")

          .def(
            "setZero", &MotionPythonVisitor::setZero, bp::arg("self"),
            "Set the linear and angular components of *this to zero.")
          .def(
            "setRandom", &MotionPythonVisitor::setRandom, bp::arg("self"),
            "Set the linear and angular components of *this to random values.")

          .def(
            "dot", (Scalar(Motion::*)(const ForceBase<Force> &) const) & Motion::dot,
            bp::args("self", "f"), "Dot product between *this and a Force f.")

          .def(
            "cross", (Motion(Motion::*)(const Motion &) const) & Motion::cross,
            bp::args("self", "m"), "Action of *this onto another Motion m. Returns ¨*this x m.")
          .def(
            "cross", (Force(Motion::*)(const Force &) const) & Motion::cross, bp::args("self", "f"),
            "Dual action of *this onto a Force f. Returns *this x* f.")

          .def(bp::self + bp::self)
          .def(bp::self += bp::self)
          .def(bp::self - bp::self)
          .def(bp::self -= bp::self)
          .def(-bp::self)
          .def(bp::self ^ bp::self)
          .def(bp::self ^ Force())

#ifndef PINOCCHIO_PYTHON_SKIP_COMPARISON_OPERATIONS
          .def(bp::self == bp::self)
          .def(bp::self != bp::self)
#endif

          .def(bp::self * Scalar())
          .def(Scalar() * bp::self)
          .def(bp::self / Scalar())

#ifndef PINOCCHIO_PYTHON_SKIP_COMPARISON_OPERATIONS
          .def(
            "isApprox", &call<Motion>::isApprox,
            (bp::arg("self"), bp::arg("other"), bp::arg("prec") = dummy_precision),
<<<<<<< HEAD
            "Returns true if *this is approximately equal to other, within the precision given by "
            "prec.")

          .def(
            "isZero", &call<Motion>::isZero, (bp::arg("self"), bp::arg("prec") = dummy_precision),
            "Returns true if *this is approximately equal to the zero Motion, within the precision "
            "given by prec.")
=======
            "Returns true if *this is approximately equal to other, within the precision given "
            "by prec.")

          .def(
            "isZero", &call<Motion>::isZero, (bp::arg("self"), bp::arg("prec") = dummy_precision),
            "Returns true if *this is approximately equal to the zero Motion, within the "
            "precision given by prec.")
>>>>>>> fbc93a6a
#endif

          .def("Random", &Motion::Random, "Returns a random Motion.")
          .staticmethod("Random")
          .def("Zero", &Motion::Zero, "Returns a zero Motion.")
          .staticmethod("Zero")

          .def(
            "__array__", bp::make_function(
                           (typename Motion::ToVectorReturnType(Motion::*)()) & Motion::toVector,
                           bp::return_internal_reference<>()))
          .def("__array__", &__array__, bp::return_internal_reference<>())
#ifndef PINOCCHIO_PYTHON_NO_SERIALIZATION
          .def_pickle(Pickle())
#endif
          ;
        PINOCCHIO_COMPILER_DIAGNOSTIC_POP
      }

      static void expose()
      {
        typedef pinocchio::MotionBase<Motion> MotionBase;
        bp::objects::register_dynamic_id<MotionBase>();
        bp::objects::register_conversion<Motion, MotionBase>(false);

        typedef pinocchio::MotionDense<Motion> MotionDense;
        bp::objects::register_dynamic_id<MotionDense>();
        bp::objects::register_conversion<Motion, MotionDense>(false);

#if PY_MAJOR_VERSION == 3 && PY_MINOR_VERSION == 6 && EIGENPY_VERSION_AT_LEAST(2, 9, 0)
        typedef PINOCCHIO_SHARED_PTR_HOLDER_TYPE(Motion) HolderType;
#else
        typedef ::boost::python::detail::not_specified HolderType;
#endif
        bp::class_<Motion, HolderType>(
          "Motion",
          "Motion vectors, in se3 == M^6.\n\n"
          "Supported operations ...",
          bp::no_init)
          .def(MotionPythonVisitor<Motion>())
          .def(CastVisitor<Motion>())
          .def(ExposeConstructorByCastVisitor<Motion, ::pinocchio::Motion>())
          .def(CopyableVisitor<Motion>())
          .def(PrintableVisitor<Motion>());
      }

    private:
      static typename Motion::ToVectorConstReturnType __array__(const Motion & self, bp::object)
      {
        return self.toVector();
      }

      struct Pickle : bp::pickle_suite
      {
        static boost::python::tuple getinitargs(const Motion & m)
        {
          return bp::make_tuple((Vector3)m.linear(), (Vector3)m.angular());
        }

        static bool getstate_manages_dict()
        {
          return true;
        }
      };

      static RefVector3 getLinear(Motion & self)
      {
        return self.linear();
      }
      static void setLinear(Motion & self, const Vector3 & v)
      {
        self.linear(v);
      }
      static RefVector3 getAngular(Motion & self)
      {
        return self.angular();
      }
      static void setAngular(Motion & self, const Vector3 & w)
      {
        self.angular(w);
      }

      static void setVector(Motion & self, const Vector6 & v)
      {
        self = v;
      }

      static void setZero(Motion & self)
      {
        self.setZero();
      }
      static void setRandom(Motion & self)
      {
        self.setRandom();
      }
    };

  } // namespace python
} // namespace pinocchio

#endif // ifndef __pinocchio_python_spatial_motion_hpp__<|MERGE_RESOLUTION|>--- conflicted
+++ resolved
@@ -90,25 +90,15 @@
             bp::make_function(
               &MotionPythonVisitor::getLinear, bp::with_custodian_and_ward_postcall<0, 1>()),
             &MotionPythonVisitor::setLinear,
-<<<<<<< HEAD
             "Linear part of a *this, corresponding to the linear velocity in case of a Spatial "
             "velocity.")
-=======
-            "Linear part of a *this, corresponding to the linear velocity in case of a "
-            "Spatial velocity.")
->>>>>>> fbc93a6a
           .add_property(
             "angular",
             bp::make_function(
               &MotionPythonVisitor::getAngular, bp::with_custodian_and_ward_postcall<0, 1>()),
             &MotionPythonVisitor::setAngular,
-<<<<<<< HEAD
             "Angular part of a *this, corresponding to the angular velocity in case of a Spatial "
             "velocity.")
-=======
-            "Angular part of a *this, corresponding to the angular velocity in case of "
-            "a Spatial velocity.")
->>>>>>> fbc93a6a
           .add_property(
             "vector",
             bp::make_function(
@@ -176,7 +166,6 @@
           .def(
             "isApprox", &call<Motion>::isApprox,
             (bp::arg("self"), bp::arg("other"), bp::arg("prec") = dummy_precision),
-<<<<<<< HEAD
             "Returns true if *this is approximately equal to other, within the precision given by "
             "prec.")
 
@@ -184,15 +173,6 @@
             "isZero", &call<Motion>::isZero, (bp::arg("self"), bp::arg("prec") = dummy_precision),
             "Returns true if *this is approximately equal to the zero Motion, within the precision "
             "given by prec.")
-=======
-            "Returns true if *this is approximately equal to other, within the precision given "
-            "by prec.")
-
-          .def(
-            "isZero", &call<Motion>::isZero, (bp::arg("self"), bp::arg("prec") = dummy_precision),
-            "Returns true if *this is approximately equal to the zero Motion, within the "
-            "precision given by prec.")
->>>>>>> fbc93a6a
 #endif
 
           .def("Random", &Motion::Random, "Returns a random Motion.")
