//
// Copyright (c) 2022 INRIA
//

#ifndef __pinocchio_python_collision_broadphase_manager_base_hpp__
#define __pinocchio_python_collision_broadphase_manager_base_hpp__

#include "pinocchio/collision/broadphase-manager-base.hpp"

#include <eigenpy/eigen-to-python.hpp>

namespace pinocchio
{
  namespace python
  {
    namespace bp = boost::python;

    template<typename Derived>
    struct BroadPhaseManagerBasePythonVisitor
    : public bp::def_visitor<BroadPhaseManagerBasePythonVisitor<Derived>>
    {
      typedef Derived Self;

      typedef typename Derived::GeometryModel GeometryModel;
      typedef typename Derived::Model Model;

      static Model & getModel(const Self & self)
      {
        return const_cast<Model &>(self.getModel());
      }

      static GeometryModel & getGeometryModel(const Self & self)
      {
        return const_cast<GeometryModel &>(self.getGeometryModel());
      }

      /* --- Exposing C++ API to python through the handler ----------------- */
      template<class PyClass>
      void visit(PyClass & cl) const
      {

        cl.def(
            "getModel", getModel, bp::arg("self"), "Returns the related model.",
            bp::return_internal_reference<>())
          .def(
            "getGeometryModel", getGeometryModel, bp::arg("self"),
            "Returns the related geometry model.", bp::return_internal_reference<>())
          .def(
            "getGeometryData", (GeometryData & (Self::*)()) & Self::getGeometryData,
            bp::arg("self"), "Returns the related geometry data.",
            bp::return_internal_reference<>())

          .def(
            "check", (bool(Self::*)() const) & Self::check, bp::arg("self"),
            "Check whether the base broad phase manager is aligned with the current "
            "collision_objects.")
          .def(
            "check", (bool(Self::*)(CollisionCallBackBase *) const) & Self::check,
            bp::args("self", "callback"), "Check whether the callback is inline with *this.")

          .def(
            "update", (void(Self::*)(const bool)) & Self::update,
            (bp::arg("self"), bp::arg("compute_local_aabb") = false),
<<<<<<< HEAD
            "Update the manager from the current geometry positions and update the underlying FCL "
            "broad phase manager.")
=======
            "Update the manager from the current geometry positions and update the underlying "
            "FCL broad phase manager.")
>>>>>>> fbc93a6a
          .def(
            "update", (void(Self::*)(GeometryData * geom_data_new)) & Self::update,
            (bp::arg("self"), bp::arg("geom_data_new")),
            "Update the manager with a new geometry data.", bp::with_custodian_and_ward<1, 2>())

          .def(
            "collide",
            (bool(Self::*)(CollisionObject &, CollisionCallBackBase *) const) & Self::collide,
            bp::args("self", "collision_object", "callback"),
            "Performs collision test between one object and all the objects belonging to the "
            "manager.")
          .def(
            "collide", (bool(Self::*)(CollisionCallBackBase *) const) & Self::collide,
            bp::args("self", "callback"),
            "Performs collision test for the objects belonging to the manager.")
          .def(
            "collide", (bool(Self::*)(Self &, CollisionCallBackBase *) const) & Self::collide,
            bp::args("self", "other_manager", "callback"),
            "Performs collision test with objects belonging to another manager.");
      }
    };

  } // namespace python
} // namespace pinocchio

#endif // ifndef __pinocchio_python_collision_broadphase_manager_base_hpp__<|MERGE_RESOLUTION|>--- conflicted
+++ resolved
@@ -61,13 +61,8 @@
           .def(
             "update", (void(Self::*)(const bool)) & Self::update,
             (bp::arg("self"), bp::arg("compute_local_aabb") = false),
-<<<<<<< HEAD
-            "Update the manager from the current geometry positions and update the underlying FCL "
-            "broad phase manager.")
-=======
             "Update the manager from the current geometry positions and update the underlying "
             "FCL broad phase manager.")
->>>>>>> fbc93a6a
           .def(
             "update", (void(Self::*)(GeometryData * geom_data_new)) & Self::update,
             (bp::arg("self"), bp::arg("geom_data_new")),
