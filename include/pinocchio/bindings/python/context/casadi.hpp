//
// Copyright (c) 2020 INRIA
//

#ifndef __pinocchio_python_context_casadi_hpp__
#define __pinocchio_python_context_casadi_hpp__

#include "pinocchio/autodiff/casadi.hpp"

#define PINOCCHIO_PYTHON_SCALAR_TYPE ::casadi::SX
#include "pinocchio/bindings/python/context/generic.hpp"
#undef PINOCCHIO_PYTHON_SCALAR_TYPE

#define PINOCCHIO_PYTHON_SKIP_COMPARISON_OPERATIONS
#define PINOCCHIO_PYTHON_NO_SERIALIZATION
#define PINOCCHIO_PYTHON_SKIP_REACHABLE_WORKSPACE
#define PINOCCHIO_PYTHON_SKIP_ALGORITHM_CONSTRAINED_DYNAMICS

#define PINOCCHIO_PYTHON_SKIP_CASADI_UNSUPPORTED

#include <eigenpy/eigenpy.hpp>
#include <eigenpy/user-type.hpp>
#include <eigenpy/ufunc.hpp>
#include <eigenpy/swig.hpp>

namespace eigenpy
{

  namespace bp = boost::python;

  namespace casadi
  {

    struct CasadiType
    {
      static PyTypeObject * getSXType()
      {
        return reinterpret_cast<PyTypeObject *>(getInstance().casadi_SX_type.ptr());
      }

    private:
      static const CasadiType & getInstance()
      {
        static CasadiType elt;
        return elt;
      }

      CasadiType()
      {
        casadi_module = bp::import("casadi");
        casadi_SX_type = casadi_module.attr("SX");
        Py_INCREF(casadi_module.ptr());
      }

      ~CasadiType()
      {
        casadi_SX_type.~object();
        //    casadi_module.~object();
      }

      bp::object casadi_module;
      bp::object casadi_SX_type;
    };

  } // namespace casadi

  template<typename CasadiScalar, int Rows, int Cols, int Options, int MaxRows, int MaxCols>
  struct expected_pytype_for_arg<
    Eigen::Matrix<::casadi::Matrix<CasadiScalar>, Rows, Cols, Options, MaxRows, MaxCols>,
    Eigen::MatrixBase<
      Eigen::Matrix<::casadi::Matrix<CasadiScalar>, Rows, Cols, Options, MaxRows, MaxCols>>>
  {
    static PyTypeObject const * get_pytype()
    {
      return ::eigenpy::casadi::CasadiType::getSXType();
    }
  };

<<<<<<< HEAD
  template<
    typename _Scalar,
    int Rows,
    int Cols,
    int Options,
    int MaxRows,
    int MaxCols,
    typename CasadiScalar>
  struct EigenFromPy<
    Eigen::Matrix<_Scalar, Rows, Cols, Options, MaxRows, MaxCols>,
    ::casadi::Matrix<CasadiScalar>>
  {
    typedef _Scalar Scalar;
    typedef ::casadi::Matrix<CasadiScalar> CasadiMatrix;
    typedef Eigen::Matrix<_Scalar, Rows, Cols, Options, MaxRows, MaxCols> MatType;
=======
  template<typename CasadiScalar, int Rows, int Cols, int Options, int MaxRows, int MaxCols>
  struct EigenFromPy<
    Eigen::Matrix<::casadi::Matrix<CasadiScalar>, Rows, Cols, Options, MaxRows, MaxCols>>
  {
    typedef ::casadi::Matrix<CasadiScalar> CasadiMatrix;
    typedef Eigen::Matrix<::casadi::Matrix<CasadiScalar>, Rows, Cols, Options, MaxRows, MaxCols>
      MatType;
>>>>>>> fbc93a6a

    /// \brief Determine if pyObj can be converted into a MatType object
    static void * convertible(PyObject * pyObj);

    /// \brief Allocate memory and copy pyObj in the new storage
    static void construct(PyObject * pyObj, bp::converter::rvalue_from_python_stage1_data * memory);

    static void registration();
  };

<<<<<<< HEAD
  template<
    typename Scalar,
    int Rows,
    int Cols,
    int Options,
    int MaxRows,
    int MaxCols,
    typename CasadiScalar>
  void * EigenFromPy<
    Eigen::Matrix<Scalar, Rows, Cols, Options, MaxRows, MaxCols>,
    ::casadi::Matrix<CasadiScalar>>::convertible(PyObject * pyObj)
=======
  template<typename CasadiScalar, int Rows, int Cols, int Options, int MaxRows, int MaxCols>
  void * EigenFromPy<
    Eigen::Matrix<::casadi::Matrix<CasadiScalar>, Rows, Cols, Options, MaxRows, MaxCols>>::
    convertible(PyObject * pyObj)
>>>>>>> fbc93a6a
  {
    if (std::strcmp(pyObj->ob_type->tp_name, CasadiMatrix::type_name().c_str()) != 0)
      return 0;

#define RETURN_VALUE(value)                                                                        \
  {                                                                                                \
    Py_DECREF(reinterpret_cast<PyObject *>(casadi_matrix_swig_obj));                               \
    return value;                                                                                  \
  }

    eigenpy::PySwigObject * casadi_matrix_swig_obj = eigenpy::get_PySwigObject(pyObj);
    if (casadi_matrix_swig_obj == NULL)
      RETURN_VALUE(0);

    CasadiMatrix * casadi_matrix_ptr =
      reinterpret_cast<CasadiMatrix *>(casadi_matrix_swig_obj->ptr);
    const CasadiMatrix & casadi_matrix = *casadi_matrix_ptr;

    const casadi_int R = casadi_matrix.rows(), C = casadi_matrix.columns(),
                     size = casadi_matrix.numel();

    const int ndim = (R == 0 || C == 0) ? 0 : (R == 1 || C == 1) ? 1 : 2;

    if (MatType::IsVectorAtCompileTime)
    {
      const Eigen::DenseIndex size_at_compile_time =
        MatType::IsRowMajor ? MatType::ColsAtCompileTime : MatType::RowsAtCompileTime;

      switch (ndim)
      {
      case 0:
        RETURN_VALUE(0);
      case 1: {
        if (size_at_compile_time != Eigen::Dynamic)
        {
          // check that the sizes at compile time matche
          if (size == size_at_compile_time)
          {
            if (MatType::ColsAtCompileTime != C || MatType::RowsAtCompileTime != R)
            {
              RETURN_VALUE(0);
            }
            else
            {
              RETURN_VALUE(pyObj);
            }
          }
          else
            RETURN_VALUE(0);
        }
        else // This is a dynamic MatType
          RETURN_VALUE(pyObj);
      }
      case 2: {
        assert(R > 1 && C > 1);
        RETURN_VALUE(0);
      }
      default:
        RETURN_VALUE(0);
      }
    }
    else // this is a matrix
    {
      if (ndim == 1) // We can always convert a vector into a matrix
        RETURN_VALUE(pyObj);

      if (ndim == 2)
      {
        if ((MatType::RowsAtCompileTime != R) && (MatType::RowsAtCompileTime != Eigen::Dynamic))
          RETURN_VALUE(0);
        if ((MatType::ColsAtCompileTime != C) && (MatType::ColsAtCompileTime != Eigen::Dynamic))
          RETURN_VALUE(0);
      }
    }

    RETURN_VALUE(pyObj);
#undef RETURN_VALUE
  }

<<<<<<< HEAD
  template<
    typename Scalar,
    int Rows,
    int Cols,
    int Options,
    int MaxRows,
    int MaxCols,
    typename CasadiScalar>
  void EigenFromPy<
    Eigen::Matrix<Scalar, Rows, Cols, Options, MaxRows, MaxCols>,
    ::casadi::Matrix<CasadiScalar>>::
=======
  template<typename CasadiScalar, int Rows, int Cols, int Options, int MaxRows, int MaxCols>
  void EigenFromPy<
    Eigen::Matrix<::casadi::Matrix<CasadiScalar>, Rows, Cols, Options, MaxRows, MaxCols>>::
>>>>>>> fbc93a6a
    construct(PyObject * pyObj, bp::converter::rvalue_from_python_stage1_data * memory)
  {
    eigenpy::PySwigObject * casadi_matrix_swig_obj = eigenpy::get_PySwigObject(pyObj);
    assert(casadi_matrix_swig_obj != NULL);

    CasadiMatrix * casadi_matrix_ptr =
      reinterpret_cast<CasadiMatrix *>(casadi_matrix_swig_obj->ptr);
    const CasadiMatrix & casadi_matrix = *casadi_matrix_ptr;

    const casadi_int R = casadi_matrix.rows(), C = casadi_matrix.columns();

    bp::converter::rvalue_from_python_storage<MatType> * storage =
      reinterpret_cast<bp::converter::rvalue_from_python_storage<MatType> *>(
        reinterpret_cast<void *>(memory));

    // Allocate memory
    void * storage_ptr = storage->storage.bytes;
    MatType * eigen_matrix_ptr =
      ::eigenpy::details::init_matrix_or_array<MatType>::run(R, C, storage_ptr);

    // Copy element to matrix
    pinocchio::casadi::copy(casadi_matrix, *eigen_matrix_ptr);

    memory->convertible = storage->storage.bytes;
    Py_DECREF(reinterpret_cast<PyObject *>(casadi_matrix_swig_obj));
  }

<<<<<<< HEAD
  template<
    typename Scalar,
    int Rows,
    int Cols,
    int Options,
    int MaxRows,
    int MaxCols,
    typename CasadiScalar>
  void EigenFromPy<
    Eigen::Matrix<Scalar, Rows, Cols, Options, MaxRows, MaxCols>,
    ::casadi::Matrix<CasadiScalar>>::registration()
=======
  template<typename CasadiScalar, int Rows, int Cols, int Options, int MaxRows, int MaxCols>
  void EigenFromPy<
    Eigen::Matrix<::casadi::Matrix<CasadiScalar>, Rows, Cols, Options, MaxRows, MaxCols>>::
    registration()
>>>>>>> fbc93a6a
  {
    bp::converter::registry::push_back(
      reinterpret_cast<void * (*)(_object *)>(&EigenFromPy::convertible), &EigenFromPy::construct,
      bp::type_id<MatType>()
#ifndef BOOST_PYTHON_NO_PY_SIGNATURES
        ,
      &eigenpy::expected_pytype_for_arg<MatType>::get_pytype
#endif
    );
  }

<<<<<<< HEAD
  template<typename MatType, typename _Scalar>
  struct EigenToPy<MatType, ::casadi::Matrix<_Scalar>>
=======
  template<typename MatType>
  struct EigenToPy<MatType, ::casadi::Matrix<::casadi::SXElem>>
>>>>>>> fbc93a6a
  {
    typedef ::casadi::Matrix<::casadi::SXElem> CasadiMatrix;

    static PyObject *
    convert(typename boost::add_reference<typename boost::add_const<MatType>::type>::type mat)
    {
      assert(
        (mat.rows() < INT_MAX) && (mat.cols() < INT_MAX)
        && "Matrix range larger than int ... should never happen.");

      PyObject * casadi_matrix_py_ptr =
        PyObject_CallObject(reinterpret_cast<PyObject *>(casadi::CasadiType::getSXType()), NULL);

      eigenpy::PySwigObject * casadi_matrix_swig_obj =
        eigenpy::get_PySwigObject(casadi_matrix_py_ptr);
      assert(casadi_matrix_swig_obj != NULL);

      CasadiMatrix * casadi_matrix_obj_ptr =
        reinterpret_cast<CasadiMatrix *>(casadi_matrix_swig_obj->ptr);
      pinocchio::casadi::copy(mat, *casadi_matrix_obj_ptr);

      Py_DECREF(reinterpret_cast<PyObject *>(casadi_matrix_swig_obj));
      return casadi_matrix_py_ptr;
    }

    static PyTypeObject const * get_pytype()
    {
      return ::eigenpy::casadi::CasadiType::getSXType();
    }
  };

  template<typename TensorType, typename _Scalar>
  struct expose_eigen_type_impl<
    TensorType,
    Eigen::TensorBase<TensorType>,
    ::casadi::Matrix<_Scalar>>
  {
    static void run()
    {
    }
  };
<<<<<<< HEAD

  template<typename MatType, int Options, typename Stride, typename _Scalar>
  struct EigenToPy<Eigen::Ref<MatType, Options, Stride>, ::casadi::Matrix<_Scalar>>
  {
    typedef ::casadi::Matrix<_Scalar> CasadiMatrix;
=======

  template<typename SparseType, typename _Scalar>
  struct expose_eigen_type_impl<
    SparseType,
    Eigen::SparseMatrixBase<SparseType>,
    ::casadi::Matrix<_Scalar>>
  {
    static void run()
    {
    }
  };

  template<typename MatType, int Options, typename Stride>
  struct EigenToPy<Eigen::Ref<MatType, Options, Stride>, ::casadi::Matrix<::casadi::SXElem>>
  {
    typedef ::casadi::Matrix<::casadi::SXElem> CasadiMatrix;
>>>>>>> fbc93a6a

    static PyObject * convert(const Eigen::Ref<MatType, Options, Stride> & mat)
    {
      assert(
        (mat.rows() < INT_MAX) && (mat.cols() < INT_MAX)
        && "Matrix range larger than int ... should never happen.");
      PyObject * casadi_matrix_py_ptr =
        PyObject_CallObject(reinterpret_cast<PyObject *>(casadi::CasadiType::getSXType()), NULL);

      eigenpy::PySwigObject * casadi_matrix_swig_obj =
        eigenpy::get_PySwigObject(casadi_matrix_py_ptr);
      assert(casadi_matrix_swig_obj != NULL);

      CasadiMatrix * casadi_matrix_obj_ptr =
        reinterpret_cast<CasadiMatrix *>(casadi_matrix_swig_obj->ptr);
      pinocchio::casadi::copy(mat.derived(), *casadi_matrix_obj_ptr);

      Py_DECREF(reinterpret_cast<PyObject *>(casadi_matrix_swig_obj));
      return casadi_matrix_py_ptr;
    }

    static PyTypeObject const * get_pytype()
    {
      return ::eigenpy::casadi::CasadiType::getSXType();
    }
  };

  namespace internal
  {

    template<>
    inline npy_bool SpecialMethods<pinocchio::python::context::Scalar, NPY_USERDEF>::nonzero(
      void * ip, void * array)
    {

      typedef pinocchio::python::context::Scalar Scalar;
      PyArrayObject * py_array = static_cast<PyArrayObject *>(array);
      if (py_array == NULL || PyArray_ISBEHAVED_RO(py_array))
      {
        const Scalar & value = *static_cast<Scalar *>(ip);
        return (npy_bool)(value.is_zero());
      }
      else
      {
        Scalar tmp_value;
        PyArray_DESCR(py_array)->f->copyswap(
          &tmp_value, ip, PyArray_ISBYTESWAPPED(py_array), array);
        return (npy_bool)(tmp_value.is_zero());
      }
    }

  } // namespace internal

} // namespace eigenpy

namespace pinocchio
{
  namespace python
  {

    template<typename CasadiMatrix>
    struct CasadiMatrixToPython
    {

      static PyObject * convert(CasadiMatrix const & x)
      {
        PyObject * casadi_matrix_py_ptr = PyObject_CallObject(
          reinterpret_cast<PyObject *>(eigenpy::casadi::CasadiType::getSXType()), NULL);
        eigenpy::PySwigObject * casadi_matrix_swig_obj =
          eigenpy::get_PySwigObject(casadi_matrix_py_ptr);
        assert(casadi_matrix_swig_obj != NULL);

        CasadiMatrix * casadi_matrix_obj_ptr =
          reinterpret_cast<CasadiMatrix *>(casadi_matrix_swig_obj->ptr);
        *casadi_matrix_obj_ptr = x;

        Py_DECREF(reinterpret_cast<PyObject *>(casadi_matrix_swig_obj));
        return casadi_matrix_py_ptr;
      }

      static PyTypeObject const * get_pytype()
      {
        return ::eigenpy::casadi::CasadiType::getSXType();
      }

      static void registration()
      {
        boost::python::to_python_converter<CasadiMatrix, CasadiMatrixToPython, true>();
      }
    };

    template<typename CasadiMatrix>
    struct CasadiMatrixFromPython
    {
      struct Extractor
      {
        static CasadiMatrix & execute(PyObject * /*pyObj*/)
        {
          throw std::runtime_error("Should never be called");
        }
      };

      static void registration()
      {
        boost::python::converter::registry::insert(
          &extract, boost::python::detail::extractor_type_id(&Extractor::execute)
#ifndef BOOST_PYTHON_NO_PY_SIGNATURES
                      ,
          &get_pytype
#endif
        );
      }

    private:
      static void * extract(PyObject * pyObj)
      {
        if (!PyObject_TypeCheck(pyObj, ::eigenpy::casadi::CasadiType::getSXType()))
          return 0;

        eigenpy::PySwigObject * casadi_matrix_swig_obj = eigenpy::get_PySwigObject(pyObj);
        return casadi_matrix_swig_obj->ptr;
      }
#ifndef BOOST_PYTHON_NO_PY_SIGNATURES
      static PyTypeObject const * get_pytype()
      {
        return ::eigenpy::casadi::CasadiType::getSXType();
      }
#endif
    };

    //  template<typename CasadiMatrix>
    //  struct CasadiMatrixFromPython
    //  {
    //    static void* convertible(PyObject * pyObj)
    //    {
    //      if(PyFloat_Check(pyObj))
    //        return pyObj;
    //      if(std::strcmp(pyObj->ob_type->tp_name,CasadiMatrix::type_name().c_str()) != 0)
    //        return 0;
    //
    //      return pyObj;
    //    }
    //    static void construct(PyObject * pyObj,
    //                          boost::python::converter::rvalue_from_python_stage1_data * memory)
    //    {
    //      eigenpy::PySwigObject * casadi_matrix_swig_obj = eigenpy::get_PySwigObject(pyObj);
    //      assert(casadi_matrix_swig_obj != NULL);
    //
    //      CasadiMatrix * casadi_matrix_ptr =
    //      reinterpret_cast<CasadiMatrix*>(casadi_matrix_swig_obj->ptr); const CasadiMatrix &
    //      casadi_matrix = *casadi_matrix_ptr;
    //
    //      bp::converter::rvalue_from_python_storage<CasadiMatrix>* storage =
    //      reinterpret_cast<bp::converter::rvalue_from_python_storage<CasadiMatrix>*>
    //      (reinterpret_cast<void*>(memory));
    //
    //      // Allocate memory
    //      void * storage_ptr = storage->storage.bytes;
    //      CasadiMatrix * casadi_matrix_cpp = new (storage_ptr) CasadiMatrix(casadi_matrix);
    //
    //      memory->convertible = storage->storage.bytes;
    //      Py_DECREF(reinterpret_cast<PyObject *>(casadi_matrix_swig_obj));
    //    }
    //  };

    inline boost::python::object getScalarType()
    {
      namespace bp = boost::python;

      PyObject * pyObj = reinterpret_cast<PyObject *>(::eigenpy::casadi::CasadiType::getSXType());
      bp::object scalar_type(bp::handle<>(bp::borrowed(pyObj)));

      return scalar_type;
    }

    inline void exposeSpecificTypeFeatures()
    {
      typedef pinocchio::python::context::Scalar Scalar;
      CasadiMatrixToPython<Scalar>::registration();
      CasadiMatrixFromPython<Scalar>::registration();
      boost::python::implicitly_convertible<double, Scalar>();
      boost::python::implicitly_convertible<float, Scalar>();
      boost::python::implicitly_convertible<int, Scalar>();
      boost::python::implicitly_convertible<long, Scalar>();
      boost::python::implicitly_convertible<bool, Scalar>();
    };

  } // namespace python
} // namespace pinocchio

namespace eigenpy
{

  template<typename Scalar>
  struct has_operator_equal<::casadi::Matrix<Scalar>> : boost::false_type
  {
  };

} // namespace eigenpy

#endif // #ifndef __pinocchio_python_context_casadi_hpp__<|MERGE_RESOLUTION|>--- conflicted
+++ resolved
@@ -76,23 +76,6 @@
     }
   };
 
-<<<<<<< HEAD
-  template<
-    typename _Scalar,
-    int Rows,
-    int Cols,
-    int Options,
-    int MaxRows,
-    int MaxCols,
-    typename CasadiScalar>
-  struct EigenFromPy<
-    Eigen::Matrix<_Scalar, Rows, Cols, Options, MaxRows, MaxCols>,
-    ::casadi::Matrix<CasadiScalar>>
-  {
-    typedef _Scalar Scalar;
-    typedef ::casadi::Matrix<CasadiScalar> CasadiMatrix;
-    typedef Eigen::Matrix<_Scalar, Rows, Cols, Options, MaxRows, MaxCols> MatType;
-=======
   template<typename CasadiScalar, int Rows, int Cols, int Options, int MaxRows, int MaxCols>
   struct EigenFromPy<
     Eigen::Matrix<::casadi::Matrix<CasadiScalar>, Rows, Cols, Options, MaxRows, MaxCols>>
@@ -100,7 +83,6 @@
     typedef ::casadi::Matrix<CasadiScalar> CasadiMatrix;
     typedef Eigen::Matrix<::casadi::Matrix<CasadiScalar>, Rows, Cols, Options, MaxRows, MaxCols>
       MatType;
->>>>>>> fbc93a6a
 
     /// \brief Determine if pyObj can be converted into a MatType object
     static void * convertible(PyObject * pyObj);
@@ -111,24 +93,10 @@
     static void registration();
   };
 
-<<<<<<< HEAD
-  template<
-    typename Scalar,
-    int Rows,
-    int Cols,
-    int Options,
-    int MaxRows,
-    int MaxCols,
-    typename CasadiScalar>
-  void * EigenFromPy<
-    Eigen::Matrix<Scalar, Rows, Cols, Options, MaxRows, MaxCols>,
-    ::casadi::Matrix<CasadiScalar>>::convertible(PyObject * pyObj)
-=======
   template<typename CasadiScalar, int Rows, int Cols, int Options, int MaxRows, int MaxCols>
   void * EigenFromPy<
     Eigen::Matrix<::casadi::Matrix<CasadiScalar>, Rows, Cols, Options, MaxRows, MaxCols>>::
     convertible(PyObject * pyObj)
->>>>>>> fbc93a6a
   {
     if (std::strcmp(pyObj->ob_type->tp_name, CasadiMatrix::type_name().c_str()) != 0)
       return 0;
@@ -208,23 +176,9 @@
 #undef RETURN_VALUE
   }
 
-<<<<<<< HEAD
-  template<
-    typename Scalar,
-    int Rows,
-    int Cols,
-    int Options,
-    int MaxRows,
-    int MaxCols,
-    typename CasadiScalar>
-  void EigenFromPy<
-    Eigen::Matrix<Scalar, Rows, Cols, Options, MaxRows, MaxCols>,
-    ::casadi::Matrix<CasadiScalar>>::
-=======
   template<typename CasadiScalar, int Rows, int Cols, int Options, int MaxRows, int MaxCols>
   void EigenFromPy<
     Eigen::Matrix<::casadi::Matrix<CasadiScalar>, Rows, Cols, Options, MaxRows, MaxCols>>::
->>>>>>> fbc93a6a
     construct(PyObject * pyObj, bp::converter::rvalue_from_python_stage1_data * memory)
   {
     eigenpy::PySwigObject * casadi_matrix_swig_obj = eigenpy::get_PySwigObject(pyObj);
@@ -252,24 +206,10 @@
     Py_DECREF(reinterpret_cast<PyObject *>(casadi_matrix_swig_obj));
   }
 
-<<<<<<< HEAD
-  template<
-    typename Scalar,
-    int Rows,
-    int Cols,
-    int Options,
-    int MaxRows,
-    int MaxCols,
-    typename CasadiScalar>
-  void EigenFromPy<
-    Eigen::Matrix<Scalar, Rows, Cols, Options, MaxRows, MaxCols>,
-    ::casadi::Matrix<CasadiScalar>>::registration()
-=======
   template<typename CasadiScalar, int Rows, int Cols, int Options, int MaxRows, int MaxCols>
   void EigenFromPy<
     Eigen::Matrix<::casadi::Matrix<CasadiScalar>, Rows, Cols, Options, MaxRows, MaxCols>>::
     registration()
->>>>>>> fbc93a6a
   {
     bp::converter::registry::push_back(
       reinterpret_cast<void * (*)(_object *)>(&EigenFromPy::convertible), &EigenFromPy::construct,
@@ -281,13 +221,8 @@
     );
   }
 
-<<<<<<< HEAD
-  template<typename MatType, typename _Scalar>
-  struct EigenToPy<MatType, ::casadi::Matrix<_Scalar>>
-=======
   template<typename MatType>
   struct EigenToPy<MatType, ::casadi::Matrix<::casadi::SXElem>>
->>>>>>> fbc93a6a
   {
     typedef ::casadi::Matrix<::casadi::SXElem> CasadiMatrix;
 
@@ -329,13 +264,6 @@
     {
     }
   };
-<<<<<<< HEAD
-
-  template<typename MatType, int Options, typename Stride, typename _Scalar>
-  struct EigenToPy<Eigen::Ref<MatType, Options, Stride>, ::casadi::Matrix<_Scalar>>
-  {
-    typedef ::casadi::Matrix<_Scalar> CasadiMatrix;
-=======
 
   template<typename SparseType, typename _Scalar>
   struct expose_eigen_type_impl<
@@ -352,7 +280,6 @@
   struct EigenToPy<Eigen::Ref<MatType, Options, Stride>, ::casadi::Matrix<::casadi::SXElem>>
   {
     typedef ::casadi::Matrix<::casadi::SXElem> CasadiMatrix;
->>>>>>> fbc93a6a
 
     static PyObject * convert(const Eigen::Ref<MatType, Options, Stride> & mat)
     {
