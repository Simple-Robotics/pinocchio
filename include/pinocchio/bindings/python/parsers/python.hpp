//
// Copyright (c) 2016-2020 CNRS INRIA
//

#ifndef __pinocchio_python_parser_python_hpp__
#define __pinocchio_python_parser_python_hpp__

#include "pinocchio/multibody/model.hpp"

#include <boost/python.hpp>

#if defined _WIN32
  #ifdef pinocchio_pywrap_EXPORTS
    #define PINOCCHIO_PYWRAP_DLLAPI __declspec(dllexport)
  #else
    #define PINOCCHIO_PYWRAP_DLLAPI __declspec(dllimport)
  #endif // pinocchio_pywrap_EXPORTS
#else
  #define PINOCCHIO_PYWRAP_DLLAPI
#endif // _WIN32

namespace pinocchio
{
  namespace python
  {
    /// \brief Load a model from a Python script.
    ///
    /// This function raises a Python error in case of incistency in the Python code.
    ///
    /// \input filename The full path to the model file.
    /// \input var_name Name of the Python variable which contains the model in the script.
    ///
    /// \returns The model constructed by the Python script.
    ///
    // TODO: look inside the context of Python and find an occurence of object Model
    PINOCCHIO_PYWRAP_DLLAPI
    Model buildModel(const std::string & filename, const std::string & var_name = "model");

<<<<<<< HEAD
    ///
    /// \copydoc pinocchio::python::buildModel(const std::string &, const std::string &)
    ///
    PINOCCHIO_DEPRECATED
    Model
    buildModel(const std::string & filename, const std::string & var_name, const bool /*verbose*/)
    {
      return buildModel(filename, var_name);
    }

=======
>>>>>>> fbc93a6a
  } // namespace python

} // namespace pinocchio

#endif // ifndef __pinocchio_python_parser_python_hpp__<|MERGE_RESOLUTION|>--- conflicted
+++ resolved
@@ -36,19 +36,6 @@
     PINOCCHIO_PYWRAP_DLLAPI
     Model buildModel(const std::string & filename, const std::string & var_name = "model");
 
-<<<<<<< HEAD
-    ///
-    /// \copydoc pinocchio::python::buildModel(const std::string &, const std::string &)
-    ///
-    PINOCCHIO_DEPRECATED
-    Model
-    buildModel(const std::string & filename, const std::string & var_name, const bool /*verbose*/)
-    {
-      return buildModel(filename, var_name);
-    }
-
-=======
->>>>>>> fbc93a6a
   } // namespace python
 
 } // namespace pinocchio
