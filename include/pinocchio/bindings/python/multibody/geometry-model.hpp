//
// Copyright (c) 2015-2023 CNRS INRIA
//

#ifndef __pinocchio_python_geometry_model_hpp__
#define __pinocchio_python_geometry_model_hpp__

#include <eigenpy/memory.hpp>

#include "pinocchio/bindings/python/utils/address.hpp"
#include "pinocchio/bindings/python/utils/printable.hpp"
#include "pinocchio/bindings/python/utils/copyable.hpp"
#include "pinocchio/bindings/python/utils/registration.hpp"
#include "pinocchio/bindings/python/utils/pickle.hpp"
#include "pinocchio/bindings/python/serialization/serializable.hpp"

#include "pinocchio/multibody/geometry.hpp"

#if EIGENPY_VERSION_AT_MOST(2, 8, 1)
EIGENPY_DEFINE_STRUCT_ALLOCATOR_SPECIALIZATION(pinocchio::GeometryModel)
#endif

namespace pinocchio
{
  namespace python
  {
    namespace bp = boost::python;

    struct GeometryModelPythonVisitor
    : public boost::python::def_visitor<GeometryModelPythonVisitor>
    {
    public:
      /* --- Exposing C++ API to python through the handler ----------------- */
      template<class PyClass>
      void visit(PyClass & cl) const
      {
        cl.def(bp::init<>(bp::arg("self"), "Default constructor"))
          .def(bp::init<const GeometryModel &>(bp::args("self", "other"), "Copy constructor"))
<<<<<<< HEAD

          .add_property(
            "ngeoms", &GeometryModel::ngeoms,
            "Number of geometries contained in the Geometry Model.")
          .add_property(
            "geometryObjects", &GeometryModel::geometryObjects, "Vector of geometries objects.")

          .def(
            "addGeometryObject",
            static_cast<GeometryModel::GeomIndex (GeometryModel::*)(const GeometryObject &)>(
              &GeometryModel::addGeometryObject),
            bp::args("self", "geometry_object"),
            "Add a GeometryObject to a GeometryModel.\n"
            "Parameters\n"
            "\tgeometry_object : a GeometryObject\n")
          .def(
            "addGeometryObject",
            static_cast<GeometryModel::GeomIndex (GeometryModel::*)(
              const GeometryObject &, const Model &)>(&GeometryModel::addGeometryObject),
            bp::args("self", "geometry_object", "model"),
            "Add a GeometryObject to a GeometryModel and set its parent joint by reading its value "
            "in the model.\n"
            "Parameters\n"
            "\tgeometry_object : a GeometryObject\n"
            "\tmodel : a Model of the system\n")
          .def(
            "removeGeometryObject", &GeometryModel::removeGeometryObject, bp::args("self", "name"),
            "Remove a GeometryObject. Remove also the collision pairs that contain the object.")
          .def(
            "getGeometryId", &GeometryModel::getGeometryId, bp::args("self", "name"),
            "Returns the index of a GeometryObject given by its name.")
          .def(
            "existGeometryName", &GeometryModel::existGeometryName, bp::args("self", "name"),
            "Checks if a GeometryObject  given by its name exists.")
          .def(
            "createData", &GeometryModelPythonVisitor::createData, bp::arg("self"),
            "Create a GeometryData associated to the current model.")
          .def("clone", &GeometryModel::clone, bp::arg("self"), "Create a deep copy of *this.")
          .add_property(
            "collisionPairs", &GeometryModel::collisionPairs, "Vector of collision pairs.")
          .add_property(
            "collisionPairMapping", &GeometryModel::collisionPairMapping,
            "Matrix relating the collision pair ID to a pair of two GeometryObject indexes.")
          .def(
            "addCollisionPair", &GeometryModel::addCollisionPair,
            bp::args("self", "collision_pair"),
            "Add a collision pair given by the index of the two collision objects.")
          .def(
            "addAllCollisionPairs", &GeometryModel::addAllCollisionPairs,
            "Add all collision pairs.\n"
            "note : collision pairs between geometries having the same parent joint are not added.")
          .def(
            "setCollisionPairs", &GeometryModel::setCollisionPairs,
            (bp::arg("self"), bp::arg("collision_map"), bp::arg("upper") = true),
            "Set the collision pairs from a given input array.\n"
            "Each entry of the input matrix defines the activation of a given collision pair"
            "(map[i,j] == True means that the pair (i,j) is active).")
          .def(
            "removeCollisionPair", &GeometryModel::removeCollisionPair,
            bp::args("self", "collision_pair"), "Remove a collision pair.")
          .def(
            "removeAllCollisionPairs", &GeometryModel::removeAllCollisionPairs,
            "Remove all collision pairs.")
          .def(
            "existCollisionPair", &GeometryModel::existCollisionPair,
            bp::args("self", "collision_pair"), "Check if a collision pair exists.")
          .def(
            "findCollisionPair", &GeometryModel::findCollisionPair,
            bp::args("self", "collision_pair"), "Return the index of a collision pair.")

=======

          .add_property(
            "ngeoms", &GeometryModel::ngeoms,
            "Number of geometries contained in the Geometry Model.")
          .add_property(
            "geometryObjects", &GeometryModel::geometryObjects, "Vector of geometries objects.")

          .def(
            "addGeometryObject",
            static_cast<GeometryModel::GeomIndex (GeometryModel::*)(const GeometryObject &)>(
              &GeometryModel::addGeometryObject),
            bp::args("self", "geometry_object"),
            "Add a GeometryObject to a GeometryModel.\n"
            "Parameters\n"
            "\tgeometry_object : a GeometryObject\n")
          .def(
            "addGeometryObject",
            static_cast<GeometryModel::GeomIndex (GeometryModel::*)(
              const GeometryObject &, const Model &)>(&GeometryModel::addGeometryObject),
            bp::args("self", "geometry_object", "model"),
            "Add a GeometryObject to a GeometryModel and set its parent joint by reading its "
            "value in the model.\n"
            "Parameters\n"
            "\tgeometry_object : a GeometryObject\n"
            "\tmodel : a Model of the system\n")
          .def(
            "removeGeometryObject", &GeometryModel::removeGeometryObject, bp::args("self", "name"),
            "Remove a GeometryObject. Remove also the collision pairs that contain the object.")
          .def(
            "getGeometryId", &GeometryModel::getGeometryId, bp::args("self", "name"),
            "Returns the index of a GeometryObject given by its name.")
          .def(
            "existGeometryName", &GeometryModel::existGeometryName, bp::args("self", "name"),
            "Checks if a GeometryObject  given by its name exists.")
          .def(
            "createData", &GeometryModelPythonVisitor::createData, bp::arg("self"),
            "Create a GeometryData associated to the current model.")
          .def("clone", &GeometryModel::clone, bp::arg("self"), "Create a deep copy of *this.")
          .add_property(
            "collisionPairs", &GeometryModel::collisionPairs, "Vector of collision pairs.")
          .add_property(
            "collisionPairMapping", &GeometryModel::collisionPairMapping,
            "Matrix relating the collision pair ID to a pair of two GeometryObject indexes.")
          .def(
            "addCollisionPair", &GeometryModel::addCollisionPair,
            bp::args("self", "collision_pair"),
            "Add a collision pair given by the index of the two collision objects.")
          .def(
            "addAllCollisionPairs", &GeometryModel::addAllCollisionPairs,
            "Add all collision pairs.\n"
            "note : collision pairs between geometries having the same parent joint are not added.")
          .def(
            "setCollisionPairs", &GeometryModel::setCollisionPairs,
            (bp::arg("self"), bp::arg("collision_map"), bp::arg("upper") = true),
            "Set the collision pairs from a given input array.\n"
            "Each entry of the input matrix defines the activation of a given collision pair"
            "(map[i,j] == True means that the pair (i,j) is active).")
          .def(
            "removeCollisionPair", &GeometryModel::removeCollisionPair,
            bp::args("self", "collision_pair"), "Remove a collision pair.")
          .def(
            "removeAllCollisionPairs", &GeometryModel::removeAllCollisionPairs,
            "Remove all collision pairs.")
          .def(
            "existCollisionPair", &GeometryModel::existCollisionPair,
            bp::args("self", "collision_pair"), "Check if a collision pair exists.")
          .def(
            "findCollisionPair", &GeometryModel::findCollisionPair,
            bp::args("self", "collision_pair"), "Return the index of a collision pair.")

>>>>>>> fbc93a6a
          .def(bp::self == bp::self)
          .def(bp::self != bp::self);
      }

      static GeometryData createData(const GeometryModel & geomModel)
      {
        return GeometryData(geomModel);
      }

      /* --- Expose --------------------------------------------------------- */
      static void expose()
      {
        if (!register_symbolic_link_to_registered_type<GeometryModel>())
        {
          bp::class_<GeometryModel>(
            "GeometryModel",
            "Geometry model containing the collision or visual geometries associated to a model.",
            bp::no_init)
            .def(GeometryModelPythonVisitor())
            .def(PrintableVisitor<GeometryModel>())
            .def(SerializableVisitor<GeometryModel>())
            .def(CopyableVisitor<GeometryModel>())
            .def(AddressVisitor<GeometryModel>())
#ifndef PINOCCHIO_PYTHON_NO_SERIALIZATION
            .def_pickle(PickleFromStringSerialization<GeometryModel>())
#endif
            ;
        }
      }
    };

  } // namespace python
} // namespace pinocchio

#endif // ifndef __pinocchio_python_geometry_model_hpp__<|MERGE_RESOLUTION|>--- conflicted
+++ resolved
@@ -36,7 +36,6 @@
       {
         cl.def(bp::init<>(bp::arg("self"), "Default constructor"))
           .def(bp::init<const GeometryModel &>(bp::args("self", "other"), "Copy constructor"))
-<<<<<<< HEAD
 
           .add_property(
             "ngeoms", &GeometryModel::ngeoms,
@@ -107,78 +106,6 @@
             "findCollisionPair", &GeometryModel::findCollisionPair,
             bp::args("self", "collision_pair"), "Return the index of a collision pair.")
 
-=======
-
-          .add_property(
-            "ngeoms", &GeometryModel::ngeoms,
-            "Number of geometries contained in the Geometry Model.")
-          .add_property(
-            "geometryObjects", &GeometryModel::geometryObjects, "Vector of geometries objects.")
-
-          .def(
-            "addGeometryObject",
-            static_cast<GeometryModel::GeomIndex (GeometryModel::*)(const GeometryObject &)>(
-              &GeometryModel::addGeometryObject),
-            bp::args("self", "geometry_object"),
-            "Add a GeometryObject to a GeometryModel.\n"
-            "Parameters\n"
-            "\tgeometry_object : a GeometryObject\n")
-          .def(
-            "addGeometryObject",
-            static_cast<GeometryModel::GeomIndex (GeometryModel::*)(
-              const GeometryObject &, const Model &)>(&GeometryModel::addGeometryObject),
-            bp::args("self", "geometry_object", "model"),
-            "Add a GeometryObject to a GeometryModel and set its parent joint by reading its "
-            "value in the model.\n"
-            "Parameters\n"
-            "\tgeometry_object : a GeometryObject\n"
-            "\tmodel : a Model of the system\n")
-          .def(
-            "removeGeometryObject", &GeometryModel::removeGeometryObject, bp::args("self", "name"),
-            "Remove a GeometryObject. Remove also the collision pairs that contain the object.")
-          .def(
-            "getGeometryId", &GeometryModel::getGeometryId, bp::args("self", "name"),
-            "Returns the index of a GeometryObject given by its name.")
-          .def(
-            "existGeometryName", &GeometryModel::existGeometryName, bp::args("self", "name"),
-            "Checks if a GeometryObject  given by its name exists.")
-          .def(
-            "createData", &GeometryModelPythonVisitor::createData, bp::arg("self"),
-            "Create a GeometryData associated to the current model.")
-          .def("clone", &GeometryModel::clone, bp::arg("self"), "Create a deep copy of *this.")
-          .add_property(
-            "collisionPairs", &GeometryModel::collisionPairs, "Vector of collision pairs.")
-          .add_property(
-            "collisionPairMapping", &GeometryModel::collisionPairMapping,
-            "Matrix relating the collision pair ID to a pair of two GeometryObject indexes.")
-          .def(
-            "addCollisionPair", &GeometryModel::addCollisionPair,
-            bp::args("self", "collision_pair"),
-            "Add a collision pair given by the index of the two collision objects.")
-          .def(
-            "addAllCollisionPairs", &GeometryModel::addAllCollisionPairs,
-            "Add all collision pairs.\n"
-            "note : collision pairs between geometries having the same parent joint are not added.")
-          .def(
-            "setCollisionPairs", &GeometryModel::setCollisionPairs,
-            (bp::arg("self"), bp::arg("collision_map"), bp::arg("upper") = true),
-            "Set the collision pairs from a given input array.\n"
-            "Each entry of the input matrix defines the activation of a given collision pair"
-            "(map[i,j] == True means that the pair (i,j) is active).")
-          .def(
-            "removeCollisionPair", &GeometryModel::removeCollisionPair,
-            bp::args("self", "collision_pair"), "Remove a collision pair.")
-          .def(
-            "removeAllCollisionPairs", &GeometryModel::removeAllCollisionPairs,
-            "Remove all collision pairs.")
-          .def(
-            "existCollisionPair", &GeometryModel::existCollisionPair,
-            bp::args("self", "collision_pair"), "Check if a collision pair exists.")
-          .def(
-            "findCollisionPair", &GeometryModel::findCollisionPair,
-            bp::args("self", "collision_pair"), "Return the index of a collision pair.")
-
->>>>>>> fbc93a6a
           .def(bp::self == bp::self)
           .def(bp::self != bp::self);
       }
