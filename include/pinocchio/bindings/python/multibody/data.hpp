//
// Copyright (c) 2015-2022 CNRS INRIA
//

#ifndef __pinocchio_python_multibody_data_hpp__
#define __pinocchio_python_multibody_data_hpp__

#include "pinocchio/multibody/data.hpp"
#include "pinocchio/serialization/data.hpp"

#include <eigenpy/memory.hpp>
#include <eigenpy/eigen-to-python.hpp>
#include <eigenpy/exception.hpp>

#include "pinocchio/bindings/python/fwd.hpp"
#include "pinocchio/bindings/python/utils/macros.hpp"
#include "pinocchio/bindings/python/serialization/serializable.hpp"
#include "pinocchio/bindings/python/utils/std-vector.hpp"
#include "pinocchio/bindings/python/utils/std-aligned-vector.hpp"
#include "pinocchio/bindings/python/utils/copyable.hpp"

#if EIGENPY_VERSION_AT_MOST(2, 8, 1)
EIGENPY_DEFINE_STRUCT_ALLOCATOR_SPECIALIZATION(pinocchio::Data)
#endif

namespace pinocchio
{
  namespace python
  {
    namespace bp = boost::python;

    template<typename Data>
    struct PickleData : bp::pickle_suite
    {
      static bp::tuple getinitargs(const Data &)
      {
        return bp::make_tuple();
      }

      static bp::tuple getstate(const Data & data)
      {
        const std::string str(data.saveToString());
        return bp::make_tuple(bp::str(str));
      }

      static void setstate(Data & data, bp::tuple tup)
      {
        if (bp::len(tup) == 0 || bp::len(tup) > 1)
        {
          throw eigenpy::Exception(
            "Pickle was not able to reconstruct the model from the loaded data.\n"
            "The pickle data structure contains too many elements.");
        }

        bp::object py_obj = tup[0];
        boost::python::extract<std::string> obj_as_string(py_obj.ptr());
        if (obj_as_string.check())
        {
          const std::string str = obj_as_string;
          data.loadFromString(str);
        }
        else
        {
          throw eigenpy::Exception(
            "Pickle was not able to reconstruct the model from the loaded data.\n"
            "The entry is not a string.");
        }
      }

      static bool getstate_manages_dict()
      {
        return true;
      }
    };

    template<typename Data>
    struct DataPythonVisitor : public boost::python::def_visitor<DataPythonVisitor<Data>>
    {
      typedef typename Data::Matrix6 Matrix6;
      typedef typename Data::Matrix6x Matrix6x;
      typedef typename Data::Matrix3x Matrix3x;
      typedef typename Data::Vector3 Vector3;

    public:
#define ADD_DATA_PROPERTY(NAME, DOC) PINOCCHIO_ADD_PROPERTY(Data, NAME, DOC)

#define ADD_DATA_PROPERTY_READONLY(NAME, DOC) PINOCCHIO_ADD_PROPERTY_READONLY(Data, NAME, DOC)

#define ADD_DATA_PROPERTY_READONLY_BYVALUE(NAME, DOC)                                              \
  PINOCCHIO_ADD_PROPERTY_READONLY_BYVALUE(Data, NAME, DOC)

      /* --- Exposing C++ API to python through the handler ----------------- */
      template<class PyClass>
      void visit(PyClass & cl) const
      {
        cl.def(bp::init<>(bp::arg("self"), "Default constructor."))
          .def(bp::init<const context::Model &>(
            bp::args("self", "model"), "Constructs a data structure from a given model."))

          .ADD_DATA_PROPERTY(
            joints,
            "Vector of JointData associated to each JointModel stored in the related model.")
          .ADD_DATA_PROPERTY(
            a, "Vector of joint accelerations expressed in the local frame of the joint.")
          .ADD_DATA_PROPERTY(
            oa, "Joint spatial acceleration expressed at the origin of the world frame.")
          .ADD_DATA_PROPERTY(
<<<<<<< HEAD
            a_gf, "Joint spatial acceleration containing also the contribution of the gravity "
                  "acceleration")
=======
            a_gf, "Joint spatial acceleration containing also the contribution of "
                  "the gravity acceleration")
>>>>>>> fbc93a6a
          .ADD_DATA_PROPERTY(
            oa_gf, "Joint spatial acceleration containing also the contribution of the gravity "
                   "acceleration, but expressed at the origin of the world frame.")

          .ADD_DATA_PROPERTY(
            v, "Vector of joint velocities expressed in the local frame of the joint.")
          .ADD_DATA_PROPERTY(ov, "Vector of joint velocities expressed at the origin of the world.")

          .ADD_DATA_PROPERTY(f, "Vector of body forces expressed in the local frame of the joint.")
          .ADD_DATA_PROPERTY(of, "Vector of body forces expressed at the origin of the world.")
          .ADD_DATA_PROPERTY(
<<<<<<< HEAD
            of_augmented, "Vector of body forces expressed at the origin of the world, in the "
                          "context of lagrangian formulation")
=======
            of_augmented, "Vector of body forces expressed at the origin of the "
                          "world, in the context of lagrangian formulation")
>>>>>>> fbc93a6a
          .ADD_DATA_PROPERTY(
            h, "Vector of spatial momenta expressed in the local frame of the joint.")
          .ADD_DATA_PROPERTY(oh, "Vector of spatial momenta expressed at the origin of the world.")
          .ADD_DATA_PROPERTY(oMi, "Body absolute placement (wrt world)")
          .ADD_DATA_PROPERTY(oMf, "frames absolute placement (wrt world)")
          .ADD_DATA_PROPERTY(liMi, "Body relative placement (wrt parent)")
          .ADD_DATA_PROPERTY(tau, "Joint torques (output of RNEA)")
          .ADD_DATA_PROPERTY(nle, "Non Linear Effects (output of nle algorithm)")
          .ADD_DATA_PROPERTY(ddq, "Joint accelerations (output of ABA)")
          .ADD_DATA_PROPERTY(Ycrb, "Inertia of the sub-tree composit rigid body")
          .ADD_DATA_PROPERTY(
<<<<<<< HEAD
            oYcrb, "Composite Rigid Body Inertia of the sub-tree expressed in the WORLD coordinate "
                   "system.")
=======
            oYcrb, "Composite Rigid Body Inertia of the sub-tree expressed in the "
                   "WORLD coordinate system.")
>>>>>>> fbc93a6a
          .ADD_DATA_PROPERTY(Yaba, "Articulated Body Inertia of the sub-tree")
          .ADD_DATA_PROPERTY(
            oYaba,
            "Articulated Body Inertia of the sub-tree expressed in the WORLD coordinate system.")
          .ADD_DATA_PROPERTY(oL, "Acceleration propagator.")
          .ADD_DATA_PROPERTY(oK, "Inverse articulated inertia.")
          .ADD_DATA_PROPERTY(M, "The joint space inertia matrix")
          .ADD_DATA_PROPERTY(Minv, "The inverse of the joint space inertia matrix")
          .ADD_DATA_PROPERTY(
<<<<<<< HEAD
            C, "The Coriolis C(q,v) matrix such that the Coriolis effects are given by c(q,v) = "
               "C(q,v)v")
=======
            C, "The Coriolis C(q,v) matrix such that the Coriolis effects are "
               "given by c(q,v) = C(q,v)v")
>>>>>>> fbc93a6a
          .ADD_DATA_PROPERTY(g, "Vector of generalized gravity (dim model.nv).")
          .ADD_DATA_PROPERTY(Fcrb, "Spatial forces set, used in CRBA")
          .ADD_DATA_PROPERTY(lastChild, "Index of the last child (for CRBA)")
          .ADD_DATA_PROPERTY(nvSubtree, "Dimension of the subtree motion space (for CRBA)")
          .ADD_DATA_PROPERTY(U, "Joint Inertia square root (upper triangle)")
          .ADD_DATA_PROPERTY(D, "Diagonal of UDUT inertia decomposition")
          .ADD_DATA_PROPERTY(parents_fromRow, "First previous non-zero row in M (used in Cholesky)")
          .ADD_DATA_PROPERTY(
            nvSubtree_fromRow, "Subtree of the current row index (used in Cholesky)")
          .ADD_DATA_PROPERTY(J, "Jacobian of joint placement")
          .ADD_DATA_PROPERTY(dJ, "Time variation of the Jacobian of joint placement (data.J).")
          .ADD_DATA_PROPERTY(iMf, "Body placement wrt to algorithm end effector.")

          .ADD_DATA_PROPERTY(Ivx, "Right variation of the inertia matrix.")
          .ADD_DATA_PROPERTY(vxI, "Left variation of the inertia matrix.")
          .ADD_DATA_PROPERTY(
            B, "Combined variations of the inertia matrix consistent with Christoffel symbols.")

          .ADD_DATA_PROPERTY(
            Ag, "Centroidal matrix which maps from joint velocity to the centroidal momentum.")
          .ADD_DATA_PROPERTY(dAg, "Time derivative of the centroidal momentum matrix Ag.")
          .ADD_DATA_PROPERTY(
<<<<<<< HEAD
            hg, "Centroidal momentum (expressed in the frame centered at the CoM and aligned with "
                "the world frame).")
          .ADD_DATA_PROPERTY(
            dhg, "Centroidal momentum time derivative (expressed in the frame centered at the CoM "
                 "and aligned with the world frame).")
=======
            hg, "Centroidal momentum (expressed in the frame centered at the CoM "
                "and aligned with the world frame).")
          .ADD_DATA_PROPERTY(
            dhg, "Centroidal momentum time derivative (expressed in the frame "
                 "centered at the CoM and aligned with the world frame).")
>>>>>>> fbc93a6a
          .ADD_DATA_PROPERTY(Ig, "Centroidal Composite Rigid Body Inertia.")

          .ADD_DATA_PROPERTY(com, "CoM position of the subtree starting at joint index i.")
          .ADD_DATA_PROPERTY(vcom, "CoM velocity of the subtree starting at joint index i.")
          .ADD_DATA_PROPERTY(acom, "CoM acceleration of the subtree starting at joint index i.")
          .ADD_DATA_PROPERTY(mass, "Mass of the subtree starting at joint index i.")
          .ADD_DATA_PROPERTY(Jcom, "Jacobian of center of mass.")

          .ADD_DATA_PROPERTY(
            dAdq,
            "Variation of the spatial acceleration set with respect to the joint configuration.")
          .ADD_DATA_PROPERTY(
            dAdv, "Variation of the spatial acceleration set with respect to the joint velocity.")
          .ADD_DATA_PROPERTY(
            dHdq, "Variation of the spatial momenta set with respect to the joint configuration.")
          .ADD_DATA_PROPERTY(
            dFdq, "Variation of the force set with respect to the joint configuration.")
          .ADD_DATA_PROPERTY(dFdv, "Variation of the force set with respect to the joint velocity.")
          .ADD_DATA_PROPERTY(
            dFda, "Variation of the force set with respect to the joint acceleration.")

          .ADD_DATA_PROPERTY(
<<<<<<< HEAD
            dtau_dq, "Partial derivative of the joint torque vector with respect to the joint "
                     "configuration.")
=======
            dtau_dq, "Partial derivative of the joint torque vector with respect "
                     "to the joint configuration.")
>>>>>>> fbc93a6a
          .ADD_DATA_PROPERTY(
            dtau_dv,
            "Partial derivative of the joint torque vector with respect to the joint velocity.")
          .ADD_DATA_PROPERTY(
<<<<<<< HEAD
            ddq_dq, "Partial derivative of the joint acceleration vector with respect to the joint "
                    "configuration.")
          .ADD_DATA_PROPERTY(
            ddq_dv, "Partial derivative of the joint acceleration vector with respect to the joint "
                    "velocity.")
=======
            ddq_dq, "Partial derivative of the joint acceleration vector with "
                    "respect to the joint configuration.")
          .ADD_DATA_PROPERTY(
            ddq_dv, "Partial derivative of the joint acceleration vector with "
                    "respect to the joint velocity.")
>>>>>>> fbc93a6a
          .ADD_DATA_PROPERTY(
            ddq_dtau,
            "Partial derivative of the joint acceleration vector with respect to the joint torque.")
          .ADD_DATA_PROPERTY(
<<<<<<< HEAD
            dvc_dq, "Partial derivative of the constraint velocity vector with respect to the "
                    "joint configuration.")

          .ADD_DATA_PROPERTY(
            dac_dq, "Partial derivative of the contact acceleration vector with respect to the "
                    "joint configuration.")
          .ADD_DATA_PROPERTY(
            dac_dv, "Partial derivative of the contact acceleration vector vector with respect to "
                    "the joint velocity.")
          .ADD_DATA_PROPERTY(
            dac_da, "Partial derivative of the contact acceleration vector vector with respect to "
                    "the joint acceleration.")
=======
            dvc_dq, "Partial derivative of the constraint velocity vector with "
                    "respect to the joint configuration.")

          .ADD_DATA_PROPERTY(
            dac_dq, "Partial derivative of the contact acceleration vector with "
                    "respect to the joint configuration.")
          .ADD_DATA_PROPERTY(
            dac_dv, "Partial derivative of the contact acceleration vector vector "
                    "with respect to the joint velocity.")
          .ADD_DATA_PROPERTY(
            dac_da, "Partial derivative of the contact acceleration vector vector "
                    "with respect to the joint acceleration.")
>>>>>>> fbc93a6a

          .ADD_DATA_PROPERTY(osim, "Operational space inertia matrix.")

          .ADD_DATA_PROPERTY_READONLY_BYVALUE(
<<<<<<< HEAD
            dlambda_dq, "Partial derivative of the contact force vector with respect to the joint "
                        "configuration.")
=======
            dlambda_dq, "Partial derivative of the contact force vector with "
                        "respect to the joint configuration.")
>>>>>>> fbc93a6a
          .ADD_DATA_PROPERTY_READONLY_BYVALUE(
            dlambda_dv,
            "Partial derivative of the contact force vector with respect to the joint velocity.")
          .ADD_DATA_PROPERTY_READONLY_BYVALUE(
            dlambda_dtau,
            "Partial derivative of the contact force vector with respect to the torque.")
          .ADD_DATA_PROPERTY(
            kinetic_energy, "Kinetic energy in [J] computed by computeKineticEnergy")
          .ADD_DATA_PROPERTY(
            potential_energy, "Potential energy in [J] computed by computePotentialEnergy")
          .ADD_DATA_PROPERTY(
            mechanical_energy,
            "Mechanical energy in [J] of the system computed by computeMechanicalEnergy")

          .ADD_DATA_PROPERTY(lambda_c, "Lagrange Multipliers linked to contact forces")
          .ADD_DATA_PROPERTY(impulse_c, "Lagrange Multipliers linked to contact impulses")
          .ADD_DATA_PROPERTY(contact_chol, "Contact Cholesky decomposition.")
          .ADD_DATA_PROPERTY(
            primal_dual_contact_solution,
            "Right hand side vector when solving the contact dynamics KKT problem.")
          .ADD_DATA_PROPERTY(
<<<<<<< HEAD
            lambda_c_prox, "Proximal Lagrange Multipliers used in the computation of the Forward "
                           "Dynamics computations.")
=======
            lambda_c_prox, "Proximal Lagrange Multipliers used in the computation "
                           "of the Forward Dynamics computations.")
>>>>>>> fbc93a6a
          .ADD_DATA_PROPERTY(primal_rhs_contact, "Primal RHS in contact dynamic equations.")

          .ADD_DATA_PROPERTY(dq_after, "Generalized velocity after the impact.")
          .ADD_DATA_PROPERTY(staticRegressor, "Static regressor.")
          .ADD_DATA_PROPERTY(jointTorqueRegressor, "Joint torque regressor.")

#ifndef PINOCCHIO_PYTHON_SKIP_COMPARISON_OPERATIONS
          .def(bp::self == bp::self)
          .def(bp::self != bp::self)
#endif
          ;
      }

      /* --- Expose --------------------------------------------------------- */
      static void expose()
      {
        bp::class_<Data>(
          "Data",
          "Articulated rigid body data related to a Model.\n"
          "It contains all the data that can be modified by the Pinocchio algorithms.",
          bp::no_init)
          .def(DataPythonVisitor())
          .def(CopyableVisitor<Data>())
#ifndef PINOCCHIO_PYTHON_NO_SERIALIZATION
          .def(SerializableVisitor<Data>())
          .def_pickle(PickleData<Data>())
#endif
          ;

        typedef PINOCCHIO_ALIGNED_STD_VECTOR(Vector3) StdVec_Vector3;
        typedef PINOCCHIO_ALIGNED_STD_VECTOR(Matrix6x) StdVec_Matrix6x;
        typedef PINOCCHIO_ALIGNED_STD_VECTOR(Matrix6) StdVec_Matrix6;

        StdAlignedVectorPythonVisitor<Vector3, false>::expose(
          "StdVec_Vector3",
          eigenpy::details::overload_base_get_item_for_std_vector<StdVec_Vector3>());

        StdAlignedVectorPythonVisitor<Matrix6x, false>::expose(
          "StdVec_Matrix6x",
          eigenpy::details::overload_base_get_item_for_std_vector<StdVec_Matrix6x>());
        StdAlignedVectorPythonVisitor<Matrix6, false>::expose(
          "StdVec_Matrix6",
          eigenpy::details::overload_base_get_item_for_std_vector<StdVec_Matrix6>());
        StdVectorPythonVisitor<std::vector<int>, true>::expose("StdVec_int");
#ifndef PINOCCHIO_PYTHON_NO_SERIALIZATION
        serialize<typename StdAlignedVectorPythonVisitor<Vector3, false>::vector_type>();
        serialize<typename StdAlignedVectorPythonVisitor<Matrix6x, false>::vector_type>();
#endif
        serialize<std::vector<int>>();
      }
    };

  } // namespace python
} // namespace pinocchio

#undef ADD_DATA_PROPERTY
#undef ADD_DATA_PROPERTY_READONLY
#undef ADD_DATA_PROPERTY_READONLY_BYVALUE

#endif // ifndef __pinocchio_python_multibody_data_hpp__<|MERGE_RESOLUTION|>--- conflicted
+++ resolved
@@ -105,13 +105,8 @@
           .ADD_DATA_PROPERTY(
             oa, "Joint spatial acceleration expressed at the origin of the world frame.")
           .ADD_DATA_PROPERTY(
-<<<<<<< HEAD
             a_gf, "Joint spatial acceleration containing also the contribution of the gravity "
                   "acceleration")
-=======
-            a_gf, "Joint spatial acceleration containing also the contribution of "
-                  "the gravity acceleration")
->>>>>>> fbc93a6a
           .ADD_DATA_PROPERTY(
             oa_gf, "Joint spatial acceleration containing also the contribution of the gravity "
                    "acceleration, but expressed at the origin of the world frame.")
@@ -123,13 +118,8 @@
           .ADD_DATA_PROPERTY(f, "Vector of body forces expressed in the local frame of the joint.")
           .ADD_DATA_PROPERTY(of, "Vector of body forces expressed at the origin of the world.")
           .ADD_DATA_PROPERTY(
-<<<<<<< HEAD
             of_augmented, "Vector of body forces expressed at the origin of the world, in the "
                           "context of lagrangian formulation")
-=======
-            of_augmented, "Vector of body forces expressed at the origin of the "
-                          "world, in the context of lagrangian formulation")
->>>>>>> fbc93a6a
           .ADD_DATA_PROPERTY(
             h, "Vector of spatial momenta expressed in the local frame of the joint.")
           .ADD_DATA_PROPERTY(oh, "Vector of spatial momenta expressed at the origin of the world.")
@@ -141,13 +131,8 @@
           .ADD_DATA_PROPERTY(ddq, "Joint accelerations (output of ABA)")
           .ADD_DATA_PROPERTY(Ycrb, "Inertia of the sub-tree composit rigid body")
           .ADD_DATA_PROPERTY(
-<<<<<<< HEAD
             oYcrb, "Composite Rigid Body Inertia of the sub-tree expressed in the WORLD coordinate "
                    "system.")
-=======
-            oYcrb, "Composite Rigid Body Inertia of the sub-tree expressed in the "
-                   "WORLD coordinate system.")
->>>>>>> fbc93a6a
           .ADD_DATA_PROPERTY(Yaba, "Articulated Body Inertia of the sub-tree")
           .ADD_DATA_PROPERTY(
             oYaba,
@@ -157,13 +142,8 @@
           .ADD_DATA_PROPERTY(M, "The joint space inertia matrix")
           .ADD_DATA_PROPERTY(Minv, "The inverse of the joint space inertia matrix")
           .ADD_DATA_PROPERTY(
-<<<<<<< HEAD
             C, "The Coriolis C(q,v) matrix such that the Coriolis effects are given by c(q,v) = "
                "C(q,v)v")
-=======
-            C, "The Coriolis C(q,v) matrix such that the Coriolis effects are "
-               "given by c(q,v) = C(q,v)v")
->>>>>>> fbc93a6a
           .ADD_DATA_PROPERTY(g, "Vector of generalized gravity (dim model.nv).")
           .ADD_DATA_PROPERTY(Fcrb, "Spatial forces set, used in CRBA")
           .ADD_DATA_PROPERTY(lastChild, "Index of the last child (for CRBA)")
@@ -186,19 +166,11 @@
             Ag, "Centroidal matrix which maps from joint velocity to the centroidal momentum.")
           .ADD_DATA_PROPERTY(dAg, "Time derivative of the centroidal momentum matrix Ag.")
           .ADD_DATA_PROPERTY(
-<<<<<<< HEAD
             hg, "Centroidal momentum (expressed in the frame centered at the CoM and aligned with "
                 "the world frame).")
           .ADD_DATA_PROPERTY(
             dhg, "Centroidal momentum time derivative (expressed in the frame centered at the CoM "
                  "and aligned with the world frame).")
-=======
-            hg, "Centroidal momentum (expressed in the frame centered at the CoM "
-                "and aligned with the world frame).")
-          .ADD_DATA_PROPERTY(
-            dhg, "Centroidal momentum time derivative (expressed in the frame "
-                 "centered at the CoM and aligned with the world frame).")
->>>>>>> fbc93a6a
           .ADD_DATA_PROPERTY(Ig, "Centroidal Composite Rigid Body Inertia.")
 
           .ADD_DATA_PROPERTY(com, "CoM position of the subtree starting at joint index i.")
@@ -221,35 +193,21 @@
             dFda, "Variation of the force set with respect to the joint acceleration.")
 
           .ADD_DATA_PROPERTY(
-<<<<<<< HEAD
             dtau_dq, "Partial derivative of the joint torque vector with respect to the joint "
                      "configuration.")
-=======
-            dtau_dq, "Partial derivative of the joint torque vector with respect "
-                     "to the joint configuration.")
->>>>>>> fbc93a6a
           .ADD_DATA_PROPERTY(
             dtau_dv,
             "Partial derivative of the joint torque vector with respect to the joint velocity.")
           .ADD_DATA_PROPERTY(
-<<<<<<< HEAD
             ddq_dq, "Partial derivative of the joint acceleration vector with respect to the joint "
                     "configuration.")
           .ADD_DATA_PROPERTY(
             ddq_dv, "Partial derivative of the joint acceleration vector with respect to the joint "
                     "velocity.")
-=======
-            ddq_dq, "Partial derivative of the joint acceleration vector with "
-                    "respect to the joint configuration.")
-          .ADD_DATA_PROPERTY(
-            ddq_dv, "Partial derivative of the joint acceleration vector with "
-                    "respect to the joint velocity.")
->>>>>>> fbc93a6a
           .ADD_DATA_PROPERTY(
             ddq_dtau,
             "Partial derivative of the joint acceleration vector with respect to the joint torque.")
           .ADD_DATA_PROPERTY(
-<<<<<<< HEAD
             dvc_dq, "Partial derivative of the constraint velocity vector with respect to the "
                     "joint configuration.")
 
@@ -262,31 +220,12 @@
           .ADD_DATA_PROPERTY(
             dac_da, "Partial derivative of the contact acceleration vector vector with respect to "
                     "the joint acceleration.")
-=======
-            dvc_dq, "Partial derivative of the constraint velocity vector with "
-                    "respect to the joint configuration.")
-
-          .ADD_DATA_PROPERTY(
-            dac_dq, "Partial derivative of the contact acceleration vector with "
-                    "respect to the joint configuration.")
-          .ADD_DATA_PROPERTY(
-            dac_dv, "Partial derivative of the contact acceleration vector vector "
-                    "with respect to the joint velocity.")
-          .ADD_DATA_PROPERTY(
-            dac_da, "Partial derivative of the contact acceleration vector vector "
-                    "with respect to the joint acceleration.")
->>>>>>> fbc93a6a
 
           .ADD_DATA_PROPERTY(osim, "Operational space inertia matrix.")
 
           .ADD_DATA_PROPERTY_READONLY_BYVALUE(
-<<<<<<< HEAD
             dlambda_dq, "Partial derivative of the contact force vector with respect to the joint "
                         "configuration.")
-=======
-            dlambda_dq, "Partial derivative of the contact force vector with "
-                        "respect to the joint configuration.")
->>>>>>> fbc93a6a
           .ADD_DATA_PROPERTY_READONLY_BYVALUE(
             dlambda_dv,
             "Partial derivative of the contact force vector with respect to the joint velocity.")
@@ -308,13 +247,8 @@
             primal_dual_contact_solution,
             "Right hand side vector when solving the contact dynamics KKT problem.")
           .ADD_DATA_PROPERTY(
-<<<<<<< HEAD
             lambda_c_prox, "Proximal Lagrange Multipliers used in the computation of the Forward "
                            "Dynamics computations.")
-=======
-            lambda_c_prox, "Proximal Lagrange Multipliers used in the computation "
-                           "of the Forward Dynamics computations.")
->>>>>>> fbc93a6a
           .ADD_DATA_PROPERTY(primal_rhs_contact, "Primal RHS in contact dynamic equations.")
 
           .ADD_DATA_PROPERTY(dq_after, "Generalized velocity after the impact.")
