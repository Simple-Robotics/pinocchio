//
// Copyright (c) 2015-2022 CNRS INRIA
//

#ifndef __pinocchio_python_geometry_data_hpp__
#define __pinocchio_python_geometry_data_hpp__

#include <eigenpy/memory.hpp>

#include "pinocchio/serialization/geometry.hpp"

#include "pinocchio/bindings/python/utils/address.hpp"
#include "pinocchio/bindings/python/utils/printable.hpp"
#include "pinocchio/bindings/python/utils/copyable.hpp"
#include "pinocchio/bindings/python/utils/std-vector.hpp"
#include "pinocchio/bindings/python/utils/registration.hpp"
#include "pinocchio/bindings/python/serialization/serializable.hpp"

#if EIGENPY_VERSION_AT_MOST(2, 8, 1)
EIGENPY_DEFINE_STRUCT_ALLOCATOR_SPECIALIZATION(pinocchio::GeometryData)
#endif

namespace pinocchio
{
  namespace python
  {
    namespace bp = boost::python;

    /* --- COLLISION PAIR --------------------------------------------------- */
    /* --- COLLISION PAIR --------------------------------------------------- */
    /* --- COLLISION PAIR --------------------------------------------------- */
    struct CollisionPairPythonVisitor
    : public boost::python::def_visitor<CollisionPairPythonVisitor>
    {
      static void expose()
      {
        if (!register_symbolic_link_to_registered_type<CollisionPair>())
        {
          bp::class_<CollisionPair>(
            "CollisionPair", "Pair of ordered index defining a pair of collisions", bp::no_init)
            .def(bp::init<>(bp::args("self"), "Empty constructor."))
            .def(bp::init<const GeomIndex &, const GeomIndex &>(
              bp::args("self", "index1", "index2"), "Initializer of collision pair."))
            .def(PrintableVisitor<CollisionPair>())
            .def(CopyableVisitor<CollisionPair>())
            .def(bp::self == bp::self)
            .def(bp::self != bp::self)
            .def_readwrite("first", &CollisionPair::first)
            .def_readwrite("second", &CollisionPair::second);

          StdVectorPythonVisitor<std::vector<CollisionPair>>::expose("StdVec_CollisionPair");
          serialize<std::vector<CollisionPair>>();
        }
      }
    }; // struct CollisionPairPythonVisitor

    struct GeometryDataPythonVisitor : public boost::python::def_visitor<GeometryDataPythonVisitor>
    {

      /* --- Exposing C++ API to python through the handler ----------------- */
      template<class PyClass>
      void visit(PyClass & cl) const
      {
        cl
          .def(bp::init<const GeometryModel &>(
            bp::args("self", "geometry_model"), "Default constructor from a given GeometryModel."))

          .def_readwrite(
            "oMg", &GeometryData::oMg,
            "Vector of collision objects placement relative to the world frame.\n"
            "note: These quantities have to be updated by calling updateGeometryPlacements.")
          .def_readwrite(
            "activeCollisionPairs", &GeometryData::activeCollisionPairs,
            "Vector of active CollisionPairs")

#ifdef PINOCCHIO_WITH_HPP_FCL
          .def_readwrite(
            "distanceRequests", &GeometryData::distanceRequests,
            "Defines which information should be computed by FCL for distance computations")
          .def_readwrite(
            "distanceResults", &GeometryData::distanceResults, "Vector of distance results.")
          .def_readwrite(
            "collisionRequests", &GeometryData::collisionRequests,
            "Defines which information should be computed by FCL for collision computations.\n\n"
            "Note: it is possible to define a security_margin and a break_distance for a collision "
            "request.\n"
            "Most likely, for robotics application, these thresholds will be different for each "
            "collision pairs\n"
            "(e.g. the two hands can have a large security margin while the two hips cannot.)")
          .def_readwrite(
            "collisionResults", &GeometryData::collisionResults, "Vector of collision results.")
          .def_readwrite(
<<<<<<< HEAD
            "contactPatchRequests", &GeometryData::contactPatchRequests,
            "Defines which information should be computed by FCL for contact patch requests.\n")
          .def_readwrite(
            "contactPatchResults", &GeometryData::contactPatchResults,
            "Vector of contact patch results.")
          .def_readwrite(
            "collision_functors", &GeometryData::collision_functors,
            "Vector of collision functors.")
          .def_readwrite(
            "contact_patch_functors", &GeometryData::contact_patch_functors,
            "Vector of contact patch functors.")
          .def_readwrite(
=======
            "collision_functors", &GeometryData::collision_functors,
            "Vector of collision functors.")
          .def_readwrite(
>>>>>>> fbc93a6a
            "distance_functors", &GeometryData::distance_functors, "Vector of distance functors.")
          .def_readwrite(
            "radius", &GeometryData::radius,
            "Vector of radius of bodies, i.e. the distance between the further point of the "
            "geometry object from the joint center.\n"
            "note: This radius information might be usuful in continuous collision checking")
#endif // PINOCCHIO_WITH_HPP_FCL

          .def(
            "fillInnerOuterObjectMaps", &GeometryData::fillInnerOuterObjectMaps,
            bp::args("self", "geometry_model"), "Fill inner and outer objects maps")
          .def(
            "activateCollisionPair",
            static_cast<void (GeometryData::*)(const PairIndex)>(
              &GeometryData::activateCollisionPair),
            bp::args("self", "pair_id"),
            "Activate the collsion pair pair_id in geomModel.collisionPairs if it exists.\n"
            "note: Only active pairs are check for collision and distance computations.")
          .def(
            "setGeometryCollisionStatus", &GeometryData::setGeometryCollisionStatus,
            bp::args("self", "geom_model", "geom_id", "enable_collision"),
<<<<<<< HEAD
            "Enable or disable collision for the given geometry given by its geometry id with all "
            "the other geometries registered in the list of collision pairs.")
=======
            "Enable or disable collision for the given geometry given by its geometry id with "
            "all the other geometries registered in the list of collision pairs.")
>>>>>>> fbc93a6a
          .def(
            "setActiveCollisionPairs", &GeometryData::setActiveCollisionPairs,
            (bp::arg("self"), bp::arg("geometry_model"), bp::arg("collision_map"),
             bp::arg("upper") = true),
            "Set the collision pair association from a given input array.\n"
            "Each entry of the input matrix defines the activation of a given collision pair.")
          .def(
            "deactivateCollisionPair", &GeometryData::deactivateCollisionPair,
            bp::args("self", "pair_id"),
            "Deactivate the collsion pair pair_id in geomModel.collisionPairs if it exists.")
          .def(
            "deactivateAllCollisionPairs", &GeometryData::deactivateAllCollisionPairs,
            bp::args("self"), "Deactivate all collision pairs.")
#ifdef PINOCCHIO_WITH_HPP_FCL
          .def(
            "setSecurityMargins", &GeometryData::setSecurityMargins,
            (bp::arg("self"), bp::arg("geometry_model"), bp::arg("security_margin_map"),
             bp::arg("upper") = true, bp::arg("sync_distance_upper_bound") = true),
            "Set the security margin of all the collision request in a row, according to the "
            "values stored in the associative map.")
#endif // PINOCCHIO_WITH_HPP_FCL

          .def(bp::self == bp::self)
          .def(bp::self != bp::self)

          ;
      }

      /* --- Expose --------------------------------------------------------- */
      static void expose()
      {
        if (!register_symbolic_link_to_registered_type<GeometryData>())
        {
          bp::class_<GeometryData>(
            "GeometryData", "Geometry data linked to a Geometry Model and a Data struct.",
            bp::no_init)
            .def(GeometryDataPythonVisitor())
            .def(PrintableVisitor<GeometryData>())
            .def(CopyableVisitor<GeometryData>())
            .def(SerializableVisitor<GeometryData>())
            .def(AddressVisitor<GeometryModel>());
        }
      }
    };

  } // namespace python
} // namespace pinocchio

#endif // ifndef __pinocchio_python_geometry_data_hpp__<|MERGE_RESOLUTION|>--- conflicted
+++ resolved
@@ -90,7 +90,6 @@
           .def_readwrite(
             "collisionResults", &GeometryData::collisionResults, "Vector of collision results.")
           .def_readwrite(
-<<<<<<< HEAD
             "contactPatchRequests", &GeometryData::contactPatchRequests,
             "Defines which information should be computed by FCL for contact patch requests.\n")
           .def_readwrite(
@@ -103,11 +102,6 @@
             "contact_patch_functors", &GeometryData::contact_patch_functors,
             "Vector of contact patch functors.")
           .def_readwrite(
-=======
-            "collision_functors", &GeometryData::collision_functors,
-            "Vector of collision functors.")
-          .def_readwrite(
->>>>>>> fbc93a6a
             "distance_functors", &GeometryData::distance_functors, "Vector of distance functors.")
           .def_readwrite(
             "radius", &GeometryData::radius,
@@ -129,13 +123,8 @@
           .def(
             "setGeometryCollisionStatus", &GeometryData::setGeometryCollisionStatus,
             bp::args("self", "geom_model", "geom_id", "enable_collision"),
-<<<<<<< HEAD
             "Enable or disable collision for the given geometry given by its geometry id with all "
             "the other geometries registered in the list of collision pairs.")
-=======
-            "Enable or disable collision for the given geometry given by its geometry id with "
-            "all the other geometries registered in the list of collision pairs.")
->>>>>>> fbc93a6a
           .def(
             "setActiveCollisionPairs", &GeometryData::setActiveCollisionPairs,
             (bp::arg("self"), bp::arg("geometry_model"), bp::arg("collision_map"),
