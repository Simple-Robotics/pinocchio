//
// Copyright (c) 2017-2023 CNRS INRIA
//

#ifndef __pinocchio_python_geometry_object_hpp__
#define __pinocchio_python_geometry_object_hpp__

#include <eigenpy/memory.hpp>
#include <eigenpy/eigen-from-python.hpp>
#include <eigenpy/eigen-to-python.hpp>

#include "pinocchio/bindings/python/utils/address.hpp"
#include "pinocchio/bindings/python/utils/copyable.hpp"
#include "pinocchio/bindings/python/utils/registration.hpp"
#include "pinocchio/bindings/python/utils/deprecation.hpp"
#include "pinocchio/bindings/python/utils/pickle.hpp"
#include "pinocchio/bindings/python/serialization/serializable.hpp"

#include "pinocchio/multibody/geometry.hpp"

#if EIGENPY_VERSION_AT_MOST(2, 8, 1)
EIGENPY_DEFINE_STRUCT_ALLOCATOR_SPECIALIZATION(pinocchio::GeometryObject)
#endif

namespace pinocchio
{
  namespace python
  {
    namespace bp = boost::python;

    namespace
    {
      /// Convert GeometryMaterial boost variant to a Python object.
      /// This converter copy the GeometryMaterial content.
      struct GeometryMaterialValueToObject : boost::static_visitor<PyObject *>
      {
        static result_type convert(GeometryMaterial const & gm)
        {
          return apply_visitor(GeometryMaterialValueToObject(), gm);
        }

        template<typename T>
        result_type operator()(T & t) const
        {
          return bp::incref(bp::object(t).ptr());
        }
      };

      /// Convert GeometryMaterial boost variant to a Python object.
      /// This converter return the GeometryMaterial reference.
      /// The code the create the reference holder is taken from \see
      /// boost::python::to_python_indirect.
      struct GeometryMaterialRefToObject : boost::static_visitor<PyObject *>
      {
        static result_type convert(GeometryMaterial const & gm)
        {
          return apply_visitor(GeometryMaterialRefToObject(), gm);
        }

        template<typename T>
        result_type operator()(T & t) const
        {
          return bp::detail::make_reference_holder::execute(&t);
        }
      };

      /// Converter used in \see ReturnInternalVariant.
      /// This is inspired by \see boost::python::reference_existing_object.
      ///  It will call GeometryMaterialRefToObject to extract the variant reference.
      struct GeometryMaterialConverter
      {
        template<class T>
        struct apply
        {
          struct type
          {
            inline PyObject * operator()(const GeometryMaterial & gm) const
            {
              return GeometryMaterialRefToObject::convert(gm);
            }

#ifndef BOOST_PYTHON_NO_PY_SIGNATURES
            inline PyTypeObject const * get_pytype() const
            {
              return bp::converter::registered_pytype<GeometryMaterial>::get_pytype();
            }
#endif
          };
        };
      };

      /// Variant of \see boost::python::return_internal_reference that
      /// extract GeometryMaterial variant before converting it into a PyObject*
      struct GeometryMaterialReturnInternalVariant : bp::return_internal_reference<>
      {
      public:
        typedef GeometryMaterialConverter result_converter;
      };
    } // namespace

    struct GeometryObjectPythonVisitor
    : public boost::python::def_visitor<GeometryObjectPythonVisitor>
    {

      typedef GeometryObject::CollisionGeometryPtr CollisionGeometryPtr;

      template<class PyClass>
      void visit(PyClass & cl) const
      {
        cl.def(bp::init<
                 std::string, JointIndex, FrameIndex, const SE3 &, CollisionGeometryPtr,
                 bp::optional<
                   std::string, const Eigen::Vector3d &, bool, const Eigen::Vector4d &, std::string,
                   GeometryMaterial>>(
                 bp::args(
                   "self", "name", "parent_joint", "parent_frame", "placement",
                   "collision_geometry", "mesh_path", "mesh_scale", "override_material",
                   "mesh_color", "mesh_texture_path", "mesh_material"),
                 "Full constructor of a GeometryObject."))
          .def(bp::init<
               std::string, JointIndex, const SE3 &, CollisionGeometryPtr,
               bp::optional<
                 std::string, const Eigen::Vector3d &, bool, const Eigen::Vector4d &, std::string,
                 GeometryMaterial>>(
            bp::args(
              "self", "name", "parent_joint", "placement", "collision_geometry", "mesh_path",
              "mesh_scale", "override_material", "mesh_color", "mesh_texture_path",
              "mesh_material"),
            "Reduced constructor of a GeometryObject. This constructor does not require to specify "
            "the parent frame index."))
          .def(bp::init<
               std::string, FrameIndex, JointIndex, CollisionGeometryPtr, const SE3 &,
               bp::optional<
                 std::string, const Eigen::Vector3d &, bool, const Eigen::Vector4d &, std::string,
                 GeometryMaterial>>(
            bp::args(
              "self", "name", "parent_frame", "parent_joint", "collision_geometry", "placement",
              "mesh_path", "mesh_scale", "override_material", "mesh_color",
              "mesh_texture_path"
              "mesh_material"),
            "Deprecated. Full constructor of a GeometryObject.")[deprecated_function<>()])
          .def(bp::init<
               std::string, JointIndex, CollisionGeometryPtr, const SE3 &,
               bp::optional<
                 std::string, const Eigen::Vector3d &, bool, const Eigen::Vector4d &, std::string,
                 GeometryMaterial>>(
            bp::args(
              "self", "name", "parent_joint", "collision_geometry", "placement", "mesh_path",
              "mesh_scale", "override_material", "mesh_color", "mesh_texture_path",
              "mesh_material"),
            "Deprecated. Reduced constructor of a GeometryObject. This constructor does not "
            "require to specify the parent frame index.")[deprecated_function<>()])
          .def(bp::init<const GeometryObject &>(
            bp::args("self", "otherGeometryObject"), "Copy constructor"))
          .add_property(
            "meshScale",
            bp::make_getter(&GeometryObject::meshScale, bp::return_internal_reference<>()),
            bp::make_setter(&GeometryObject::meshScale), "Scaling parameter of the mesh.")
          .add_property(
            "meshColor",
            bp::make_getter(&GeometryObject::meshColor, bp::return_internal_reference<>()),
            bp::make_setter(&GeometryObject::meshColor), "Color rgba of the mesh.")
          .def_readwrite(
            "geometry", &GeometryObject::geometry,
            "The FCL CollisionGeometry associated to the given GeometryObject.")
          .def_readwrite(
            "name", &GeometryObject::name, "Name associated to the given GeometryObject.")
          .def_readwrite("parentJoint", &GeometryObject::parentJoint, "Index of the parent joint.")
          .def_readwrite("parentFrame", &GeometryObject::parentFrame, "Index of the parent frame.")
          .def_readwrite(
            "placement", &GeometryObject::placement,
            "Position of geometry object in parent joint's frame.")
          .def_readwrite("meshPath", &GeometryObject::meshPath, "Path to the mesh file.")
          .def_readwrite(
            "overrideMaterial", &GeometryObject::overrideMaterial,
<<<<<<< HEAD
            "Boolean that tells whether material information is stored inside the given "
            "GeometryObject.")
=======
            "Boolean that tells whether material information is stored inside the "
            "given GeometryObject.")
>>>>>>> fbc93a6a
          .def_readwrite(
            "meshTexturePath", &GeometryObject::meshTexturePath, "Path to the mesh texture file.")
          .def_readwrite(
            "disableCollision", &GeometryObject::disableCollision,
<<<<<<< HEAD
            "If true, no collision or distance check will be done between the Geometry and any "
            "other geometry.")
=======
            "If true, no collision or distance check will be done between the "
            "Geometry and any other geometry.")
>>>>>>> fbc93a6a
          .def(
            "clone", &GeometryObject::clone, bp::arg("self"),
            "Perform a deep copy of this. It will create a copy of the underlying FCL geometry.")
          .add_property(
            "meshMaterial",
            bp::make_getter(&GeometryObject::meshMaterial, GeometryMaterialReturnInternalVariant()),
            bp::make_setter(&GeometryObject::meshMaterial),
            "Material associated to the mesh (applied only if overrideMaterial is True)")
<<<<<<< HEAD
          .def_readwrite(
            "physicsMaterial", &GeometryObject::physicsMaterial,
            "Physics material of the GeometryObject.")
=======
>>>>>>> fbc93a6a

          .def(bp::self == bp::self)
          .def(bp::self != bp::self)

#ifdef PINOCCHIO_WITH_HPP_FCL
          .def("CreateCapsule", &GeometryObjectPythonVisitor::maker_capsule)
          .staticmethod("CreateCapsule")
#endif // PINOCCHIO_WITH_HPP_FCL
          ;

        // Check registration
        {
          const bp::type_info info = bp::type_id<CollisionGeometryPtr>();
          const bp::converter::registration * reg = bp::converter::registry::query(info);
          // We just need to check if the type shared_ptr<CollisionGeometry> exist in the registry
          if (!reg)
            bp::register_ptr_to_python<CollisionGeometryPtr>();
        }
      }

#ifdef PINOCCHIO_WITH_HPP_FCL
      static GeometryObject maker_capsule(const double radius, const double length)
      {
        return GeometryObject(
          "", JointIndex(0), FrameIndex(0), SE3::Identity(),
          std::shared_ptr<fcl::CollisionGeometry>(new fcl::Capsule(radius, length)));
      }
#endif // PINOCCHIO_WITH_HPP_FCL

      static void expose()
      {
        if (!register_symbolic_link_to_registered_type<GeometryObject>())
        {
          bp::class_<GeometryObject>(
            "GeometryObject",
<<<<<<< HEAD
            "A wrapper on a collision geometry including its parent joint, parent frame, placement "
            "in parent joint's frame.\n\n",
=======
            "A wrapper on a collision geometry including its parent "
            "joint, parent frame, placement in parent joint's frame.\n\n",
>>>>>>> fbc93a6a
            bp::no_init)
            .def(GeometryObjectPythonVisitor())
            .def(CopyableVisitor<GeometryObject>())
            .def(AddressVisitor<GeometryObject>())
            .def(SerializableVisitor<GeometryObject>())
#ifndef PINOCCHIO_PYTHON_NO_SERIALIZATION
            .def_pickle(PickleFromStringSerialization<GeometryObject>())
#endif
            ;
        }

#ifdef PINOCCHIO_WITH_HPP_FCL
        if (!register_symbolic_link_to_registered_type<CollisionObject>())
        {
          bp::class_<CollisionObject, bp::bases<::hpp::fcl::CollisionObject>>(
            "CollisionObject", "A Pinocchio collision object derived from FCL CollisionObject.",
            bp::no_init)
            .def(bp::init<
                 const std::shared_ptr<::hpp::fcl::CollisionGeometry> &,
                 bp::optional<const size_t, bool>>(
              (bp::arg("self"), bp::arg("collision_geometry"),
               bp::arg("geometryObjectIndex") = (std::numeric_limits<size_t>::max)(),
               bp::arg("compute_local_aabb") = true),
              "Constructor"))
            .def(bp::init<
                 const std::shared_ptr<::hpp::fcl::CollisionGeometry> &, SE3,
                 bp::optional<const size_t, bool>>(
              (bp::arg("self"), bp::arg("collision_geometry"), bp::arg("placement"),
               bp::arg("geometryObjectIndex") = (std::numeric_limits<size_t>::max)(),
               bp::arg("compute_local_aabb") = true),
              "Constructor"));
        }
#endif

        if (!register_symbolic_link_to_registered_type<GeometryNoMaterial>())
        {
          /// Define material types
          bp::class_<GeometryNoMaterial>("GeometryNoMaterial", bp::init<>())
            .def(bp::init<GeometryNoMaterial>());
        }

        if (!register_symbolic_link_to_registered_type<GeometryPhongMaterial>())
        {
          bp::class_<GeometryPhongMaterial>("GeometryPhongMaterial", bp::init<>())
            .def(bp::init<GeometryPhongMaterial>())
            .def(bp::init<Eigen::Vector4d, Eigen::Vector4d, double>())
            .add_property(
              "meshEmissionColor",
              bp::make_getter(
                &GeometryPhongMaterial::meshEmissionColor, bp::return_internal_reference<>()),
              bp::make_setter(&GeometryPhongMaterial::meshEmissionColor),
              "RGBA emission (ambient) color value of the mesh")
            .add_property(
              "meshSpecularColor",
              bp::make_getter(
                &GeometryPhongMaterial::meshSpecularColor, bp::return_internal_reference<>()),
              bp::make_setter(&GeometryPhongMaterial::meshSpecularColor),
              "RGBA specular value of the mesh")
            .def_readwrite(
              "meshShininess", &GeometryPhongMaterial::meshShininess,
              "Shininess associated to the specular lighting model (between 0 and 1)");
        }

        /// Define material conversion from C++ variant to python object
        bp::to_python_converter<GeometryMaterial, GeometryMaterialValueToObject>();

        /// Define material conversion from python object to C++ object
        bp::implicitly_convertible<GeometryNoMaterial, GeometryMaterial>();
        bp::implicitly_convertible<GeometryPhongMaterial, GeometryMaterial>();

        if (!register_symbolic_link_to_registered_type<GeometryType>())
        {
          bp::enum_<GeometryType>("GeometryType")
            .value("VISUAL", VISUAL)
            .value("COLLISION", COLLISION)
            .export_values();
        }
<<<<<<< HEAD

        if (!register_symbolic_link_to_registered_type<PhysicsMaterialType>())
        {
          bp::enum_<PhysicsMaterialType>("PhysicsMaterialType")
            .value("ICE", ICE)
            .value("METAL", METAL)
            .value("PLASTIC", PLASTIC)
            .value("WOOD", WOOD)
            .value("CONCRETE", CONCRETE)
            .export_values();
        }

        if (!register_symbolic_link_to_registered_type<PhysicsMaterial>())
        {
          bp::class_<PhysicsMaterial>("PhysicsMaterial", bp::init<>())
            .def(bp::init<PhysicsMaterial>())
            .def(bp::init<PhysicsMaterialType, double, double>())
            .def_readwrite("materialType", &PhysicsMaterial::materialType, "Type of the material")
            .def_readwrite("compliance", &PhysicsMaterial::compliance, "Compliance of the material")
            .def_readwrite(
              "elasticity", &PhysicsMaterial::elasticity, "Elasticity of the material");
        }
      }
    };

=======
      }
    };

>>>>>>> fbc93a6a
  } // namespace python
} // namespace pinocchio

#endif // ifndef __pinocchio_python_geometry_object_hpp__<|MERGE_RESOLUTION|>--- conflicted
+++ resolved
@@ -173,24 +173,14 @@
           .def_readwrite("meshPath", &GeometryObject::meshPath, "Path to the mesh file.")
           .def_readwrite(
             "overrideMaterial", &GeometryObject::overrideMaterial,
-<<<<<<< HEAD
             "Boolean that tells whether material information is stored inside the given "
             "GeometryObject.")
-=======
-            "Boolean that tells whether material information is stored inside the "
-            "given GeometryObject.")
->>>>>>> fbc93a6a
           .def_readwrite(
             "meshTexturePath", &GeometryObject::meshTexturePath, "Path to the mesh texture file.")
           .def_readwrite(
             "disableCollision", &GeometryObject::disableCollision,
-<<<<<<< HEAD
             "If true, no collision or distance check will be done between the Geometry and any "
             "other geometry.")
-=======
-            "If true, no collision or distance check will be done between the "
-            "Geometry and any other geometry.")
->>>>>>> fbc93a6a
           .def(
             "clone", &GeometryObject::clone, bp::arg("self"),
             "Perform a deep copy of this. It will create a copy of the underlying FCL geometry.")
@@ -199,12 +189,9 @@
             bp::make_getter(&GeometryObject::meshMaterial, GeometryMaterialReturnInternalVariant()),
             bp::make_setter(&GeometryObject::meshMaterial),
             "Material associated to the mesh (applied only if overrideMaterial is True)")
-<<<<<<< HEAD
           .def_readwrite(
             "physicsMaterial", &GeometryObject::physicsMaterial,
             "Physics material of the GeometryObject.")
-=======
->>>>>>> fbc93a6a
 
           .def(bp::self == bp::self)
           .def(bp::self != bp::self)
@@ -240,13 +227,8 @@
         {
           bp::class_<GeometryObject>(
             "GeometryObject",
-<<<<<<< HEAD
             "A wrapper on a collision geometry including its parent joint, parent frame, placement "
             "in parent joint's frame.\n\n",
-=======
-            "A wrapper on a collision geometry including its parent "
-            "joint, parent frame, placement in parent joint's frame.\n\n",
->>>>>>> fbc93a6a
             bp::no_init)
             .def(GeometryObjectPythonVisitor())
             .def(CopyableVisitor<GeometryObject>())
@@ -324,7 +306,6 @@
             .value("COLLISION", COLLISION)
             .export_values();
         }
-<<<<<<< HEAD
 
         if (!register_symbolic_link_to_registered_type<PhysicsMaterialType>())
         {
@@ -350,11 +331,6 @@
       }
     };
 
-=======
-      }
-    };
-
->>>>>>> fbc93a6a
   } // namespace python
 } // namespace pinocchio
 
