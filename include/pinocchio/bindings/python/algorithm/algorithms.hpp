--- conflicted
+++ resolved
@@ -48,12 +48,6 @@
 
     void exposeContactSolvers();
 
-<<<<<<< HEAD
-#if defined(PINOCCHIO_WITH_EXTRA_SUPPORT)
-    void exposeReachableWorkspace();
-#endif // defined(PINOCCHIO_WITH_EXTRA_SUPPORT)
-=======
->>>>>>> fbc93a6a
     void exposeAlgorithms();
 
   } // namespace python
