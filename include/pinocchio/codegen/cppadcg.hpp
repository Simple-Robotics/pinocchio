//
// Copyright (c) 2018-2023 CNRS INRIA
//

#ifndef __pinocchio_codegen_ccpadcg_hpp__
#define __pinocchio_codegen_ccpadcg_hpp__

#define PINOCCHIO_WITH_CPPADCG_SUPPORT

#include "pinocchio/math/fwd.hpp"

#include <cmath>
#include <cppad/cg/support/cppadcg_eigen.hpp>

#include "pinocchio/autodiff/cppad.hpp"

#ifndef PINOCCHIO_WITH_CXX11_SUPPORT
  #error CppADCodeGen requires C++11 or more
#endif

namespace boost
{
  namespace math
  {
    namespace constants
    {
      namespace detail
      {
        template<typename Scalar>
        struct constant_pi< CppAD::cg::CG<Scalar> > : constant_pi<Scalar>
        {
          typedef CppAD::cg::CG<Scalar> CGScalar;
          
          template <int N>
          static inline CGScalar get(const mpl::int_<N> & n)
          {
            return CGScalar(constant_pi<Scalar>::get(n));
          }

<<<<<<< HEAD
          template <class T, T v>
          static inline CGScalar get(const std::integral_constant<T,v> & n)
          {
            return CGScalar(constant_pi<Scalar>::get(n));
          }

          template <class T, T v>
          static inline CGScalar get(const boost::integral_constant<T,v> & n)
          {
            return CGScalar(constant_pi<Scalar>::get(n));
          }

          
=======
#if BOOST_VERSION >= 107700
          template <class T, T value>
          static inline CGScalar get(const std::integral_constant<T, value> &n)
          {
            return CGScalar(constant_pi<Scalar>::get(n));
          }
#else
          template <class T, T value>
          static inline CGScalar get(const boost::integral_constant<T, value> &n)
          {
            return CGScalar(constant_pi<Scalar>::get(n));
          }
#endif
>>>>>>> 0caf0ca4
        };
      }
    }
  }
}

namespace Eigen
{
  namespace internal
  {
    // Specialization of Eigen::internal::cast_impl for CppAD input types
    template<typename Scalar>
    struct cast_impl<CppAD::cg::CG<Scalar>,Scalar>
    {
#if EIGEN_VERSION_AT_LEAST(3,2,90)
      EIGEN_DEVICE_FUNC
#endif
      static inline Scalar run(const CppAD::cg::CG<Scalar> & x)
      {
        return x.getValue();
      }
    };

    // Specialization of Eigen::internal::cast_impl for CppAD input types
    template<typename Scalar>
    struct cast_impl< CppAD::AD<CppAD::cg::CG<Scalar> >,Scalar>
    {
#if EIGEN_VERSION_AT_LEAST(3,2,90)
      EIGEN_DEVICE_FUNC
#endif
      static inline Scalar run(const CppAD::AD<CppAD::cg::CG<Scalar> > & x)
      {
        return CppAD::Value(x).getValue();
      }
    };

    
  }
} // namespace Eigen

namespace CppAD
{
  template <class Scalar>
  bool isfinite(const AD<Scalar> & x) { return isfinite(Value(x)); }

  namespace cg
  {
    template <class Scalar>
    bool isfinite(const CG<Scalar> &x) { return std::isfinite(x.getValue()); }
  }
}

namespace CppAD { namespace cg {

template <class Scalar>
bool isfinite(const CG<Scalar> & x) { return ::CppAD::isfinite(x); }

}}

namespace pinocchio
{
  template<typename Scalar>
  struct TaylorSeriesExpansion< CppAD::cg::CG<Scalar> >
  {
    typedef TaylorSeriesExpansion<Scalar> Base;
    typedef CppAD::cg::CG<Scalar> CGScalar;

    template<int degree>
    static CGScalar precision()
    {
      return CGScalar(Base::template precision<degree>());
    }

  };

  template<typename Scalar>
  struct ScalarCast< Scalar, CppAD::cg::CG<Scalar> >
  {
    static Scalar cast(const CppAD::cg::CG<Scalar> & cg_value)
    {
      return cg_value.getValue();
    }
  };

} // namespace pinocchio

#endif // #ifndef __pinocchio_codegen_ccpadcg_hpp__<|MERGE_RESOLUTION|>--- conflicted
+++ resolved
@@ -37,21 +37,6 @@
             return CGScalar(constant_pi<Scalar>::get(n));
           }
 
-<<<<<<< HEAD
-          template <class T, T v>
-          static inline CGScalar get(const std::integral_constant<T,v> & n)
-          {
-            return CGScalar(constant_pi<Scalar>::get(n));
-          }
-
-          template <class T, T v>
-          static inline CGScalar get(const boost::integral_constant<T,v> & n)
-          {
-            return CGScalar(constant_pi<Scalar>::get(n));
-          }
-
-          
-=======
 #if BOOST_VERSION >= 107700
           template <class T, T value>
           static inline CGScalar get(const std::integral_constant<T, value> &n)
@@ -65,7 +50,6 @@
             return CGScalar(constant_pi<Scalar>::get(n));
           }
 #endif
->>>>>>> 0caf0ca4
         };
       }
     }
@@ -108,22 +92,12 @@
 
 namespace CppAD
 {
-  template <class Scalar>
-  bool isfinite(const AD<Scalar> & x) { return isfinite(Value(x)); }
-
   namespace cg
   {
     template <class Scalar>
     bool isfinite(const CG<Scalar> &x) { return std::isfinite(x.getValue()); }
   }
 }
-
-namespace CppAD { namespace cg {
-
-template <class Scalar>
-bool isfinite(const CG<Scalar> & x) { return ::CppAD::isfinite(x); }
-
-}}
 
 namespace pinocchio
 {
