--- conflicted
+++ resolved
@@ -44,11 +44,7 @@
        * COLLISION)
        *
        */
-<<<<<<< HEAD
-      PINOCCHIO_DLLAPI void addLinkGeometryToGeomModel(
-=======
       PINOCCHIO_PARSERS_DLLAPI void addLinkGeometryToGeomModel(
->>>>>>> fbc93a6a
         const SdfGraph & graph,
         ::hpp::fcl::MeshLoaderPtr & meshLoader,
         const ::sdf::ElementPtr link,
@@ -56,11 +52,7 @@
         const std::vector<std::string> & package_dirs,
         const GeometryType type);
 
-<<<<<<< HEAD
-      PINOCCHIO_DLLAPI void parseTreeForGeom(
-=======
       PINOCCHIO_PARSERS_DLLAPI void parseTreeForGeom(
->>>>>>> fbc93a6a
         const Model & model,
         const SdfGraph & graph,
         GeometryModel & geomModel,
