//
// Copyright (c) 2020 CNRS
//

#ifndef __pinocchio_multibody_parsers_sdf_model_hxx__
#define __pinocchio_multibody_parsers_sdf_model_hxx__

#include "pinocchio/math/matrix.hpp"
#include "pinocchio/parsers/config.hpp"
#include "pinocchio/parsers/sdf.hpp"
#include "pinocchio/parsers/urdf.hpp"
#include "pinocchio/multibody/model.hpp"
#include "pinocchio/algorithm/contact-info.hpp"

#include <sdf/sdf.hh>
#include <ignition/math.hh>
#include <sstream>
#include <boost/foreach.hpp>
#include <limits>
#include <iostream>

namespace pinocchio
{
  namespace sdf
  {
    namespace details
    {

      static SE3 convertFromPose3d(const ignition::math::Pose3d & posePlacement)
      {
        const ignition::math::Quaterniond & q = posePlacement.Rot();
        const ignition::math::Vector3d & p = posePlacement.Pos();
        return SE3(
          SE3::Quaternion(q.W(), q.X(), q.Y(), q.Z()).matrix(), SE3::Vector3(p.X(), p.Y(), p.Z()));
      }

      ///
      /// \brief Convert SDF Inertial quantity to Spatial Inertia.
      ///
      /// \param[in] Y The input URDF Inertia.
      ///
      /// \return The converted Spatial Inertia pinocchio::Inertia.
      ///
      static Inertia convertInertiaFromSdf(const ::sdf::ElementPtr inertial)
      {

        const ignition::math::Pose3d & pose =
          inertial->template Get<ignition::math::Pose3d>("pose");
        const double & mass = inertial->template Get<double>("mass");

        const ::sdf::ElementPtr inertiaElem = inertial->GetElement("inertia");
        const double ixx = inertiaElem->template Get<double>("ixx");
        const double ixy = inertiaElem->template Get<double>("ixy");
        const double ixz = inertiaElem->template Get<double>("ixz");
        const double iyy = inertiaElem->template Get<double>("iyy");
        const double iyz = inertiaElem->template Get<double>("iyz");
        const double izz = inertiaElem->template Get<double>("izz");

        const Inertia::Vector3 com(pose.Pos().X(), pose.Pos().Y(), pose.Pos().Z());
        const Inertia::Matrix3 & R =
          Eigen::Quaterniond(pose.Rot().W(), pose.Rot().X(), pose.Rot().Y(), pose.Rot().Z())
            .matrix();

        Inertia::Matrix3 I;
        I << ixx, ixy, ixz, ixy, iyy, iyz, ixz, iyz, izz;

        return Inertia(mass, com, R * I * R.transpose());
      }

      template<typename Scalar, int Options>
      struct ContactDetailsTpl
      {
      public:
        EIGEN_MAKE_ALIGNED_OPERATOR_NEW

        typedef SE3Tpl<Scalar, Options> SE3;
        typedef pinocchio::JointIndex JointIndex;

        ///  \brief Name of the contact.
        std::string name;

        ///  \brief Type of the contact.
        ContactType type;

        /// \brief Index of the first joint in the model tree
        JointIndex joint1_id;

        /// \brief Index of the second joint in the model tree
        JointIndex joint2_id;

        /// \brief Relative placement with respect to the frame of joint1.
        SE3 joint1_placement;

        /// \brief Relative placement with respect to the frame of joint2.
        SE3 joint2_placement;

        /// \brief Reference frame where the constraint is expressed (LOCAL_WORLD_ALIGNED or LOCAL)
        ReferenceFrame reference_frame;

        ContactDetailsTpl(
          const ContactType type,
          const JointIndex joint1_id,
          const SE3 & joint1_placement,
          const JointIndex joint2_id,
          const SE3 & joint2_placement,
          const ReferenceFrame & reference_frame = LOCAL)
        : type(type)
        , joint1_id(joint1_id)
        , joint2_id(joint2_id)
        , joint1_placement(joint1_placement)
        , joint2_placement(joint2_placement)
        , reference_frame(reference_frame)
        {
        }
      };

      struct SdfGraph
      {
      public:
        typedef std::map<std::string, ::sdf::ElementPtr> ElementMap_t;
        typedef std::map<
          std::string,
          SE3,
          std::less<std::string>,
          Eigen::aligned_allocator<std::pair<const std::string, SE3>>>
          ChildPoseMap;

        typedef std::map<std::string, std::vector<std::string>> StringVectorMap_t;
        typedef std::vector<std::string> VectorOfStrings;
        typedef std::vector<JointIndex> VectorOfIndexes;
        typedef ContactDetailsTpl<double, 0> ContactDetails;

        ElementMap_t mapOfLinks, mapOfJoints;
        StringVectorMap_t childrenOfLinks;
        StringVectorMap_t parentOfLinks;
        VectorOfStrings linksWithMultipleParents;
        VectorOfStrings parentGuidance;
        VectorOfIndexes parentOrderWithGuidance;
        ChildPoseMap childPoseMap;
        std::string modelName;

        typedef pinocchio::urdf::details::
          UrdfVisitor<double, 0, ::pinocchio::JointCollectionDefaultTpl>
            UrdfVisitor;
        UrdfVisitor & urdfVisitor;
        PINOCCHIO_STD_VECTOR_WITH_EIGEN_ALLOCATOR(ContactDetails) contact_details;

        SdfGraph(UrdfVisitor & urdfVisitor)
        : urdfVisitor(urdfVisitor)
        {
        }

        void setParentGuidance(const VectorOfStrings & parentGuidance_in)
        {
          parentGuidance = parentGuidance_in;
        }

        void parseGraphFromXML(const std::string & xmlString)
        {
          // load and check sdf file
          ::sdf::SDFPtr sdfElement(new ::sdf::SDF());
          ::sdf::init(sdfElement);
          if (!::sdf::readString(xmlString, sdfElement))
          {
            throw std::invalid_argument("The xml string does not "
                                        "contain a valid SDF model");
          }
          parseGraph(sdfElement);
        }

        void parseGraphFromFile(const std::string & filename)
        {
          // load and check sdf file
          ::sdf::SDFPtr sdfElement(new ::sdf::SDF());
          ::sdf::init(sdfElement);
          if (!::sdf::readFile(filename, sdfElement))
          {
            throw std::invalid_argument(
              "The file " + filename
              + " does not "
                "contain a valid SDF model");
          }
          parseGraph(sdfElement);
        }

        void parseGraph(::sdf::SDFPtr sdfElement)
        {
          // start parsing model
          const ::sdf::ElementPtr rootElement = sdfElement->Root();

          if (!rootElement->HasElement("model"))
          {
            throw std::invalid_argument("The sdf model does not "
                                        "contain model element");
          }

          const ::sdf::ElementPtr modelElement = rootElement->GetElement("model");

          modelName = modelElement->template Get<std::string>("name");
          urdfVisitor.setName(modelName);

          // parse model links
          ::sdf::ElementPtr linkElement = modelElement->GetElement("link");
          while (linkElement)
          {
            const std::string linkName = linkElement->Get<std::string>("name");
            // Inserting data in std::map
            mapOfLinks.insert(std::make_pair(linkName, linkElement));
            childrenOfLinks.insert(std::make_pair(linkName, std::vector<std::string>()));
            parentOfLinks.insert(std::make_pair(linkName, std::vector<std::string>()));
            linkElement = linkElement->GetNextElement("link");
          }

          // parse model joints
          ::sdf::ElementPtr jointElement = modelElement->GetElement("joint");
          while (jointElement)
          {
            const std::string jointName = jointElement->template Get<std::string>("name");
            std::string parentLinkName =
              jointElement->GetElement("parent")->template Get<std::string>();
            std::string childLinkName =
              jointElement->GetElement("child")->template Get<std::string>();
            // Inserting data in std::map
            StringVectorMap_t::const_iterator parent_link = childrenOfLinks.find(parentLinkName);
            if (parent_link == childrenOfLinks.end())
            {
              const std::string msg = "Parent of " + jointName + " doesn't exist";
              throw std::invalid_argument(msg);
            }

            mapOfJoints.insert(std::make_pair(jointName, jointElement));
            // Create data of children of links
            childrenOfLinks.find(parentLinkName)->second.push_back(jointName);
            parentOfLinks.find(childLinkName)->second.push_back(jointName);
            jointElement = jointElement->GetNextElement("joint");
          }

          for (StringVectorMap_t::const_iterator linkMap = parentOfLinks.begin();
               linkMap != parentOfLinks.end(); ++linkMap)
          {
            const std::string linkName = linkMap->first;
            const VectorOfStrings & parents = linkMap->second;
            if (parents.size() >= 2)
            {
              linksWithMultipleParents.push_back(linkName);
              urdfVisitor << linkName << " has " << parents.size() << " parents" << '\n';

              // Find which parent would become the chain creator:
              JointIndex parentOrder = 0;
              for (VectorOfStrings::const_iterator parentJoint = std::begin(parents);
                   parentJoint != std::end(parents); ++parentJoint)
              {
                VectorOfStrings::const_iterator p_it =
                  std::find(parentGuidance.cbegin(), parentGuidance.cend(), *parentJoint);
                if (p_it != parentGuidance.end())
                {
                  parentOrder =
                    static_cast<JointIndex>(std::distance(parents.cbegin(), parentJoint));
                  break;
                }
              }
              parentOrderWithGuidance.push_back(parentOrder);
            }
          }
        }

        static bool existConstraint(
          const PINOCCHIO_STD_VECTOR_WITH_EIGEN_ALLOCATOR(ContactDetails) & contact_details,
          const std::string & jointName)
        {
          for (PINOCCHIO_STD_VECTOR_WITH_EIGEN_ALLOCATOR(ContactDetails)::const_iterator cm =
                 std::begin(contact_details);
               cm != std::end(contact_details); ++cm)
          {
            if (cm->name == jointName)
              return true;
          }
          return false;
        }

        static bool
        existChildName(const std::vector<std::string> & listOfNames, const std::string & childName)
        {
          for (std::vector<std::string>::const_iterator cm = std::begin(listOfNames);
               cm != std::end(listOfNames); ++cm)
          {
            if ((*cm) == childName)
              return true;
          }
          return false;
        }

        static int getConstraintId(
          const PINOCCHIO_STD_VECTOR_WITH_EIGEN_ALLOCATOR(ContactDetails) & contact_details,
          const std::string & jointName)
        {
          std::size_t i = 0;
          for (PINOCCHIO_STD_VECTOR_WITH_EIGEN_ALLOCATOR(ContactDetails)::const_iterator cm =
                 std::begin(contact_details);
               cm != std::end(contact_details); ++cm)
          {
            if (cm->name == jointName)
              return static_cast<int>(i);
            i++;
          }
          return -1;
        }

        int getConstraintIdFromChild(
          const PINOCCHIO_STD_VECTOR_WITH_EIGEN_ALLOCATOR(ContactDetails) & contact_details,
          const std::string & childName)
        {
          std::size_t i = 0;
          for (PINOCCHIO_STD_VECTOR_WITH_EIGEN_ALLOCATOR(ContactDetails)::const_iterator cm =
                 std::begin(contact_details);
               cm != std::end(contact_details); ++cm)
          {
            const std::string childFromMap =
              mapOfJoints.find(cm->name)->second->GetElement("child")->Get<std::string>();
            if (childFromMap == childName)
              return static_cast<int>(i);
            i++;
          }
          return -1;
        }

        ///
        /// \brief Recursive procedure for reading the SDF tree.
        ///        The function returns an exception as soon as a necessary Inertia or Joint
        ///        information are missing.
        ///
        /// \param[in] link The current SDF link.
        /// \param[in] model The model where the link must be added.
        ///
        void recursiveFillModel(const ::sdf::ElementPtr jointElement)
        {
          typedef UrdfVisitor::Scalar Scalar;
          typedef UrdfVisitor::SE3 SE3;
          typedef UrdfVisitor::Vector Vector;
          typedef UrdfVisitor::Vector3 Vector3;
          const std::string & jointName = jointElement->template Get<std::string>("name");

          urdfVisitor << jointName << " being parsed." << '\n';

          const std::string & parentName = jointElement->GetElement("parent")->Get<std::string>();
          const std::string & childNameOrig = jointElement->GetElement("child")->Get<std::string>();

          bool multiple_parents = false;
          bool make_parent = true;
          int nParents = 1;

          JointIndex parentOrderId, link_index, currentJointOrderId;
          // Find is the link has multiple parents
          // If yes, one parent would create chain, while other parents would create constraints
          // If there is guidance, use guidance to choose parent which creates chain
          // If there is no guidance, use first element to create chain.

          VectorOfStrings::const_iterator linkHasParents = std::find(
            linksWithMultipleParents.cbegin(), linksWithMultipleParents.cend(), childNameOrig);
          if (linkHasParents != linksWithMultipleParents.end())
          {
            link_index = static_cast<JointIndex>(
              std::distance(linksWithMultipleParents.cbegin(), linkHasParents));
            parentOrderId = (parentOrderWithGuidance.at(link_index));
            multiple_parents = true;
            const VectorOfStrings & parentsOfChild = parentOfLinks.find(childNameOrig)->second;

            VectorOfStrings::const_iterator currentJointIt =
              std::find(parentsOfChild.cbegin(), parentsOfChild.cend(), jointName);
            currentJointOrderId =
              static_cast<JointIndex>(std::distance(parentsOfChild.cbegin(), currentJointIt));

            if (jointName == parentsOfChild.at(parentOrderId))
            {
              make_parent = true;
            }
            else
            {
              make_parent = false;
            }
            nParents = static_cast<int>(parentsOfChild.size());
          }

          std::string childName = childNameOrig;
          if (not make_parent and multiple_parents)
          {
            childName += "_" + jointName;
          }

          const ::sdf::ElementPtr childElement = mapOfLinks.find(childNameOrig)->second;
          const ::sdf::ElementPtr parentElement = mapOfLinks.find(parentName)->second;
          const ::sdf::ElementPtr parentLinkPoseElem = parentElement->GetElement("pose");
          const ::sdf::ElementPtr childLinkPoseElem = childElement->GetElement("pose");
          const ::sdf::ElementPtr jointPoseElem = jointElement->GetElement("pose");

          const ignition::math::Pose3d parentLinkPlacement_ig =
            parentElement->template Get<ignition::math::Pose3d>("pose");

          const ignition::math::Pose3d childLinkPlacement_ig =
            childElement->template Get<ignition::math::Pose3d>("pose");

          const ignition::math::Pose3d curJointPlacement_ig =
            jointElement->template Get<ignition::math::Pose3d>("pose");

          const SE3 parentLinkPlacement =
            ::pinocchio::sdf::details::convertFromPose3d(parentLinkPlacement_ig);
          const SE3 childLinkPlacement =
            ::pinocchio::sdf::details::convertFromPose3d(childLinkPlacement_ig);
          const SE3 curJointPlacement =
            ::pinocchio::sdf::details::convertFromPose3d(curJointPlacement_ig);

          const JointIndex parentJointId = urdfVisitor.getParentId(parentName);
          const std::string & parentJointName = urdfVisitor.getJointName(parentJointId);

          SE3 cMj(SE3::Identity()), pMjp(SE3::Identity()), oMc(SE3::Identity()),
            pMj(SE3::Identity());

          // Find pose of parent link w.r.t. parent joint.
          if (parentJointName != "root_joint" && parentJointName != "universe")
          {
            const ::sdf::ElementPtr parentJointElement = mapOfJoints.find(parentJointName)->second;

            const ::sdf::ElementPtr parentJointPoseElem = parentJointElement->GetElement("pose");

            const ignition::math::Pose3d parentJointPoseElem_ig =
              parentJointElement->template Get<ignition::math::Pose3d>("pose");

            const std::string relativeFrame =
              parentJointPoseElem->template Get<std::string>("relative_to");
            const std::string parentJointParentName =
              parentJointElement->GetElement("parent")->Get<std::string>();

            if (not relativeFrame.compare(parentJointParentName))
            { // If they are equal

              // Pose is relative to Parent joint's parent. Search in parent link instead.
              const std::string & parentLinkRelativeFrame =
                parentLinkPoseElem->template Get<std::string>("relative_to");

              // If the pMjp is not found, throw
              PINOCCHIO_THROW(
                not parentLinkRelativeFrame.compare(parentJointName), std::logic_error,
                parentName + " pose is not defined w.r.t. parent joint");

              pMjp = parentLinkPlacement.inverse();
            }
            else
            { // If the relative_to is not the parent
              // The joint pose is defined w.r.t to the child, as per the SDF standard < 1.7
              pMjp = ::pinocchio::sdf::details::convertFromPose3d(parentJointPoseElem_ig);
            }
          }

          // Find Pose of current joint w.r.t. child link, e.t. cMj;
          const std::string & curJointRelativeFrame =
            jointPoseElem->template Get<std::string>("relative_to");
          const std::string & childLinkRelativeFrame =
            childLinkPoseElem->template Get<std::string>("relative_to");

          if (not curJointRelativeFrame.compare(parentName))
          { // If they are equal
            pMj = curJointPlacement;
          }
          else
          {
            cMj = curJointPlacement;
          }

          if (not childLinkRelativeFrame.compare(jointName))
          { // If they are equal
            cMj = childLinkPlacement.inverse();
          }
          else
          {
            oMc = childLinkPlacement;
            pMj = parentLinkPlacement.inverse() * childLinkPlacement * cMj;
          }

          // const SE3 jointPlacement = pMjp.inverse() * pMj;

          urdfVisitor << "Joint " << jointName << " connects parent " << parentName << " link"
                      << " with parent joint " << parentJointName << " to child " << childNameOrig
                      << " link"
                      << " with joint type " << jointElement->template Get<std::string>("type")
                      << '\n';
          const Scalar infty = std::numeric_limits<Scalar>::infinity();
          FrameIndex parentFrameId = urdfVisitor.getBodyId(parentName);
          Vector max_effort(Vector::Constant(1, infty)), max_velocity(Vector::Constant(1, infty)),
            min_config(Vector::Constant(1, -infty)), max_config(Vector::Constant(1, infty));
          Vector spring_stiffness(1), spring_reference(1);
          Vector friction(Vector::Constant(1, 0.)), damping(Vector::Constant(1, 0.));
          ignition::math::Vector3d axis_ignition;
          Vector3 axis;
          bool axis_found = false;

          if (jointElement->HasElement("axis"))
          {
            axis_found = true;
            const ::sdf::ElementPtr axisElem = jointElement->GetElement("axis");
            const ::sdf::ElementPtr xyzElem = axisElem->GetElement("xyz");
            axis_ignition = axisElem->Get<ignition::math::Vector3d>("xyz");
            axis << axis_ignition.X(), axis_ignition.Y(), axis_ignition.Z();

            // if use_parent_model_frame has been set to true
            if (xyzElem->HasAttribute("expressed_in"))
            {
              const std::string parentModelFrame =
                xyzElem->template Get<std::string>("expressed_in");
              if (parentModelFrame == "__model__")
              {
                axis = childLinkPlacement.rotation().inverse() * axis;
              }
            }

            if (axisElem->HasElement("limit"))
            {
              const ::sdf::ElementPtr limitElem = axisElem->GetElement("limit");
              if (limitElem->HasElement("upper"))
              {
                max_config[0] = limitElem->Get<double>("upper");
              }
              if (limitElem->HasElement("lower"))
              {
                min_config[0] = limitElem->Get<double>("lower");
              }
              if (limitElem->HasElement("effort"))
              {
                max_effort[0] = limitElem->Get<double>("effort");
              }
              if (limitElem->HasElement("velocity"))
              {
                max_velocity[0] = limitElem->Get<double>("velocity");
              }
            }
            if (axisElem->HasElement("dynamics"))
            {
              const ::sdf::ElementPtr dynamicsElem = axisElem->GetElement("dynamics");
              if (dynamicsElem->HasElement("spring_reference"))
              {
                spring_reference[0] = dynamicsElem->Get<double>("spring_reference");
              }
              if (dynamicsElem->HasElement("spring_stiffness"))
              {
                spring_stiffness[0] = dynamicsElem->Get<double>("spring_stiffness");
              }
              if (dynamicsElem->HasElement("damping"))
              {
                damping[0] = dynamicsElem->Get<double>("damping");
              }
            }
          }

          const ::sdf::ElementPtr inertialElem = childElement->GetElement("inertial");
          Inertia Y = ::pinocchio::sdf::details::convertInertiaFromSdf(inertialElem);

          Y.mass() *= 1.0 / (double)nParents;
          Y.inertia() *= 1.0 / (double)nParents;

          if (jointElement->template Get<std::string>("type") == "universal")
          {
          }
          else if (jointElement->template Get<std::string>("type") == "revolute")
          {
            if (not axis_found)
            {
              const std::string msg("Axis information missing in joint " + jointName);
              throw std::invalid_argument(msg);
            }

            urdfVisitor << "joint REVOLUTE with axis" << axis.transpose() << '\n';
            urdfVisitor.addJointAndBody(
              UrdfVisitor::REVOLUTE, axis, parentFrameId, pMj, jointName, Y, cMj.inverse(),
              childName, max_effort, max_velocity, min_config, max_config, friction, damping);
          }
          else if (jointElement->template Get<std::string>("type") == "gearbox")
          {
            urdfVisitor << "joint GEARBOX with axis" << '\n';
            urdfVisitor.addJointAndBody(
              UrdfVisitor::REVOLUTE, axis, parentFrameId, pMj, jointName, Y, cMj.inverse(),
              childName, max_effort, max_velocity, min_config, max_config, friction, damping);
          }
          else if (jointElement->template Get<std::string>("type") == "prismatic")
          {
            if (not axis_found)
            {
              const std::string msg("Axis information missing in joint " + jointName);
              throw std::invalid_argument(msg);
            }

            urdfVisitor << "joint prismatic with axis" << '\n';
            urdfVisitor.addJointAndBody(
              UrdfVisitor::PRISMATIC, axis, parentFrameId, pMj, jointName, Y, cMj.inverse(),
              childName, max_effort, max_velocity, min_config, max_config, friction, damping);
          }
          else if (jointElement->template Get<std::string>("type") == "fixed")
          {
            urdfVisitor << "joint fixed" << '\n';
            urdfVisitor.addFixedJointAndBody(parentFrameId, pMj, jointName, Y, childName);
          }
          else if (jointElement->template Get<std::string>("type") == "ball")
          {
            max_effort = Vector::Constant(3, infty);
            max_velocity = Vector::Constant(3, infty);
            min_config = Vector::Constant(4, -infty);
            max_config = Vector::Constant(4, infty);
            min_config.setConstant(-1.01);
            max_config.setConstant(1.01);
            friction = Vector::Constant(3, 0.);
            damping = Vector::Constant(3, 0.);

            urdfVisitor << "joint BALL" << '\n';
            urdfVisitor.addJointAndBody(
              UrdfVisitor::SPHERICAL, axis, parentFrameId, pMj, jointName, Y, cMj.inverse(),
              childName, max_effort, max_velocity, min_config, max_config, friction, damping);
          }
          else
          {
            const std::string msg = "This type is yet to be implemented "
                                    + jointElement->template Get<std::string>("type");
            urdfVisitor << msg << '\n';
            throw std::invalid_argument(msg);
          }

          SE3 cMj1(SE3::Identity());
          JointIndex existingJointId = 0;
          std::string constraint_name;
          // Get joint Id that was just added:

          if (make_parent)
          {
            if (multiple_parents)
            {
              childPoseMap.insert(std::make_pair(childNameOrig, cMj));
            }
            // Add a recursion to the remaining children of the link just added.
            const std::vector<std::string> & childrenOfLink =
              childrenOfLinks.find(childNameOrig)->second;

            for (std::vector<std::string>::const_iterator childOfChild = std::begin(childrenOfLink);
                 childOfChild != std::end(childrenOfLink); ++childOfChild)
            {
              const ::sdf::ElementPtr childOfChildElement = mapOfJoints.find(*childOfChild)->second;
              recursiveFillModel(childOfChildElement);
            }
          }
          else
          {

            // If there are multiple parents, use parent guidance to choose which parent to use.
            // By default, it uses the first parent that is parsed in parentsOfLink.
            // The inertia values are already divided by nParents before addJointAndBody.
            // One parent creates the kinematic chain, while all other parents create constraints

            if (not multiple_parents)
            {
              assert(true && "Should not happen.");
            }
            const JointIndex currentAddedJointId = urdfVisitor.getJointId(jointName);
            ContactDetails rcm(
              ::pinocchio::CONTACT_6D, currentAddedJointId, cMj.inverse(), existingJointId,
              cMj1.inverse());
            rcm.name = childNameOrig;
            contact_details.push_back(rcm);
          }
        }
      }; // Struct sdfGraph

<<<<<<< HEAD
      void PINOCCHIO_DLLAPI parseRootTree(SdfGraph & graph, const std::string & rootLinkName);
      void PINOCCHIO_DLLAPI parseContactInformation(
=======
      PINOCCHIO_PARSERS_DLLAPI void
      parseRootTree(SdfGraph & graph, const std::string & rootLinkName);
      PINOCCHIO_PARSERS_DLLAPI void parseContactInformation(
>>>>>>> fbc93a6a
        const SdfGraph & graph,
        const urdf::details::UrdfVisitorBase & visitor,
        const Model & model,
        PINOCCHIO_STD_VECTOR_WITH_EIGEN_ALLOCATOR(RigidConstraintModel) & contact_models);

      /**
       * @brief Find the parent of all elements, the root link, and return it.
       *
       * @param[in] filename     SDF rootLinkName
       *
       */
<<<<<<< HEAD
      const std::string PINOCCHIO_DLLAPI findRootLink(const SdfGraph & graph);
=======
      PINOCCHIO_PARSERS_DLLAPI const std::string findRootLink(const SdfGraph & graph);
>>>>>>> fbc93a6a

    } // namespace details

    template<typename Scalar, int Options, template<typename, int> class JointCollectionTpl>
    ModelTpl<Scalar, Options, JointCollectionTpl> & buildModelFromXML(
      const std::string & xmlStream,
      const typename ModelTpl<Scalar, Options, JointCollectionTpl>::JointModel & root_joint,
      ModelTpl<Scalar, Options, JointCollectionTpl> & model,
      PINOCCHIO_STD_VECTOR_WITH_EIGEN_ALLOCATOR(RigidConstraintModel) & contact_models,
      const std::string & rootLinkName,
      const std::vector<std::string> & parentGuidance,
      const bool verbose)
    {
      ::pinocchio::urdf::details::UrdfVisitorWithRootJoint<Scalar, Options, JointCollectionTpl>
        visitor(model, root_joint);

      typedef ::pinocchio::sdf::details::SdfGraph SdfGraph;

      SdfGraph graph(visitor);
      if (verbose)
        visitor.log = &std::cout;

      graph.setParentGuidance(parentGuidance);

      // Create maps from the SDF Graph
      graph.parseGraphFromXML(xmlStream);

      if (rootLinkName == "")
      {
        const_cast<std::string &>(rootLinkName) = details::findRootLink(graph);
      }

      // Use the SDF graph to create the model
      details::parseRootTree(graph, rootLinkName);
      details::parseContactInformation(graph, visitor, model, contact_models);

      return model;
    }

    template<typename Scalar, int Options, template<typename, int> class JointCollectionTpl>
    ModelTpl<Scalar, Options, JointCollectionTpl> & buildModel(
      const std::string & filename,
      const typename ModelTpl<Scalar, Options, JointCollectionTpl>::JointModel & root_joint,
      ModelTpl<Scalar, Options, JointCollectionTpl> & model,
      PINOCCHIO_STD_VECTOR_WITH_EIGEN_ALLOCATOR(RigidConstraintModel) & contact_models,
      const std::string & rootLinkName,
      const std::vector<std::string> & parentGuidance,
      const bool verbose)
    {
      ::pinocchio::urdf::details::UrdfVisitorWithRootJoint<Scalar, Options, JointCollectionTpl>
        visitor(model, root_joint);

      typedef ::pinocchio::sdf::details::SdfGraph SdfGraph;

      SdfGraph graph(visitor);
      if (verbose)
        visitor.log = &std::cout;

      graph.setParentGuidance(parentGuidance);

      // Create maps from the SDF Graph
      graph.parseGraphFromFile(filename);

      if (rootLinkName == "")
      {
        const_cast<std::string &>(rootLinkName) = details::findRootLink(graph);
      }

      // Use the SDF graph to create the model
      details::parseRootTree(graph, rootLinkName);
      details::parseContactInformation(graph, visitor, model, contact_models);

      return model;
    }

    template<typename Scalar, int Options, template<typename, int> class JointCollectionTpl>
    ModelTpl<Scalar, Options, JointCollectionTpl> & buildModelFromXML(
      const std::string & xmlStream,
      ModelTpl<Scalar, Options, JointCollectionTpl> & model,
      PINOCCHIO_STD_VECTOR_WITH_EIGEN_ALLOCATOR(RigidConstraintModel) & contact_models,
      const std::string & rootLinkName,
      const std::vector<std::string> & parentGuidance,
      const bool verbose)
    {
      typedef ::pinocchio::sdf::details::SdfGraph SdfGraph;

      ::pinocchio::urdf::details::UrdfVisitor<Scalar, Options, JointCollectionTpl> visitor(model);
      SdfGraph graph(visitor);

      graph.setParentGuidance(parentGuidance);

      if (verbose)
        visitor.log = &std::cout;

      // Create maps from the SDF Graph
      graph.parseGraphFromXML(xmlStream);

      if (rootLinkName == "")
      {
        const_cast<std::string &>(rootLinkName) = details::findRootLink(graph);
      }

      // Use the SDF graph to create the model
      details::parseRootTree(graph, rootLinkName);
      details::parseContactInformation(graph, visitor, model, contact_models);

      return model;
    }

    template<typename Scalar, int Options, template<typename, int> class JointCollectionTpl>
    ModelTpl<Scalar, Options, JointCollectionTpl> & buildModel(
      const std::string & filename,
      ModelTpl<Scalar, Options, JointCollectionTpl> & model,
      PINOCCHIO_STD_VECTOR_WITH_EIGEN_ALLOCATOR(RigidConstraintModel) & contact_models,
      const std::string & rootLinkName,
      const std::vector<std::string> & parentGuidance,
      const bool verbose)
    {
      typedef ::pinocchio::sdf::details::SdfGraph SdfGraph;

      ::pinocchio::urdf::details::UrdfVisitor<Scalar, Options, JointCollectionTpl> visitor(model);
      SdfGraph graph(visitor);

      graph.setParentGuidance(parentGuidance);

      if (verbose)
        visitor.log = &std::cout;

      // Create maps from the SDF Graph
      graph.parseGraphFromFile(filename);

      if (rootLinkName == "")
      {
        const_cast<std::string &>(rootLinkName) = details::findRootLink(graph);
      }

      // Use the SDF graph to create the model
      details::parseRootTree(graph, rootLinkName);
      details::parseContactInformation(graph, visitor, model, contact_models);

      return model;
    }
  } // namespace sdf
} // namespace pinocchio

#endif // ifndef __pinocchio_parsers_sdf_hpp__<|MERGE_RESOLUTION|>--- conflicted
+++ resolved
@@ -665,14 +665,9 @@
         }
       }; // Struct sdfGraph
 
-<<<<<<< HEAD
-      void PINOCCHIO_DLLAPI parseRootTree(SdfGraph & graph, const std::string & rootLinkName);
-      void PINOCCHIO_DLLAPI parseContactInformation(
-=======
       PINOCCHIO_PARSERS_DLLAPI void
       parseRootTree(SdfGraph & graph, const std::string & rootLinkName);
       PINOCCHIO_PARSERS_DLLAPI void parseContactInformation(
->>>>>>> fbc93a6a
         const SdfGraph & graph,
         const urdf::details::UrdfVisitorBase & visitor,
         const Model & model,
@@ -684,11 +679,7 @@
        * @param[in] filename     SDF rootLinkName
        *
        */
-<<<<<<< HEAD
-      const std::string PINOCCHIO_DLLAPI findRootLink(const SdfGraph & graph);
-=======
       PINOCCHIO_PARSERS_DLLAPI const std::string findRootLink(const SdfGraph & graph);
->>>>>>> fbc93a6a
 
     } // namespace details
 
