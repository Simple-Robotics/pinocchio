//
// Copyright (c) 2015-2024 CNRS INRIA
//

#ifndef __pinocchio_parsers_mjcf_graph_hpp__
#define __pinocchio_parsers_mjcf_graph_hpp__

#include "pinocchio/parsers/urdf.hpp"
#include "pinocchio/multibody/model.hpp"
#include "pinocchio/multibody/joint/joints.hpp"

#include <boost/property_tree/xml_parser.hpp>
#include <boost/property_tree/ptree.hpp>
#include <boost/foreach.hpp>
#include <boost/math/constants/constants.hpp>
#include <boost/filesystem.hpp>
#include <boost/logic/tribool.hpp>
#include <boost/lexical_cast.hpp>

#include <sstream>
#include <limits>
#include <iostream>
#include <unordered_map>

namespace pinocchio
{
  namespace mjcf
  {
    namespace details
    {
      struct MjcfGraph;
      struct MjcfJoint;
      struct MjcfGeom;
<<<<<<< HEAD

      /// @brief Informations that are stocked in the XML tag compile.
      ///
      struct MjcfCompiler
=======
      struct MjcfSite;

      /// @brief Informations that are stocked in the XML tag compile.
      ///
      struct PINOCCHIO_PARSERS_DLLAPI MjcfCompiler
>>>>>>> fbc93a6a
      {
      public:
        // Global attribute to use limit that are in the model or not
        bool autolimits = true;

        // Attribute to keep or not the full path of files specified in the model
        bool strippath = false;
        // Directory where all the meshes are (can be relative or absolute)
        std::string meshdir;
        // Directory where all the textures are (can be relative or absolute)
        std::string texturedir;

        // Value for angle conversion (Mujoco default - degrees)
        double angle_converter = boost::math::constants::pi<double>() / 180.0;
        // Euler Axis to use to convert angles representation to quaternion
        Eigen::Matrix3d mapEulerAngles;

        // Value to crop the mass (if mass < boundMass, mass = boundMass)
        double boundMass = 0;
        // Value to crop the diagonal of the inertia matrix (if mass < boundMass, mass = boundMass)
        double boundInertia = 0;

        // True, false or auto - auto = indeterminate
        boost::logic::tribool inertiafromgeom = boost::logic::indeterminate;

        /// @brief Convert the angle in radian if model was declared to use degree
        /// @param angle_ angle to convert
        /// @return converted angle
        double convertAngle(const double & angle_) const;

        /// @brief Convert the euler angles according to the convention declared in the compile tag.
        /// @param angles Euler angles
        /// @return Quaternion representation of the euler angles
        Eigen::Matrix3d convertEuler(const Eigen::Vector3d & angles) const;
      };

      /// @brief Structure to stock all default classes information
      struct MjcfClass
      {
      public:
        typedef boost::property_tree::ptree ptree;

        // name of the default class
        std::string className;
        // Ptree associated with the class name
        ptree classElement;
      };

      /// @brief All Bodies informations extracted from mjcf model
      struct MjcfBody
      {
      public:
        // Name of the body
        std::string bodyName;
        // Name of the parent
        std::string bodyParent;
        // Name of the default class used by this body (optional)
        std::string bodyClassName;
        // Special default class, that is common to all bodies and children if not specified
        // otherwise
        std::string childClass;

        // Position of the body wrt to the previous body
        SE3 bodyPlacement = SE3::Identity();
        // Body inertia
        Inertia bodyInertia = Inertia::Identity();

        // Vector of joints associated with the body
        std::vector<MjcfJoint> jointChildren;
        // Vector of geometries associated with the body
        std::vector<MjcfGeom> geomChildren;
<<<<<<< HEAD
      };

      /// @brief All joint limits
      struct RangeJoint
=======
        // Vector of sites
        std::vector<MjcfSite> siteChildren;
      };

      /// @brief All joint limits
      struct PINOCCHIO_PARSERS_DLLAPI RangeJoint
>>>>>>> fbc93a6a
      {
        // Max effort
        Eigen::VectorXd maxEffort;
        // Max velocity
        Eigen::VectorXd maxVel;
        // Max position
        Eigen::VectorXd maxConfig;
        // Min position
        Eigen::VectorXd minConfig;

        // Join Stiffness
        Eigen::VectorXd springStiffness;
        //  joint position or angle in which the joint spring (if any) achieves equilibrium
        Eigen::VectorXd springReference;

        // friction applied in this joint
        Eigen::VectorXd friction;
        // Damping applied by this joint.
        Eigen::VectorXd damping;

        // Armature inertia created by this joint
        double armature = 0.;
        // Dry friction.
        double frictionLoss = 0.;

        RangeJoint() = default;
        explicit RangeJoint(double v)
        {
          const double infty = std::numeric_limits<double>::infinity();
          maxVel = Eigen::VectorXd::Constant(1, infty);
          maxEffort = Eigen::VectorXd::Constant(1, infty);
          minConfig = Eigen::VectorXd::Constant(1, -infty);
          maxConfig = Eigen::VectorXd::Constant(1, infty);
          springStiffness = Eigen::VectorXd::Constant(1, v);
          springReference = Eigen::VectorXd::Constant(1, v);
          ;
          friction = Eigen::VectorXd::Constant(1, 0.);
          damping = Eigen::VectorXd::Constant(1, 0.);
        }

        /// @brief Set dimension to the limits to match the joint nq and nv.
        /// @tparam Nq joint configuration
        /// @tparam Nv joint velocity
        /// @return Range with new dimension
        template<int Nq, int Nv>
        RangeJoint setDimension() const;

        /// @brief Concatenate 2 rangeJoint
        /// @tparam Nq old_range, joint configuration
        /// @tparam Nv old_range, joint velocity
        /// @param range to concatenate with
        /// @return Concatenated range.
        template<int Nq, int Nv>
        RangeJoint concatenate(const RangeJoint & range) const;
      };

      /// @brief All joint information parsed from the mjcf model
<<<<<<< HEAD
      struct MjcfJoint
=======
      struct PINOCCHIO_PARSERS_DLLAPI MjcfJoint
>>>>>>> fbc93a6a
      {
      public:
        typedef boost::property_tree::ptree ptree;

        // Name of the joint
        std::string jointName = "free";
        // Placement of the joint wrt to its body - default Identity
        SE3 jointPlacement = SE3::Identity();

        // axis of the joint - default "0 0 1"
        Eigen::Vector3d axis = Eigen::Vector3d::UnitZ();
        // Limits that applie to this joint
        RangeJoint range{1};

        // type of the joint (hinge, ball, slide, free) - default "hinge"
        std::string jointType = "hinge";

<<<<<<< HEAD
=======
        double posRef = 0.; // only possible for hinge and slides

>>>>>>> fbc93a6a
        /// @param el ptree joint node
        /// @param currentBody body to which the joint belongs to
        /// @param currentGraph current Mjcf graph (needed to get compiler information)
        void fill(const ptree & el, const MjcfBody & currentBody, const MjcfGraph & currentGraph);

        /// @brief Go through a joint node (default class or not) and parse info into the structure
        /// @param el ptree joint node
        /// @param use_limits whether to parse the limits or not
<<<<<<< HEAD
        void goThroughElement(const ptree & el, bool use_limits);
=======
        void
        goThroughElement(const ptree & el, bool use_limits, const MjcfCompiler & currentCompiler);
>>>>>>> fbc93a6a
      };
      /// @brief All informations related to a mesh are stored here
      struct MjcfMesh
      {
        // Scale of the mesh
        Eigen::Vector3d scale = Eigen::Vector3d::Constant(1);
        // Path to the mesh file
        std::string filePath;
      };

      /// @brief All informations related to a texture are stored here
      struct MjcfTexture
      {
        // [2d, cube, skybox], “cube”
        std::string textType = "cube";
        // Path to the texture file
        std::string filePath;
        // Size of the grid if needed
        Eigen::Vector2d gridsize = Eigen::Vector2d::Constant(1);
      };

      /// @brief All informations related to material are stored here
<<<<<<< HEAD
      struct MjcfMaterial
=======
      struct PINOCCHIO_PARSERS_DLLAPI MjcfMaterial
>>>>>>> fbc93a6a
      {
        typedef boost::property_tree::ptree ptree;
        // Color of the material
        Eigen::Vector4d rgba = Eigen::Vector4d::Constant(1);

        float reflectance = 0;

        float shininess = 0.5;

        float specular = 0.5;

        float emission = 0;
        // name of the texture to apply on the material
        std::string texture;

        /// @brief Go through a ptree node to look for material tag related
        /// @param el ptree material node
        void goThroughElement(const ptree & el);
      };

<<<<<<< HEAD
      struct MjcfGeom
=======
      struct PINOCCHIO_PARSERS_DLLAPI MjcfGeom
>>>>>>> fbc93a6a
      {
      public:
        typedef boost::property_tree::ptree ptree;

        // Kind of possible geometry
        enum TYPE
        {
          VISUAL,
          COLLISION,
          BOTH
        };
        // name of the geometry object
        std::string geomName;

        // [plane, hfield, sphere, capsule, ellipsoid, cylinder, box, mesh, sdf], “sphere”
        std::string geomType = "sphere";

        // Kind of the geometry object
        TYPE geomKind = BOTH;

        // Contact filtering and dynamic pair (used here to determine geometry kind)
        int contype = 1;
        int conaffinity = 1;
        // Geometry group (used to determine geometry kind)
        int group = 0;

        // String that hold size parameter
        std::string sizeS;
        // Optional in case fromto tag is used
        boost::optional<std::string> fromtoS;
        // Size parameter
        Eigen::VectorXd size;

        // Color of the geometry
        Eigen::Vector4d rgba = Eigen::Vector4d::Constant(1);

        // Name of the material applied on the geometry
        std::string materialName;
        // Name of the mesh (optional)
        std::string meshName;

        // Density for computing the mass
        double density = 1000;
        // If mass is only on the outer layer of the geometry
        bool shellinertia = false;

        // Geometry Placement in parent body. Center of the frame of geometry is the center of mass.
        SE3 geomPlacement = SE3::Identity();
        // Inertia of the geometry obj
        Inertia geomInertia = Inertia::Identity();
        // optional mass (if not defined, will use density)
        boost::optional<double> massGeom;

        /// @brief Find the geometry kind
        void findKind();

        /// @brief Compute Geometry size based on sizeS and fromtoS
        void computeSize();

        /// @brief Compute geometry inertia
        void computeInertia();

        /// @brief Fill Geometry element with info from ptree nodes
        void fill(const ptree & el, const MjcfBody & currentBody, const MjcfGraph & currentGraph);

        /// @bried Go through a geom ptree node, to gather informations
        void goThroughElement(const ptree & el, const MjcfGraph & currentGraph);
      };

<<<<<<< HEAD
      /// @brief The graph which contains all information taken from the mjcf file
      struct MjcfGraph
=======
      struct PINOCCHIO_PARSERS_DLLAPI MjcfSite
      {
        typedef boost::property_tree::ptree ptree;

        SE3 sitePlacement = SE3::Identity();

        std::string siteName;

        void fill(const ptree & el, const MjcfBody & currentBody, const MjcfGraph & currentGraph);
        void goThroughElement(const ptree & el, const MjcfGraph & currentGraph);
      };

      /// @brief The graph which contains all information taken from the mjcf file
      struct PINOCCHIO_PARSERS_DLLAPI MjcfGraph
>>>>>>> fbc93a6a
      {
      public:
        typedef boost::property_tree::ptree ptree;
        typedef std::vector<std::string> VectorOfStrings;
        typedef std::unordered_map<std::string, MjcfBody> BodyMap_t;
        typedef std::unordered_map<std::string, MjcfClass> ClassMap_t;
        typedef std::unordered_map<std::string, MjcfMaterial> MaterialMap_t;
        typedef std::unordered_map<std::string, MjcfMesh> MeshMap_t;
        typedef std::unordered_map<std::string, MjcfTexture> TextureMap_t;
<<<<<<< HEAD
=======
        typedef std::unordered_map<std::string, Eigen::VectorXd> ConfigMap_t;
>>>>>>> fbc93a6a

        // Compiler Info needed to properly parse the rest of file
        MjcfCompiler compilerInfo;
        // Map of default classes
        ClassMap_t mapOfClasses;
        // Map of bodies
        BodyMap_t mapOfBodies;
        // Map of Materials
        MaterialMap_t mapOfMaterials;
        // Map of Meshes
        MeshMap_t mapOfMeshes;
        // Map of textures
        TextureMap_t mapOfTextures;
<<<<<<< HEAD
=======
        // Map of model configurations
        ConfigMap_t mapOfConfigs;

        // reference configuration
        Eigen::VectorXd referenceConfig;
>>>>>>> fbc93a6a

        // property tree where xml file is stored
        ptree pt;

        // Ordered list of bodies
        VectorOfStrings bodiesList;

        // Name of the model
        std::string modelName;
        std::string modelPath;

        // Urdf Visitor to add joint and body
        typedef pinocchio::urdf::details::
          UrdfVisitor<double, 0, ::pinocchio::JointCollectionDefaultTpl>
            UrdfVisitor;
        UrdfVisitor & urdfVisitor;

        /// @brief graph constructor
        /// @param urdfVisitor
        MjcfGraph(UrdfVisitor & urdfVisitor, const std::string & modelPath)
        : modelPath(modelPath)
        , urdfVisitor(urdfVisitor)
        {
        }

        /// @brief Convert pose of an mjcf element into SE3
        /// @param el ptree element with all the pose element
        /// @return pose in SE3
        SE3 convertPosition(const ptree & el) const;

        /// @brief Convert Inertia of an mjcf element into Inertia model of pinocchio
        /// @param el ptree element with all the inertial information
        /// @return Inertia element in pinocchio
        Inertia convertInertiaFromMjcf(const ptree & el) const;

        /// @brief Go through the default part of the file and get all the class name. Fill the
        /// mapOfDefault for later use.
        /// @param el ptree element. Root of the default
        void parseDefault(ptree & el, const ptree & parent);

        /// @brief Go through the main body of the mjcf file "worldbody" to get all the info ready
        /// to create the model.
        /// @param el root of the tree
        /// @param parentName name of the parentBody in the robot tree
        void parseJointAndBody(
          const ptree & el,
          const boost::optional<std::string> & childClass,
          const std::string & parentName = "");

        /// @brief Parse all the info from the compile node into compilerInfo
        /// @param el ptree compile node
        void parseCompiler(const ptree & el);

        /// @brief Parse all the info from a texture node
        /// @param el ptree texture node
        void parseTexture(const ptree & el);

        /// @brief Parse all the info from a material node
        /// @param el ptree material node
        void parseMaterial(const ptree & el);

        /// @brief Parse all the info from a mesh node
        /// @param el ptree mesh node
        void parseMesh(const ptree & el);

        /// @brief Parse all the info from the meta tag asset (mesh, material, texture)
        /// @param el ptree texture node
        void parseAsset(const ptree & el);

<<<<<<< HEAD
=======
        /// @brief Parse all the info from the meta tag keyframe
        /// @param el ptree keyframe node
        void parseKeyFrame(const ptree & el);

>>>>>>> fbc93a6a
        /// @brief parse the mjcf file into a graph
        void parseGraph();

        /// @brief parse the mjcf file into a graph
        /// @param xmlStr xml file name
        void parseGraphFromXML(const std::string & xmlStr);

        /// @brief Create a joint to add to the joint composite if needed
        /// @tparam TypeX joint with axis X
        /// @tparam TypeY joint with axis Y
        /// @tparam TypeZ joint with axis Z
        /// @tparam TypeUnaligned joint with axis unaligned
        /// @param axis axis of the joint
        /// @return one of the joint with the right axis
        template<typename TypeX, typename TypeY, typename TypeZ, typename TypeUnaligned>
        JointModel createJoint(const Eigen::Vector3d & axis);

        /// @brief Add a joint to the model. only needed when a body has a solo joint child
        /// @param jointInfo The joint to add to the tree
        /// @param currentBody The body associated with the joint
<<<<<<< HEAD
        void addSoloJoint(const MjcfJoint & jointInfo, const MjcfBody & currentBody);
=======
        /// @param bodyInJoint Position of the body wrt to its joint
        void
        addSoloJoint(const MjcfJoint & jointInfo, const MjcfBody & currentBody, SE3 & bodyInJoint);
>>>>>>> fbc93a6a

        /// @brief Use all the infos that were parsed from the xml file to add a body and joint to
        /// the model
        /// @param nameOfBody Name of the body to add
        void fillModel(const std::string & nameOfBody);

        /// @brief Fill the pinocchio model with all the infos from the graph
        void parseRootTree();

<<<<<<< HEAD
=======
        /// @brief Fill reference configuration for a body and all it's associated dof
        /// @param currentBody body to check
        void fillReferenceConfig(const MjcfBody & currentBody);

        /// @brief Add a keyframe to the model (ie reference configuration)
        /// @param keyframe Keyframe to add
        /// @param keyName Name of the keyframe
        void addKeyFrame(const Eigen::VectorXd & keyframe, const std::string & keyName);

>>>>>>> fbc93a6a
        /// @brief Fill geometry model with all the info taken from the mjcf model file
        /// @param type Type of geometry to parse (COLLISION or VISUAL)
        /// @param geomModel geometry model to fill
        /// @param meshLoader mesh loader from hpp::fcl
        void parseGeomTree(
          const GeometryType & type,
          GeometryModel & geomModel,
          ::hpp::fcl::MeshLoaderPtr & meshLoader);
      };
      namespace internal
      {
        inline std::istringstream getConfiguredStringStream(const std::string & str)
        {
          std::istringstream posStream(str);
          posStream.exceptions(std::ios::failbit);
          return posStream;
        }

        template<int N>
        inline Eigen::Matrix<double, N, 1> getVectorFromStream(const std::string & str)
<<<<<<< HEAD
        {
          std::istringstream stream = getConfiguredStringStream(str);
          Eigen::Matrix<double, N, 1> vector;
          for (int i = 0; i < N; i++)
            stream >> vector(i);

          return vector;
=======
        {
          std::istringstream stream = getConfiguredStringStream(str);
          Eigen::Matrix<double, N, 1> vector;
          for (int i = 0; i < N; i++)
            stream >> vector(i);

          return vector;
        }

        inline Eigen::VectorXd getUnknownSizeVectorFromStream(const std::string & str)
        {
          std::istringstream stream = getConfiguredStringStream(str);
          std::vector<double> vector;
          double elem;
          while (!stream.eof())
          {
            stream >> elem;
            vector.push_back(elem);
          }

          Eigen::VectorXd returnVector(vector.size());
          for (std::size_t i = 0; i < vector.size(); i++)
            returnVector(static_cast<Eigen::Index>(i)) = vector[i];

          return returnVector;
>>>>>>> fbc93a6a
        }
      } // namespace internal
    } // namespace details
  } // namespace mjcf
} // namespace pinocchio

#endif // __pinocchio_parsers_mjcf_graph_hpp__<|MERGE_RESOLUTION|>--- conflicted
+++ resolved
@@ -31,18 +31,11 @@
       struct MjcfGraph;
       struct MjcfJoint;
       struct MjcfGeom;
-<<<<<<< HEAD
-
-      /// @brief Informations that are stocked in the XML tag compile.
-      ///
-      struct MjcfCompiler
-=======
       struct MjcfSite;
 
       /// @brief Informations that are stocked in the XML tag compile.
       ///
       struct PINOCCHIO_PARSERS_DLLAPI MjcfCompiler
->>>>>>> fbc93a6a
       {
       public:
         // Global attribute to use limit that are in the model or not
@@ -114,19 +107,12 @@
         std::vector<MjcfJoint> jointChildren;
         // Vector of geometries associated with the body
         std::vector<MjcfGeom> geomChildren;
-<<<<<<< HEAD
-      };
-
-      /// @brief All joint limits
-      struct RangeJoint
-=======
         // Vector of sites
         std::vector<MjcfSite> siteChildren;
       };
 
       /// @brief All joint limits
       struct PINOCCHIO_PARSERS_DLLAPI RangeJoint
->>>>>>> fbc93a6a
       {
         // Max effort
         Eigen::VectorXd maxEffort;
@@ -184,11 +170,7 @@
       };
 
       /// @brief All joint information parsed from the mjcf model
-<<<<<<< HEAD
-      struct MjcfJoint
-=======
       struct PINOCCHIO_PARSERS_DLLAPI MjcfJoint
->>>>>>> fbc93a6a
       {
       public:
         typedef boost::property_tree::ptree ptree;
@@ -206,11 +188,8 @@
         // type of the joint (hinge, ball, slide, free) - default "hinge"
         std::string jointType = "hinge";
 
-<<<<<<< HEAD
-=======
         double posRef = 0.; // only possible for hinge and slides
 
->>>>>>> fbc93a6a
         /// @param el ptree joint node
         /// @param currentBody body to which the joint belongs to
         /// @param currentGraph current Mjcf graph (needed to get compiler information)
@@ -219,12 +198,8 @@
         /// @brief Go through a joint node (default class or not) and parse info into the structure
         /// @param el ptree joint node
         /// @param use_limits whether to parse the limits or not
-<<<<<<< HEAD
-        void goThroughElement(const ptree & el, bool use_limits);
-=======
         void
         goThroughElement(const ptree & el, bool use_limits, const MjcfCompiler & currentCompiler);
->>>>>>> fbc93a6a
       };
       /// @brief All informations related to a mesh are stored here
       struct MjcfMesh
@@ -247,11 +222,7 @@
       };
 
       /// @brief All informations related to material are stored here
-<<<<<<< HEAD
-      struct MjcfMaterial
-=======
       struct PINOCCHIO_PARSERS_DLLAPI MjcfMaterial
->>>>>>> fbc93a6a
       {
         typedef boost::property_tree::ptree ptree;
         // Color of the material
@@ -272,11 +243,7 @@
         void goThroughElement(const ptree & el);
       };
 
-<<<<<<< HEAD
-      struct MjcfGeom
-=======
       struct PINOCCHIO_PARSERS_DLLAPI MjcfGeom
->>>>>>> fbc93a6a
       {
       public:
         typedef boost::property_tree::ptree ptree;
@@ -346,10 +313,6 @@
         void goThroughElement(const ptree & el, const MjcfGraph & currentGraph);
       };
 
-<<<<<<< HEAD
-      /// @brief The graph which contains all information taken from the mjcf file
-      struct MjcfGraph
-=======
       struct PINOCCHIO_PARSERS_DLLAPI MjcfSite
       {
         typedef boost::property_tree::ptree ptree;
@@ -364,7 +327,6 @@
 
       /// @brief The graph which contains all information taken from the mjcf file
       struct PINOCCHIO_PARSERS_DLLAPI MjcfGraph
->>>>>>> fbc93a6a
       {
       public:
         typedef boost::property_tree::ptree ptree;
@@ -374,10 +336,7 @@
         typedef std::unordered_map<std::string, MjcfMaterial> MaterialMap_t;
         typedef std::unordered_map<std::string, MjcfMesh> MeshMap_t;
         typedef std::unordered_map<std::string, MjcfTexture> TextureMap_t;
-<<<<<<< HEAD
-=======
         typedef std::unordered_map<std::string, Eigen::VectorXd> ConfigMap_t;
->>>>>>> fbc93a6a
 
         // Compiler Info needed to properly parse the rest of file
         MjcfCompiler compilerInfo;
@@ -391,14 +350,11 @@
         MeshMap_t mapOfMeshes;
         // Map of textures
         TextureMap_t mapOfTextures;
-<<<<<<< HEAD
-=======
         // Map of model configurations
         ConfigMap_t mapOfConfigs;
 
         // reference configuration
         Eigen::VectorXd referenceConfig;
->>>>>>> fbc93a6a
 
         // property tree where xml file is stored
         ptree pt;
@@ -468,13 +424,10 @@
         /// @param el ptree texture node
         void parseAsset(const ptree & el);
 
-<<<<<<< HEAD
-=======
         /// @brief Parse all the info from the meta tag keyframe
         /// @param el ptree keyframe node
         void parseKeyFrame(const ptree & el);
 
->>>>>>> fbc93a6a
         /// @brief parse the mjcf file into a graph
         void parseGraph();
 
@@ -495,13 +448,9 @@
         /// @brief Add a joint to the model. only needed when a body has a solo joint child
         /// @param jointInfo The joint to add to the tree
         /// @param currentBody The body associated with the joint
-<<<<<<< HEAD
-        void addSoloJoint(const MjcfJoint & jointInfo, const MjcfBody & currentBody);
-=======
         /// @param bodyInJoint Position of the body wrt to its joint
         void
         addSoloJoint(const MjcfJoint & jointInfo, const MjcfBody & currentBody, SE3 & bodyInJoint);
->>>>>>> fbc93a6a
 
         /// @brief Use all the infos that were parsed from the xml file to add a body and joint to
         /// the model
@@ -511,8 +460,6 @@
         /// @brief Fill the pinocchio model with all the infos from the graph
         void parseRootTree();
 
-<<<<<<< HEAD
-=======
         /// @brief Fill reference configuration for a body and all it's associated dof
         /// @param currentBody body to check
         void fillReferenceConfig(const MjcfBody & currentBody);
@@ -522,7 +469,6 @@
         /// @param keyName Name of the keyframe
         void addKeyFrame(const Eigen::VectorXd & keyframe, const std::string & keyName);
 
->>>>>>> fbc93a6a
         /// @brief Fill geometry model with all the info taken from the mjcf model file
         /// @param type Type of geometry to parse (COLLISION or VISUAL)
         /// @param geomModel geometry model to fill
@@ -543,15 +489,6 @@
 
         template<int N>
         inline Eigen::Matrix<double, N, 1> getVectorFromStream(const std::string & str)
-<<<<<<< HEAD
-        {
-          std::istringstream stream = getConfiguredStringStream(str);
-          Eigen::Matrix<double, N, 1> vector;
-          for (int i = 0; i < N; i++)
-            stream >> vector(i);
-
-          return vector;
-=======
         {
           std::istringstream stream = getConfiguredStringStream(str);
           Eigen::Matrix<double, N, 1> vector;
@@ -577,7 +514,6 @@
             returnVector(static_cast<Eigen::Index>(i)) = vector[i];
 
           return returnVector;
->>>>>>> fbc93a6a
         }
       } // namespace internal
     } // namespace details
