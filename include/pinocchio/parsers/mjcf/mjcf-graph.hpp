--- conflicted
+++ resolved
@@ -160,14 +160,9 @@
           maxConfig = Eigen::VectorXd::Constant(1, infty);
           springStiffness = Eigen::VectorXd::Constant(1, v);
           springReference = Eigen::VectorXd::Constant(1, v);
-<<<<<<< HEAD
-          ;
           minDryFriction = Eigen::VectorXd::Constant(1, 0.);
           maxDryFriction = Eigen::VectorXd::Constant(1, 0.);
-          // friction = Eigen::VectorXd::Constant(1, 0.);
-=======
           friction = Eigen::VectorXd::Constant(1, 0.);
->>>>>>> 760851f1
           damping = Eigen::VectorXd::Constant(1, 0.);
           armature = Eigen::VectorXd::Constant(1, 0.);
         }
