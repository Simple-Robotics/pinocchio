--- conflicted
+++ resolved
@@ -223,8 +223,9 @@
           const VectorConstRef & damping)
         {
           addJointAndBody(
-            type, axis, parentFrameId, placement, joint_name, Y, frame_placement, body_name, -max_effort,
-            max_effort, -max_velocity, max_velocity, min_config, max_config, -friction, friction, damping);
+            type, axis, parentFrameId, placement, joint_name, Y, frame_placement, body_name,
+            -max_effort, max_effort, -max_velocity, max_velocity, min_config, max_config, -friction,
+            friction, damping);
         }
 
         void addJointAndBody(
@@ -253,44 +254,44 @@
           case Base::FLOATING:
             joint_id = model.addJoint(
               frame.parentJoint, typename JointCollection::JointModelFreeFlyer(),
-              frame.placement * placement, joint_name, min_effort, max_effort, min_velocity, max_velocity, min_config,
-              max_config, min_dry_friction, max_dryfriction, damping);
+              frame.placement * placement, joint_name, min_effort, max_effort, min_velocity,
+              max_velocity, min_config, max_config, min_dry_friction, max_dryfriction, damping);
             break;
           case Base::REVOLUTE:
             joint_id = addJoint<
               typename JointCollection::JointModelRX, typename JointCollection::JointModelRY,
               typename JointCollection::JointModelRZ,
               typename JointCollection::JointModelRevoluteUnaligned>(
-              axis, frame, placement, joint_name, min_effort, max_effort, min_velocity, max_velocity, min_config,
-              max_config, min_dry_friction, max_dryfriction, damping);
+              axis, frame, placement, joint_name, min_effort, max_effort, min_velocity,
+              max_velocity, min_config, max_config, min_dry_friction, max_dryfriction, damping);
             break;
           case Base::CONTINUOUS:
             joint_id = addJoint<
               typename JointCollection::JointModelRUBX, typename JointCollection::JointModelRUBY,
               typename JointCollection::JointModelRUBZ,
               typename JointCollection::JointModelRevoluteUnboundedUnaligned>(
-              axis, frame, placement, joint_name, min_effort, max_effort, min_velocity, max_velocity, min_config,
-              max_config, min_dry_friction, max_dryfriction, damping);
+              axis, frame, placement, joint_name, min_effort, max_effort, min_velocity,
+              max_velocity, min_config, max_config, min_dry_friction, max_dryfriction, damping);
             break;
           case Base::PRISMATIC:
             joint_id = addJoint<
               typename JointCollection::JointModelPX, typename JointCollection::JointModelPY,
               typename JointCollection::JointModelPZ,
               typename JointCollection::JointModelPrismaticUnaligned>(
-              axis, frame, placement, joint_name, min_effort, max_effort, min_velocity, max_velocity, min_config,
-              max_config, min_dry_friction, max_dryfriction, damping);
+              axis, frame, placement, joint_name, min_effort, max_effort, min_velocity,
+              max_velocity, min_config, max_config, min_dry_friction, max_dryfriction, damping);
             break;
           case Base::PLANAR:
             joint_id = model.addJoint(
               frame.parentJoint, typename JointCollection::JointModelPlanar(),
-              frame.placement * placement, joint_name, min_effort, max_effort, min_velocity, max_velocity, min_config,
-              max_config, min_dry_friction, max_dryfriction, damping);
+              frame.placement * placement, joint_name, min_effort, max_effort, min_velocity,
+              max_velocity, min_config, max_config, min_dry_friction, max_dryfriction, damping);
             break;
           case Base::SPHERICAL:
             joint_id = model.addJoint(
               frame.parentJoint, typename JointCollection::JointModelSpherical(),
-              frame.placement * placement, joint_name, min_effort, max_effort, min_velocity, max_velocity, min_config,
-              max_config, min_dry_friction, max_dryfriction, damping);
+              frame.placement * placement, joint_name, min_effort, max_effort, min_velocity,
+              max_velocity, min_config, max_config, min_dry_friction, max_dryfriction, damping);
             break;
           default:
             PINOCCHIO_CHECK_INPUT_ARGUMENT(false, "The joint type is not correct.");
@@ -416,7 +417,9 @@
           const VectorConstRef & friction,
           const VectorConstRef & damping)
         {
-          addJoint(axis, frame, placement, joint_name, -max_effort, max_effort, -max_velocity, max_velocity, min_config, max_config, -friction, friction, damping);
+          addJoint(
+            axis, frame, placement, joint_name, -max_effort, max_effort, -max_velocity,
+            max_velocity, min_config, max_config, -friction, friction, damping);
         }
 
         template<typename TypeX, typename TypeY, typename TypeZ, typename TypeUnaligned>
@@ -440,26 +443,30 @@
           {
           case AXIS_X:
             return model.addJoint(
-              frame.parentJoint, TypeX(), frame.placement * placement, joint_name, min_effort, max_effort, min_velocity,
-              max_velocity, min_config, max_config, min_dry_friction, max_dry_friction, damping);
+              frame.parentJoint, TypeX(), frame.placement * placement, joint_name, min_effort,
+              max_effort, min_velocity, max_velocity, min_config, max_config, min_dry_friction,
+              max_dry_friction, damping);
             break;
 
           case AXIS_Y:
             return model.addJoint(
-              frame.parentJoint, TypeY(), frame.placement * placement, joint_name, min_effort, max_effort, min_velocity,
-              max_velocity, min_config, max_config, min_dry_friction, max_dry_friction, damping);
+              frame.parentJoint, TypeY(), frame.placement * placement, joint_name, min_effort,
+              max_effort, min_velocity, max_velocity, min_config, max_config, min_dry_friction,
+              max_dry_friction, damping);
             break;
 
           case AXIS_Z:
             return model.addJoint(
-              frame.parentJoint, TypeZ(), frame.placement * placement, joint_name, min_effort, max_effort, min_velocity,
-              max_velocity, min_config, max_config, min_dry_friction, max_dry_friction, damping);
+              frame.parentJoint, TypeZ(), frame.placement * placement, joint_name, min_effort,
+              max_effort, min_velocity, max_velocity, min_config, max_config, min_dry_friction,
+              max_dry_friction, damping);
             break;
 
           case AXIS_UNALIGNED:
             return model.addJoint(
               frame.parentJoint, TypeUnaligned(axis.normalized()), frame.placement * placement,
-              joint_name, min_effort, max_effort, min_velocity, max_velocity, min_config, max_config, min_dry_friction, max_dry_friction, damping);
+              joint_name, min_effort, max_effort, min_velocity, max_velocity, min_config,
+              max_config, min_dry_friction, max_dry_friction, damping);
             break;
           default:
             PINOCCHIO_CHECK_INPUT_ARGUMENT(false, "The axis type of the joint is of wrong type.");
@@ -527,13 +534,8 @@
         {
           const Frame & frame = model.frames[0];
 
-<<<<<<< HEAD
           PINOCCHIO_THROW_IF(
-            !model.existJointName("root_joint"), std::invalid_argument,
-=======
-          PINOCCHIO_THROW(
             !model.existJointName(this->root_joint_name), std::invalid_argument,
->>>>>>> 902d6766
             "root_joint already exists as a joint in the kinematic tree.");
 
           JointIndex idx = model.addJoint(
