//
// Copyright (c) 2015-2021 CNRS INRIA
// Copyright (c) 2015 Wandercraft, 86 rue de Paris 91400 Orsay, France.
//

#ifndef __pinocchio_multibody_parsers_urdf_model_hxx__
#define __pinocchio_multibody_parsers_urdf_model_hxx__

#include "pinocchio/math/matrix.hpp"
#include "pinocchio/parsers/config.hpp"
#include "pinocchio/parsers/urdf.hpp"
#include "pinocchio/multibody/model.hpp"

#include <sstream>
#include <boost/foreach.hpp>
#include <limits>
#include <iostream>

namespace pinocchio
{
  namespace urdf
  {
    namespace details
    {
      typedef double urdf_scalar_type;

      template<typename _Scalar, int Options>
      class UrdfVisitorBaseTpl
      {
      public:
        enum JointType
        {
          REVOLUTE,
          CONTINUOUS,
          PRISMATIC,
          FLOATING,
          PLANAR,
          SPHERICAL
        };

        typedef enum ::pinocchio::FrameType FrameType;
        typedef _Scalar Scalar;
        typedef SE3Tpl<Scalar, Options> SE3;
        typedef InertiaTpl<Scalar, Options> Inertia;

        typedef Eigen::Matrix<Scalar, 3, 1> Vector3;
        typedef Eigen::Matrix<Scalar, Eigen::Dynamic, 1> Vector;
        typedef Eigen::Ref<Vector> VectorRef;
        typedef Eigen::Ref<const Vector> VectorConstRef;

        virtual void setName(const std::string & name) = 0;

        virtual void addRootJoint(const Inertia & Y, const std::string & body_name) = 0;

        virtual void addJointAndBody(
          JointType type,
          const Vector3 & axis,
          const FrameIndex & parentFrameId,
          const SE3 & placement,
          const std::string & joint_name,
          const Inertia & Y,
          const std::string & body_name,
          const VectorConstRef & max_effort,
          const VectorConstRef & max_velocity,
          const VectorConstRef & min_config,
          const VectorConstRef & max_config,
          const VectorConstRef & friction,
          const VectorConstRef & damping) = 0;

        virtual void addJointAndBody(
          JointType type,
          const Vector3 & axis,
          const FrameIndex & parentFrameId,
          const SE3 & placement,
          const std::string & joint_name,
          const Inertia & Y,
          const SE3 & frame_placement,
          const std::string & body_name,
          const VectorConstRef & max_effort,
          const VectorConstRef & max_velocity,
          const VectorConstRef & min_config,
          const VectorConstRef & max_config,
          const VectorConstRef & friction,
          const VectorConstRef & damping) = 0;

        virtual void addFixedJointAndBody(
          const FrameIndex & parentFrameId,
          const SE3 & joint_placement,
          const std::string & joint_name,
          const Inertia & Y,
          const std::string & body_name) = 0;

        virtual void appendBodyToJoint(
          const FrameIndex fid,
          const Inertia & Y,
          const SE3 & placement,
          const std::string & body_name) = 0;

        virtual FrameIndex getBodyId(const std::string & frame_name) const = 0;

        virtual JointIndex getJointId(const std::string & joint_name) const = 0;

        virtual const std::string & getJointName(const JointIndex jointId) const = 0;

        virtual Frame getBodyFrame(const std::string & frame_name) const = 0;

        virtual JointIndex getParentId(const std::string & frame_name) const = 0;

        virtual bool existFrame(const std::string & frame_name, const FrameType type) const = 0;

        UrdfVisitorBaseTpl()
        : log(NULL)
        {
        }

        template<typename T>
        UrdfVisitorBaseTpl & operator<<(const T & t)
        {
          if (log != NULL)
            *log << t;
          return *this;
        }

        std::ostream * log;
      };

      template<typename Scalar, int Options, template<typename, int> class JointCollectionTpl>
      class UrdfVisitor : public UrdfVisitorBaseTpl<Scalar, Options>
      {
      public:
        typedef UrdfVisitorBaseTpl<Scalar, Options> Base;
        typedef typename Base::JointType JointType;
        typedef typename Base::Vector3 Vector3;
        typedef typename Base::VectorConstRef VectorConstRef;
        typedef typename Base::SE3 SE3;
        typedef typename Base::Inertia Inertia;

        typedef ModelTpl<Scalar, Options, JointCollectionTpl> Model;
        typedef typename Model::JointCollection JointCollection;
        typedef typename Model::JointModel JointModel;
        typedef typename Model::Frame Frame;

        Model & model;

        UrdfVisitor(Model & model)
        : model(model)
        {
        }

        void setName(const std::string & name)
        {
          model.name = name;
        }

        virtual void addRootJoint(const Inertia & Y, const std::string & body_name)
        {
          addFixedJointAndBody(0, SE3::Identity(), "root_joint", Y, body_name);
          //            appendBodyToJoint(0,Y,SE3::Identity(),body_name); TODO: change for the
          //            correct behavior, see https://github.com/stack-of-tasks/pinocchio/pull/1102
          //            for discussions on the topic
        }

        void addJointAndBody(
          JointType type,
          const Vector3 & axis,
          const FrameIndex & parentFrameId,
          const SE3 & placement,
          const std::string & joint_name,
          const Inertia & Y,
          const std::string & body_name,
          const VectorConstRef & max_effort,
          const VectorConstRef & max_velocity,
          const VectorConstRef & min_config,
          const VectorConstRef & max_config,
          const VectorConstRef & friction,
          const VectorConstRef & damping)
        {
          addJointAndBody(
            type, axis, parentFrameId, placement, joint_name, Y, SE3::Identity(), body_name,
            max_effort, max_velocity, min_config, max_config, friction, damping);
        }

        void addJointAndBody(
          JointType type,
          const Vector3 & axis,
          const FrameIndex & parentFrameId,
          const SE3 & placement,
          const std::string & joint_name,
          const Inertia & Y,
          const SE3 & frame_placement,
          const std::string & body_name,
          const VectorConstRef & max_effort,
          const VectorConstRef & max_velocity,
          const VectorConstRef & min_config,
          const VectorConstRef & max_config,
          const VectorConstRef & friction,
          const VectorConstRef & damping)
        {
          JointIndex joint_id;
          const Frame & frame = model.frames[parentFrameId];

          switch (type)
          {
          case Base::FLOATING:
            joint_id = model.addJoint(
              frame.parentJoint, typename JointCollection::JointModelFreeFlyer(),
              frame.placement * placement, joint_name, max_effort, max_velocity, min_config,
              max_config, friction, damping);
            break;
          case Base::REVOLUTE:
            joint_id = addJoint<
              typename JointCollection::JointModelRX, typename JointCollection::JointModelRY,
              typename JointCollection::JointModelRZ,
              typename JointCollection::JointModelRevoluteUnaligned>(
              axis, frame, placement, joint_name, max_effort, max_velocity, min_config, max_config,
              friction, damping);
            break;
          case Base::CONTINUOUS:
            joint_id = addJoint<
              typename JointCollection::JointModelRUBX, typename JointCollection::JointModelRUBY,
              typename JointCollection::JointModelRUBZ,
              typename JointCollection::JointModelRevoluteUnboundedUnaligned>(
              axis, frame, placement, joint_name, max_effort, max_velocity, min_config, max_config,
              friction, damping);
            break;
          case Base::PRISMATIC:
            joint_id = addJoint<
              typename JointCollection::JointModelPX, typename JointCollection::JointModelPY,
              typename JointCollection::JointModelPZ,
              typename JointCollection::JointModelPrismaticUnaligned>(
              axis, frame, placement, joint_name, max_effort, max_velocity, min_config, max_config,
              friction, damping);
            break;
          case Base::PLANAR:
            joint_id = model.addJoint(
              frame.parentJoint, typename JointCollection::JointModelPlanar(),
              frame.placement * placement, joint_name, max_effort, max_velocity, min_config,
              max_config, friction, damping);
            break;
          case Base::SPHERICAL:
            joint_id = model.addJoint(
              frame.parentJoint, typename JointCollection::JointModelSpherical(),
              frame.placement * placement, joint_name, max_effort, max_velocity, min_config,
              max_config, friction, damping);
            break;
          default:
            PINOCCHIO_CHECK_INPUT_ARGUMENT(false, "The joint type is not correct.");
          };

          FrameIndex jointFrameId = model.addJointFrame(joint_id, (int)parentFrameId);
          appendBodyToJoint(jointFrameId, Y, frame_placement, body_name);
        }

        void addFixedJointAndBody(
          const FrameIndex & parent_frame_id,
          const SE3 & joint_placement,
          const std::string & joint_name,
          const Inertia & Y,
          const std::string & body_name)
        {
          const Frame & parent_frame = model.frames[parent_frame_id];
          const JointIndex parent_frame_parent = parent_frame.parentJoint;

          const SE3 placement = parent_frame.placement * joint_placement;
          FrameIndex fid = model.addFrame(Frame(
            joint_name, parent_frame.parentJoint, parent_frame_id, placement, FIXED_JOINT, Y));

          model.addBodyFrame(body_name, parent_frame_parent, placement, (int)fid);
        }

        void appendBodyToJoint(
          const FrameIndex fid,
          const Inertia & Y,
          const SE3 & placement,
          const std::string & body_name)
        {
          const Frame & frame = model.frames[fid];
          const SE3 & p = frame.placement * placement;
          assert(frame.parentJoint >= 0);
          if (!Y.isZero(Scalar(0)))
          {
            model.appendBodyToJoint(frame.parentJoint, Y, p);
          }

          model.addBodyFrame(body_name, frame.parentJoint, p, (int)fid);
          // Reference to model.frames[fid] can has changed because the vector
          // may have been reallocated.
          assert(model.frames[fid].parentJoint >= 0);
          {
            assert(
              !hasNaN(model.inertias[model.frames[fid].parentJoint].lever())
              && !hasNaN(model.inertias[model.frames[fid].parentJoint].inertia().data()));
          }
        }

        FrameIndex getBodyId(const std::string & frame_name) const
        {

          if (model.existFrame(frame_name, BODY))
          {
            FrameIndex fid = model.getFrameId(frame_name, BODY);
            assert(model.frames[fid].type == BODY);
            return fid;
          }
          else
            throw std::invalid_argument("Model does not have any body named " + frame_name);
        }

        FrameIndex getJointId(const std::string & joint_name) const
        {

          if (model.existJointName(joint_name))
          {
            JointIndex jid = model.getJointId(joint_name);
            return jid;
          }
          else
            throw std::invalid_argument("Model does not have any joint named " + joint_name);
        }

        const std::string & getJointName(const JointIndex jointId) const
        {
          return model.names[jointId];
        }

        Frame getBodyFrame(const std::string & frame_name) const
        {

          if (model.existFrame(frame_name, BODY))
          {
            FrameIndex fid = model.getFrameId(frame_name, BODY);
            assert(model.frames[fid].type == BODY);
            return model.frames[fid];
          }
          else
            throw std::invalid_argument("Model does not have any body named " + frame_name);
        }

        JointIndex getParentId(const std::string & frame_name) const
        {

          if (model.existFrame(frame_name, BODY))
          {
            FrameIndex fid = model.getFrameId(frame_name, BODY);
            assert(model.frames[fid].type == BODY);
            return model.frames[fid].parentJoint;
          }
          else
            throw std::invalid_argument("Model does not have any body named " + frame_name);
        }

        bool existFrame(const std::string & frame_name, const FrameType type) const
        {
          return model.existFrame(frame_name, type);
        }

        template<typename TypeX, typename TypeY, typename TypeZ, typename TypeUnaligned>
        JointIndex addJoint(
          const Vector3 & axis,
          const Frame & frame,
          const SE3 & placement,
          const std::string & joint_name,
          const VectorConstRef & max_effort,
          const VectorConstRef & max_velocity,
          const VectorConstRef & min_config,
          const VectorConstRef & max_config,
          const VectorConstRef & friction,
          const VectorConstRef & damping)
        {
          CartesianAxis axisType = extractCartesianAxis(axis);
          switch (axisType)
          {
          case AXIS_X:
            return model.addJoint(
              frame.parentJoint, TypeX(), frame.placement * placement, joint_name, max_effort,
              max_velocity, min_config, max_config, friction, damping);
            break;

          case AXIS_Y:
            return model.addJoint(
              frame.parentJoint, TypeY(), frame.placement * placement, joint_name, max_effort,
              max_velocity, min_config, max_config, friction, damping);
            break;

          case AXIS_Z:
            return model.addJoint(
              frame.parentJoint, TypeZ(), frame.placement * placement, joint_name, max_effort,
              max_velocity, min_config, max_config, friction, damping);
            break;

          case AXIS_UNALIGNED:
            return model.addJoint(
              frame.parentJoint, TypeUnaligned(axis.normalized()), frame.placement * placement,
              joint_name, max_effort, max_velocity, min_config, max_config, friction, damping);
            break;
          default:
            PINOCCHIO_CHECK_INPUT_ARGUMENT(false, "The axis type of the joint is of wrong type.");
            break;
          }
        }

      private:
        ///
        /// \brief The four possible cartesian types of an 3D axis.
        ///
        enum CartesianAxis
        {
          AXIS_X = 0,
          AXIS_Y = 1,
          AXIS_Z = 2,
          AXIS_UNALIGNED
        };

        ///
        /// \brief Extract the cartesian property of a particular 3D axis.
        ///
        /// \param[in] axis The input URDF axis.
        ///
        /// \return The property of the particular axis pinocchio::urdf::CartesianAxis.
        ///
        static inline CartesianAxis extractCartesianAxis(const Vector3 & axis)
        {
          if (axis.isApprox(Vector3::UnitX()))
            return AXIS_X;
          else if (axis.isApprox(Vector3::UnitY()))
            return AXIS_Y;
          else if (axis.isApprox(Vector3::UnitZ()))
            return AXIS_Z;
          else
            return AXIS_UNALIGNED;
        }
      };

      template<typename Scalar, int Options, template<typename, int> class JointCollectionTpl>
      class UrdfVisitorWithRootJoint : public UrdfVisitor<Scalar, Options, JointCollectionTpl>
      {
      public:
        typedef UrdfVisitor<Scalar, Options, JointCollectionTpl> Base;
        typedef typename Base::Inertia Inertia;
        using Base::appendBodyToJoint;
        using Base::model;

        typedef ModelTpl<Scalar, Options, JointCollectionTpl> Model;
        typedef typename Model::JointCollection JointCollection;
        typedef typename Model::JointModel JointModel;

        JointModel root_joint;

        UrdfVisitorWithRootJoint(Model & model, const JointModelBase<JointModel> & root_joint)
        : Base(model)
        , root_joint(root_joint.derived())
        {
        }

        void addRootJoint(const Inertia & Y, const std::string & body_name)
        {
          const Frame & frame = model.frames[0];

<<<<<<< HEAD
          PINOCCHIO_THROW_IF(
=======
          PINOCCHIO_THROW(
>>>>>>> fbc93a6a
            !model.existJointName("root_joint"), std::invalid_argument,
            "root_joint already exists as a joint in the kinematic tree.");

          JointIndex idx = model.addJoint(
            frame.parentJoint, root_joint, SE3::Identity(), "root_joint"
            // TODO ,max_effort,max_velocity,min_config,max_config
          );

          FrameIndex jointFrameId = model.addJointFrame(idx, 0);
          appendBodyToJoint(jointFrameId, Y, SE3::Identity(), body_name);
        }
      };

      typedef UrdfVisitorBaseTpl<double, 0> UrdfVisitorBase;

<<<<<<< HEAD
      void PINOCCHIO_DLLAPI
      parseRootTree(const ::urdf::ModelInterface * urdfTree, UrdfVisitorBase & model);

      void PINOCCHIO_DLLAPI parseRootTree(const std::string & filename, UrdfVisitorBase & model);

      void PINOCCHIO_DLLAPI
=======
      PINOCCHIO_PARSERS_DLLAPI void
      parseRootTree(const ::urdf::ModelInterface * urdfTree, UrdfVisitorBase & model);

      PINOCCHIO_PARSERS_DLLAPI void
      parseRootTree(const std::string & filename, UrdfVisitorBase & model);

      PINOCCHIO_PARSERS_DLLAPI void
>>>>>>> fbc93a6a
      parseRootTreeFromXML(const std::string & xmlString, UrdfVisitorBase & model);
    } // namespace details

    template<typename Scalar, int Options, template<typename, int> class JointCollectionTpl>
    ModelTpl<Scalar, Options, JointCollectionTpl> & buildModel(
      const std::string & filename,
      const typename ModelTpl<Scalar, Options, JointCollectionTpl>::JointModel & root_joint,
      ModelTpl<Scalar, Options, JointCollectionTpl> & model,
      const bool verbose)
    {
      details::UrdfVisitorWithRootJoint<Scalar, Options, JointCollectionTpl> visitor(
        model, root_joint);
      if (verbose)
        visitor.log = &std::cout;
      details::parseRootTree(filename, visitor);
      return model;
    }

    template<typename Scalar, int Options, template<typename, int> class JointCollectionTpl>
    ModelTpl<Scalar, Options, JointCollectionTpl> & buildModel(
      const std::string & filename,
      ModelTpl<Scalar, Options, JointCollectionTpl> & model,
      const bool verbose)
    {
      details::UrdfVisitor<Scalar, Options, JointCollectionTpl> visitor(model);
      if (verbose)
        visitor.log = &std::cout;
      details::parseRootTree(filename, visitor);
      return model;
    }

    template<typename Scalar, int Options, template<typename, int> class JointCollectionTpl>
    ModelTpl<Scalar, Options, JointCollectionTpl> & buildModelFromXML(
      const std::string & xmlStream,
      const typename ModelTpl<Scalar, Options, JointCollectionTpl>::JointModel & rootJoint,
      ModelTpl<Scalar, Options, JointCollectionTpl> & model,
      const bool verbose)
    {
      details::UrdfVisitorWithRootJoint<Scalar, Options, JointCollectionTpl> visitor(
        model, rootJoint);
      if (verbose)
        visitor.log = &std::cout;
      details::parseRootTreeFromXML(xmlStream, visitor);
      return model;
    }

    template<typename Scalar, int Options, template<typename, int> class JointCollectionTpl>
    ModelTpl<Scalar, Options, JointCollectionTpl> & buildModelFromXML(
      const std::string & xmlStream,
      ModelTpl<Scalar, Options, JointCollectionTpl> & model,
      const bool verbose)
    {
      details::UrdfVisitor<Scalar, Options, JointCollectionTpl> visitor(model);
      if (verbose)
        visitor.log = &std::cout;
      details::parseRootTreeFromXML(xmlStream, visitor);
      return model;
    }

    template<typename Scalar, int Options, template<typename, int> class JointCollectionTpl>
    ModelTpl<Scalar, Options, JointCollectionTpl> & buildModel(
      const std::shared_ptr<::urdf::ModelInterface> urdfTree,
      const typename ModelTpl<Scalar, Options, JointCollectionTpl>::JointModel & rootJoint,
      ModelTpl<Scalar, Options, JointCollectionTpl> & model,
      const bool verbose)
    {
      PINOCCHIO_CHECK_INPUT_ARGUMENT(urdfTree != NULL);
      details::UrdfVisitorWithRootJoint<Scalar, Options, JointCollectionTpl> visitor(
        model, rootJoint);
      if (verbose)
        visitor.log = &std::cout;
      details::parseRootTree(urdfTree.get(), visitor);
      return model;
    }

    template<typename Scalar, int Options, template<typename, int> class JointCollectionTpl>
    ModelTpl<Scalar, Options, JointCollectionTpl> & buildModel(
      const std::shared_ptr<::urdf::ModelInterface> urdfTree,
      ModelTpl<Scalar, Options, JointCollectionTpl> & model,
      const bool verbose)
    {
      PINOCCHIO_CHECK_INPUT_ARGUMENT(urdfTree != NULL);
      details::UrdfVisitor<Scalar, Options, JointCollectionTpl> visitor(model);
      if (verbose)
        visitor.log = &std::cout;
      details::parseRootTree(urdfTree.get(), visitor);
      return model;
    }

  } // namespace urdf
} // namespace pinocchio

#endif // ifndef __pinocchio_multibody_parsers_urdf_model_hxx__<|MERGE_RESOLUTION|>--- conflicted
+++ resolved
@@ -456,11 +456,7 @@
         {
           const Frame & frame = model.frames[0];
 
-<<<<<<< HEAD
           PINOCCHIO_THROW_IF(
-=======
-          PINOCCHIO_THROW(
->>>>>>> fbc93a6a
             !model.existJointName("root_joint"), std::invalid_argument,
             "root_joint already exists as a joint in the kinematic tree.");
 
@@ -476,14 +472,6 @@
 
       typedef UrdfVisitorBaseTpl<double, 0> UrdfVisitorBase;
 
-<<<<<<< HEAD
-      void PINOCCHIO_DLLAPI
-      parseRootTree(const ::urdf::ModelInterface * urdfTree, UrdfVisitorBase & model);
-
-      void PINOCCHIO_DLLAPI parseRootTree(const std::string & filename, UrdfVisitorBase & model);
-
-      void PINOCCHIO_DLLAPI
-=======
       PINOCCHIO_PARSERS_DLLAPI void
       parseRootTree(const ::urdf::ModelInterface * urdfTree, UrdfVisitorBase & model);
 
@@ -491,7 +479,6 @@
       parseRootTree(const std::string & filename, UrdfVisitorBase & model);
 
       PINOCCHIO_PARSERS_DLLAPI void
->>>>>>> fbc93a6a
       parseRootTreeFromXML(const std::string & xmlString, UrdfVisitorBase & model);
     } // namespace details
 
