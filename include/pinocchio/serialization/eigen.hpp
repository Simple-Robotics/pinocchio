--- conflicted
+++ resolved
@@ -12,12 +12,6 @@
 #include <boost/serialization/vector.hpp>
 #include <boost/serialization/array.hpp>
 
-<<<<<<< HEAD
-// Workaround a bug in GCC >= 7 and C++17
-// ref. https://gitlab.com/libeigen/eigen/-/issues/1676
-#ifdef __GNUC__
-  #if __GNUC__ >= 7 && __cplusplus >= 201703L
-=======
 // If hpp-fcl < 3.0.0 The GCC Eigen/Boost.Serialization workaround
 // is already defined.
 // If we don't link against hpp-fcl or hpp-fcl >= 3.0.0 then we must define
@@ -32,7 +26,6 @@
     // ref. https://gitlab.com/libeigen/eigen/-/issues/1676
     #ifdef __GNUC__
       #if __GNUC__ >= 7 && __cplusplus >= 201703L
->>>>>>> fbc93a6a
 namespace boost
 {
   namespace serialization
@@ -54,8 +47,6 @@
     };
   } // namespace internal
 } // namespace Eigen
-<<<<<<< HEAD
-=======
       #endif
     #endif
   #endif
@@ -86,7 +77,6 @@
   } // namespace internal
 } // namespace Eigen
     #endif
->>>>>>> fbc93a6a
   #endif
 #endif
 
