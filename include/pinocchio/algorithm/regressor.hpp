//
// Copyright (c) 2018-2020 CNRS INRIA
//

#ifndef __pinocchio_algorithm_regressor_hpp__
#define __pinocchio_algorithm_regressor_hpp__

#include "pinocchio/multibody/model.hpp"
#include "pinocchio/multibody/data.hpp"

namespace pinocchio
{

  ///
  /// \copydoc computeJointKinematicRegressor(const ModelTpl<Scalar,Options,JointCollectionTpl>
  /// &,const DataTpl<Scalar,Options,JointCollectionTpl> &, const JointIndex, const ReferenceFrame,
  /// const SE3Tpl<Scalar,Options> &)
  ///
  /// \param[out] kinematic_regressor The kinematic regressor containing the result. Matrix of size
  /// 6*(model.njoints-1) initialized to 0.
  ///
  template<
    typename Scalar,
    int Options,
    template<typename, int>
    class JointCollectionTpl,
    typename Matrix6xReturnType>
  void computeJointKinematicRegressor(
    const ModelTpl<Scalar, Options, JointCollectionTpl> & model,
    const DataTpl<Scalar, Options, JointCollectionTpl> & data,
    const JointIndex joint_id,
    const ReferenceFrame rf,
    const SE3Tpl<Scalar, Options> & placement,
    const Eigen::MatrixBase<Matrix6xReturnType> & kinematic_regressor);

  ///
  /// \brief Computes the kinematic regressor that links the joint placements variations of the
  /// whole kinematic tree
  ///        to the placement variation of the frame rigidly attached to the joint and given by its
  ///        placement w.r.t. to the joint frame.
  ///
  /// \remarks It assumes that the \ref forwardKinematics(const
  /// ModelTpl<Scalar,Options,JointCollectionTpl> &, DataTpl<Scalar,Options,JointCollectionTpl> &,
  /// const Eigen::MatrixBase<ConfigVectorType> &) has been called first.
  ///
  /// \param[in] model The model structure of the rigid body system.
  /// \param[in] data The data structure of the rigid body system.
  /// \param[in] joint_id Index of the joint.
  /// \param[in] rf Reference frame in which the result is expressed (LOCAL, LOCAL_WORLD_ALIGNED or
  /// WORLD). \param[in] placement Relative placement to the joint frame.
  ///
  template<typename Scalar, int Options, template<typename, int> class JointCollectionTpl>
  typename DataTpl<Scalar, Options, JointCollectionTpl>::Matrix6x computeJointKinematicRegressor(
    const ModelTpl<Scalar, Options, JointCollectionTpl> & model,
    const DataTpl<Scalar, Options, JointCollectionTpl> & data,
    const JointIndex joint_id,
    const ReferenceFrame rf,
    const SE3Tpl<Scalar, Options> & placement)
  {
    typedef typename DataTpl<Scalar, Options, JointCollectionTpl>::Matrix6x ReturnType;
    ReturnType res(ReturnType::Zero(6, (model.njoints - 1) * 6));

    computeJointKinematicRegressor(model, data, joint_id, rf, placement, res);

    return res;
  }

  ///
  /// \copydoc computeJointKinematicRegressor(const ModelTpl<Scalar,Options,JointCollectionTpl>
  /// &,const DataTpl<Scalar,Options,JointCollectionTpl> &, const JointIndex, const ReferenceFrame)
  ///
  /// \param[out] kinematic_regressor The kinematic regressor containing the result. Matrix of size
  /// 6*(model.njoints-1) initialized to 0.
  ///
  template<
    typename Scalar,
    int Options,
    template<typename, int>
    class JointCollectionTpl,
    typename Matrix6xReturnType>
  void computeJointKinematicRegressor(
    const ModelTpl<Scalar, Options, JointCollectionTpl> & model,
    const DataTpl<Scalar, Options, JointCollectionTpl> & data,
    const JointIndex joint_id,
    const ReferenceFrame rf,
    const Eigen::MatrixBase<Matrix6xReturnType> & kinematic_regressor);

  ///
  /// \brief Computes the kinematic regressor that links the joint placement variations of the whole
  /// kinematic tree
  ///        to the placement variation of the joint given as input.
  ///
  /// \remarks It assumes that the \ref forwardKinematics(const
  /// ModelTpl<Scalar,Options,JointCollectionTpl> &, DataTpl<Scalar,Options,JointCollectionTpl> &,
  /// const Eigen::MatrixBase<ConfigVectorType> &) has been called first.
  ///
  /// \param[in] model The model structure of the rigid body system.
  /// \param[in] data The data structure of the rigid body system.
  /// \param[in] joint_id Index of the joint.
  /// \param[in] rf Reference frame in which the result is expressed (LOCAL, LOCAL_WORLD_ALIGNED or
  /// WORLD).
  ///
  template<typename Scalar, int Options, template<typename, int> class JointCollectionTpl>
  typename DataTpl<Scalar, Options, JointCollectionTpl>::Matrix6x computeJointKinematicRegressor(
    const ModelTpl<Scalar, Options, JointCollectionTpl> & model,
    const DataTpl<Scalar, Options, JointCollectionTpl> & data,
    const JointIndex joint_id,
    const ReferenceFrame rf)
  {
    typedef typename DataTpl<Scalar, Options, JointCollectionTpl>::Matrix6x ReturnType;
    ReturnType res(ReturnType::Zero(6, (model.njoints - 1) * 6));

    computeJointKinematicRegressor(model, data, joint_id, rf, res);

    return res;
  }

  ///
  /// \copydoc computeFrameKinematicRegressor(const ModelTpl<Scalar,Options,JointCollectionTpl> &,
  /// DataTpl<Scalar,Options,JointCollectionTpl> &, const FrameIndex, const ReferenceFrame)
  ///
  /// \param[out] kinematic_regressor The kinematic regressor containing the result. Matrix of size
  /// 6*(model.njoints-1) initialized to 0.
  ///
  template<
    typename Scalar,
    int Options,
    template<typename, int>
    class JointCollectionTpl,
    typename Matrix6xReturnType>
  void computeFrameKinematicRegressor(
    const ModelTpl<Scalar, Options, JointCollectionTpl> & model,
    DataTpl<Scalar, Options, JointCollectionTpl> & data,
    const FrameIndex frame_id,
    const ReferenceFrame rf,
    const Eigen::MatrixBase<Matrix6xReturnType> & kinematic_regressor);

  ///
  /// \brief Computes the kinematic regressor that links the joint placement variations of the whole
  /// kinematic tree
  ///        to the placement variation of the frame given as input.
  ///
  /// \remarks It assumes that the \ref framesForwardKinematics(const
  /// ModelTpl<Scalar,Options,JointCollectionTpl> &, DataTpl<Scalar,Options,JointCollectionTpl> &,
  /// const Eigen::MatrixBase<ConfigVectorType> &) has been called first.
  ///
  /// \param[in] model The model structure of the rigid body system.
  /// \param[in] data The data structure of the rigid body system.
  /// \param[in] frame_id Index of the frame.
  /// \param[in] rf Reference frame in which the result is expressed (LOCAL, LOCAL_WORLD_ALIGNED or
  /// WORLD).
  ///
  template<typename Scalar, int Options, template<typename, int> class JointCollectionTpl>
  typename DataTpl<Scalar, Options, JointCollectionTpl>::Matrix6x computeFrameKinematicRegressor(
    const ModelTpl<Scalar, Options, JointCollectionTpl> & model,
    DataTpl<Scalar, Options, JointCollectionTpl> & data,
    const FrameIndex frame_id,
    const ReferenceFrame rf)
  {
    typedef typename DataTpl<Scalar, Options, JointCollectionTpl>::Matrix6x ReturnType;
    ReturnType res(ReturnType::Zero(6, (model.njoints - 1) * 6));

    computeFrameKinematicRegressor(model, data, frame_id, rf, res);

    return res;
  }

  ///
  /// \brief Computes the static regressor that links the center of mass positions of all the links
  ///        to the center of mass of the complete model according to the current configuration of
  ///        the robot.
  ///
  /// The result is stored in `data.staticRegressor` and it corresponds to a matrix \f$ Y \f$ such
  /// that \f$ c = Y(q,\dot{q},\ddot{q})\tilde{\pi} \f$ where \f$ \tilde{\pi} =
  /// (\tilde{\pi}_1^T\ \dots\ \tilde{\pi}_n^T)^T \f$ and \f$ \tilde{\pi}_i =
  /// \text{model.inertias[i].toDynamicParameters().head<4>()} \f$
  ///
  /// \tparam JointCollection Collection of Joint types.
  /// \tparam ConfigVectorType Type of the joint configuration vector.
  ///
  /// \param[in] model The model structure of the rigid body system.
  /// \param[in] data The data structure of the rigid body system.
  /// \param[in] q The joint configuration vector (dim model.nq).
  ///
  /// \return The static regressor of the system.
  ///
  template<
    typename Scalar,
    int Options,
    template<typename, int>
    class JointCollectionTpl,
    typename ConfigVectorType>
  inline typename DataTpl<Scalar, Options, JointCollectionTpl>::Matrix3x & computeStaticRegressor(
    const ModelTpl<Scalar, Options, JointCollectionTpl> & model,
    DataTpl<Scalar, Options, JointCollectionTpl> & data,
    const Eigen::MatrixBase<ConfigVectorType> & q);
<<<<<<< HEAD

  namespace regressor
  {

    ///
    /// \brief Computes the static regressor that links the center of mass positions of all the
    /// links
    ///        to the center of mass of the complete model according to the current configuration of
    ///        the robot.
    ///
    /// \tparam JointCollection Collection of Joint types.
    /// \tparam ConfigVectorType Type of the joint configuration vector.
    ///
    /// \param[in] model The model structure of the rigid body system.
    /// \param[in] data The data structure of the rigid body system.
    /// \param[in] q The joint configuration vector (dim model.nq).
    ///
    /// \return The static regressor of the system.
    ///
    /// \deprecated This function is now in the main pinocchio namespace
    ///
    template<
      typename Scalar,
      int Options,
      template<typename, int>
      class JointCollectionTpl,
      typename ConfigVectorType>
    PINOCCHIO_DEPRECATED typename DataTpl<Scalar, Options, JointCollectionTpl>::Matrix3x &
    computeStaticRegressor(
      const ModelTpl<Scalar, Options, JointCollectionTpl> & model,
      DataTpl<Scalar, Options, JointCollectionTpl> & data,
      const Eigen::MatrixBase<ConfigVectorType> & q)
    {
      return ::pinocchio::computeStaticRegressor(model, data, q);
    }
  } // namespace regressor
=======
>>>>>>> fbc93a6a

  ///
  /// \brief Computes the regressor for the dynamic parameters of a single rigid body.
  ///
  /// The result is such that
  /// \f$ I a + v \times I v = bodyRegressor(v,a) * I.toDynamicParameters() \f$
  ///
  /// \param[in] v Velocity of the rigid body
  /// \param[in] a Acceleration of the rigid body
  /// \param[out] regressor The resulting regressor of the body.
  ///
  template<typename MotionVelocity, typename MotionAcceleration, typename OutputType>
  inline void bodyRegressor(
    const MotionDense<MotionVelocity> & v,
    const MotionDense<MotionAcceleration> & a,
    const Eigen::MatrixBase<OutputType> & regressor);

  ///
  /// \brief Computes the regressor for the dynamic parameters of a single rigid body.
  ///
  /// The result is such that
  /// \f$ I a + v \times I v = bodyRegressor(v,a) * I.toDynamicParameters() \f$
  ///
  /// \param[in] v Velocity of the rigid body
  /// \param[in] a Acceleration of the rigid body
  ///
  /// \return The regressor of the body.
  ///
  template<typename MotionVelocity, typename MotionAcceleration>
  inline Eigen::Matrix<
    typename MotionVelocity::Scalar,
    6,
    10,
    PINOCCHIO_EIGEN_PLAIN_TYPE(typename MotionVelocity::Vector3)::Options>
  bodyRegressor(const MotionDense<MotionVelocity> & v, const MotionDense<MotionAcceleration> & a);

  ///
  /// \brief Computes the regressor for the dynamic parameters of a rigid body attached to a given
  /// joint,
  ///        puts the result in data.bodyRegressor and returns it.
  ///
  /// This algorithm assumes RNEA has been run to compute the acceleration and gravitational
  /// effects.
  ///
  /// The result is such that
  /// \f$ f = \text{jointBodyRegressor(model,data,jointId) * I.toDynamicParameters()} \f$
  /// where \f$ f \f$ is the net force acting on the body, including gravity
  ///
  /// \param[in] model The model structure of the rigid body system.
  /// \param[in] data The data structure of the rigid body system.
  /// \param[in] jointId The id of the joint.
  ///
  /// \return The regressor of the body.
  ///
  template<typename Scalar, int Options, template<typename, int> class JointCollectionTpl>
  inline typename DataTpl<Scalar, Options, JointCollectionTpl>::BodyRegressorType &
  jointBodyRegressor(
    const ModelTpl<Scalar, Options, JointCollectionTpl> & model,
    DataTpl<Scalar, Options, JointCollectionTpl> & data,
    JointIndex jointId);

  ///
  /// \brief Computes the regressor for the dynamic parameters of a rigid body attached to a given
  /// frame,
  ///        puts the result in data.bodyRegressor and returns it.
  ///
  /// This algorithm assumes RNEA has been run to compute the acceleration and gravitational
  /// effects.
  ///
  /// The result is such that
  /// \f$ f = \text{frameBodyRegressor(model,data,frameId) * I.toDynamicParameters()} \f$
  /// where \f$ f \f$ is the net force acting on the body, including gravity
  ///
  /// \param[in] model The model structure of the rigid body system.
  /// \param[in] data The data structure of the rigid body system.
  /// \param[in] frameId The id of the frame.
  ///
  /// \return The dynamic regressor of the body.
  ///
  template<typename Scalar, int Options, template<typename, int> class JointCollectionTpl>
  inline typename DataTpl<Scalar, Options, JointCollectionTpl>::BodyRegressorType &
  frameBodyRegressor(
    const ModelTpl<Scalar, Options, JointCollectionTpl> & model,
    DataTpl<Scalar, Options, JointCollectionTpl> & data,
    FrameIndex frameId);

  ///
  /// \brief Computes the joint torque regressor that links the joint torque
  ///        to the dynamic parameters of each link according to the current the robot motion.
  ///
  /// The result is stored in `data.jointTorqueRegressor` and it corresponds to a matrix \f$ Y \f$
  /// such that \f$ \tau = Y(q,\dot{q},\ddot{q})\pi \f$ where \f$ \pi = (\pi_1^T\ \dots\ \pi_n^T)^T
  /// \f$ and \f$ \pi_i = \text{model.inertias[i].toDynamicParameters()} \f$
  ///
  /// \tparam JointCollection Collection of Joint types.
  /// \tparam ConfigVectorType Type of the joint configuration vector.
  /// \tparam TangentVectorType1 Type of the joint velocity vector.
  /// \tparam TangentVectorType2 Type of the joint acceleration vector.
  ///
  /// \param[in] model The model structure of the rigid body system.
  /// \param[in] data The data structure of the rigid body system.
  /// \param[in] q The joint configuration vector (dim model.nq).
  /// \param[in] v The joint velocity vector (dim model.nv).
  /// \param[in] a The joint acceleration vector (dim model.nv).
  ///
  /// \return The joint torque regressor of the system.
  ///
  /// \warning This function writes temporary information in data.bodyRegressor. This means if you
  /// have valuable data in it it will be overwritten.
  ///
  template<
    typename Scalar,
    int Options,
    template<typename, int>
    class JointCollectionTpl,
    typename ConfigVectorType,
    typename TangentVectorType1,
    typename TangentVectorType2>
  inline typename DataTpl<Scalar, Options, JointCollectionTpl>::MatrixXs &
  computeJointTorqueRegressor(
    const ModelTpl<Scalar, Options, JointCollectionTpl> & model,
    DataTpl<Scalar, Options, JointCollectionTpl> & data,
    const Eigen::MatrixBase<ConfigVectorType> & q,
    const Eigen::MatrixBase<TangentVectorType1> & v,
    const Eigen::MatrixBase<TangentVectorType2> & a);

} // namespace pinocchio

/* --- Details -------------------------------------------------------------------- */
#include "pinocchio/algorithm/regressor.hxx"

#if PINOCCHIO_ENABLE_TEMPLATE_INSTANTIATION
  #include "pinocchio/algorithm/regressor.txx"
#endif // PINOCCHIO_ENABLE_TEMPLATE_INSTANTIATION

#endif // ifndef __pinocchio_algorithm_regressor_hpp__<|MERGE_RESOLUTION|>--- conflicted
+++ resolved
@@ -194,45 +194,6 @@
     const ModelTpl<Scalar, Options, JointCollectionTpl> & model,
     DataTpl<Scalar, Options, JointCollectionTpl> & data,
     const Eigen::MatrixBase<ConfigVectorType> & q);
-<<<<<<< HEAD
-
-  namespace regressor
-  {
-
-    ///
-    /// \brief Computes the static regressor that links the center of mass positions of all the
-    /// links
-    ///        to the center of mass of the complete model according to the current configuration of
-    ///        the robot.
-    ///
-    /// \tparam JointCollection Collection of Joint types.
-    /// \tparam ConfigVectorType Type of the joint configuration vector.
-    ///
-    /// \param[in] model The model structure of the rigid body system.
-    /// \param[in] data The data structure of the rigid body system.
-    /// \param[in] q The joint configuration vector (dim model.nq).
-    ///
-    /// \return The static regressor of the system.
-    ///
-    /// \deprecated This function is now in the main pinocchio namespace
-    ///
-    template<
-      typename Scalar,
-      int Options,
-      template<typename, int>
-      class JointCollectionTpl,
-      typename ConfigVectorType>
-    PINOCCHIO_DEPRECATED typename DataTpl<Scalar, Options, JointCollectionTpl>::Matrix3x &
-    computeStaticRegressor(
-      const ModelTpl<Scalar, Options, JointCollectionTpl> & model,
-      DataTpl<Scalar, Options, JointCollectionTpl> & data,
-      const Eigen::MatrixBase<ConfigVectorType> & q)
-    {
-      return ::pinocchio::computeStaticRegressor(model, data, q);
-    }
-  } // namespace regressor
-=======
->>>>>>> fbc93a6a
 
   ///
   /// \brief Computes the regressor for the dynamic parameters of a single rigid body.
