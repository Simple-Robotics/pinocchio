//
// Copyright (c) 2024 INRIA
//

#ifndef __pinocchio_algorithm_contact_solver_utils_hpp__
#define __pinocchio_algorithm_contact_solver_utils_hpp__

#include "pinocchio/math/fwd.hpp"
#include "pinocchio/math/comparison-operators.hpp"
#include "pinocchio/algorithm/constraints/coulomb-friction-cone.hpp"
#include "pinocchio/algorithm/delassus-operator-base.hpp"

namespace pinocchio
{

  namespace internal
  {

    /// \brief Project a vector x on the vector of cones.
    template<
      typename Scalar,
      typename ConstraintAllocator,
      typename VectorLikeIn,
      typename VectorLikeOut>
    void computeConeProjection(
      const std::vector<CoulombFrictionConeTpl<Scalar>, ConstraintAllocator> & cones,
      const Eigen::DenseBase<VectorLikeIn> & x,
      const Eigen::DenseBase<VectorLikeOut> & x_proj_)
    {
      assert(x.size() == x_proj_.size());
      Eigen::DenseIndex index = 0;
      VectorLikeOut & x_proj = x_proj_.const_cast_derived();
      for (const auto & cone : cones)
      {
        x_proj.template segment<3>(index) = cone.project(x.template segment<3>(index));
<<<<<<< HEAD
        assert(cone.isInside(x_proj.template segment<3>(index), 1e-12));
=======
        assert(cone.isInside(x_proj.template segment<3>(index), Scalar(1e-12)));
>>>>>>> fbc93a6a
        index += 3;
      }
    }

    /// \brief Project a vector x on the dual of the cones contained in the vector of cones.
    template<
      typename Scalar,
      typename ConstraintAllocator,
      typename VectorLikeIn,
      typename VectorLikeOut>
    void computeDualConeProjection(
      const std::vector<CoulombFrictionConeTpl<Scalar>, ConstraintAllocator> & cones,
      const Eigen::DenseBase<VectorLikeIn> & x,
      const Eigen::DenseBase<VectorLikeOut> & x_proj_)
    {
      assert(x.size() == x_proj_.size());
      Eigen::DenseIndex index = 0;
      VectorLikeOut & x_proj = x_proj_.const_cast_derived();
      for (const auto & cone : cones)
      {
        x_proj.template segment<3>(index) = cone.dual().project(x.template segment<3>(index));
<<<<<<< HEAD
        assert(cone.dual().isInside(x_proj.template segment<3>(index), 1e-12));
=======
        assert(cone.dual().isInside(x_proj.template segment<3>(index), Scalar(1e-12)));
>>>>>>> fbc93a6a
        index += 3;
      }
    }

    template<
      typename Scalar,
      typename ConstraintAllocator,
      typename VectorLikeVelocity,
      typename VectorLikeForce>
    Scalar computeConicComplementarity(
      const std::vector<CoulombFrictionConeTpl<Scalar>, ConstraintAllocator> & cones,
      const Eigen::DenseBase<VectorLikeVelocity> & velocities,
      const Eigen::DenseBase<VectorLikeForce> & forces)
    {
      assert(velocities.size() == forces.size());
      Eigen::DenseIndex index = 0;
      Scalar complementarity = 0;
      for (const auto & cone : cones)
      {
        const Scalar cone_complementarity = cone.computeConicComplementarity(
          velocities.template segment<3>(index), forces.template segment<3>(index));
        complementarity = math::max(complementarity, cone_complementarity);
        index += 3;
      }

      return complementarity;
    }

    template<
      typename Scalar,
      typename ConstraintAllocator,
      typename VectorLikeIn,
      typename VectorLikeOut>
    void computeComplementarityShift(
      const std::vector<CoulombFrictionConeTpl<Scalar>, ConstraintAllocator> & cones,
      const Eigen::DenseBase<VectorLikeIn> & velocities,
      const Eigen::DenseBase<VectorLikeOut> & shift_)
    {
      assert(velocities.size() == shift_.size());
      Eigen::DenseIndex index = 0;
      VectorLikeOut & shift = shift_.const_cast_derived();
      for (const auto & cone : cones)
      {
        shift.template segment<3>(index) =
          cone.computeNormalCorrection(velocities.template segment<3>(index));
        index += 3;
      }
    }

    template<typename Scalar, typename ConstraintAllocator, typename VectorLikeIn>
    Scalar computePrimalFeasibility(
      const std::vector<CoulombFrictionConeTpl<Scalar>, ConstraintAllocator> & cones,
      const Eigen::DenseBase<VectorLikeIn> & forces)
    {
      typedef CoulombFrictionConeTpl<Scalar> Cone;
      typedef typename Cone::Vector3 Vector3;

      Eigen::DenseIndex index = 0;
      Scalar norm(0);
      for (const auto & cone : cones)
      {
        const Vector3 df_projected =
          cone.project(forces.template segment<3>(index)) - forces.template segment<3>(index);
        norm = math::max(norm, df_projected.norm());
        index += 3;
      }

      return norm;
    }

    template<
      typename Scalar,
      typename ConstraintAllocator,
      typename ForceVector,
      typename VelocityVector>
    Scalar computeReprojectionError(
      const std::vector<CoulombFrictionConeTpl<Scalar>, ConstraintAllocator> & cones,
      const Eigen::DenseBase<ForceVector> & forces,
      const Eigen::DenseBase<VelocityVector> & velocities)
    {
      typedef CoulombFrictionConeTpl<Scalar> Cone;
      typedef typename Cone::Vector3 Vector3;

      Eigen::DenseIndex index = 0;
      Scalar norm(0);
      for (const auto & cone : cones)
      {
        const Vector3 df_projected =
          forces.template segment<3>(index)
          - cone.project(forces.template segment<3>(index) - velocities.template segment<3>(index));
        norm = math::max(norm, df_projected.norm());
        index += 3;
      }

      return norm;
    }

    // template<typename Scalar, typename ConstraintAllocator, typename VectorLikeIn>
    // Scalar computeDualFeasibility(DelassusOperatorBase<DelassusDerived> & delassus,
    //                               const Eigen::MatrixBase<VectorLike> & g,
    //                               const
    //                               std::vector<CoulombFrictionConeTpl<Scalar>,ConstraintAllocator>
    //                               & cones, const Eigen::DenseBase<VectorLikeIn> & forces)
    //{
    //   typedef CoulombFrictionConeTpl<Scalar> Cone;
    //   typedef typename Cone::Vector3 Vector3;
    //
    //   Eigen::DenseIndex index = 0;
    //   Scalar norm = 0;
    //   for(const auto & cone: cones)
    //   {
    //     const Vector3 df_projected = cone.project(forces.template segment<3>(index)) -
    //     forces.template segment<3>(index); norm = math::max(complementarity,
    //     df_projected.norm()); index += 3;
    //   }
    //
    //   return norm;
    // }

  } // namespace internal

} // namespace pinocchio

#endif // ifndef __pinocchio_algorithm_contact_solver_utils_hpp__<|MERGE_RESOLUTION|>--- conflicted
+++ resolved
@@ -33,11 +33,7 @@
       for (const auto & cone : cones)
       {
         x_proj.template segment<3>(index) = cone.project(x.template segment<3>(index));
-<<<<<<< HEAD
-        assert(cone.isInside(x_proj.template segment<3>(index), 1e-12));
-=======
         assert(cone.isInside(x_proj.template segment<3>(index), Scalar(1e-12)));
->>>>>>> fbc93a6a
         index += 3;
       }
     }
@@ -59,11 +55,7 @@
       for (const auto & cone : cones)
       {
         x_proj.template segment<3>(index) = cone.dual().project(x.template segment<3>(index));
-<<<<<<< HEAD
-        assert(cone.dual().isInside(x_proj.template segment<3>(index), 1e-12));
-=======
         assert(cone.dual().isInside(x_proj.template segment<3>(index), Scalar(1e-12)));
->>>>>>> fbc93a6a
         index += 3;
       }
     }
