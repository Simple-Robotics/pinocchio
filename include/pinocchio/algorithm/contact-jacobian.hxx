--- conflicted
+++ resolved
@@ -14,19 +14,12 @@
   template<
     typename Scalar,
     int Options,
-<<<<<<< HEAD
-    template<typename, int>
-    class JointCollectionTpl,
+    template<typename, int> class JointCollectionTpl,
     class ConstraintModel,
     class ConstraintModelAllocator,
     class ConstraintData,
     class ConstraintDataAllocator>
   void evalConstraints(
-=======
-    template<typename, int> class JointCollectionTpl,
-    typename Matrix6or3Like>
-  void getConstraintJacobian(
->>>>>>> 902d6766
     const ModelTpl<Scalar, Options, JointCollectionTpl> & model,
     const DataTpl<Scalar, Options, JointCollectionTpl> & data,
     const std::vector<ConstraintModel, ConstraintModelAllocator> & constraint_models,
@@ -47,8 +40,7 @@
   template<
     typename Scalar,
     int Options,
-    template<typename, int>
-    class JointCollectionTpl,
+    template<typename, int> class JointCollectionTpl,
     class ConstraintModel,
     class ConstraintModelAllocator,
     class ConstraintData,
@@ -86,9 +78,7 @@
   template<
     typename Scalar,
     int Options,
-<<<<<<< HEAD
-    template<typename, int>
-    class JointCollectionTpl,
+    template<typename, int> class JointCollectionTpl,
     class ConstraintModel,
     class ConstraintModelAllocator,
     class ConstraintData,
@@ -124,8 +114,7 @@
   template<
     typename Scalar,
     int Options,
-    template<typename, int>
-    class JointCollectionTpl,
+    template<typename, int> class JointCollectionTpl,
     typename ConstraintModel,
     typename ConstraintData,
     typename JacobianMatrixLike>
@@ -151,13 +140,8 @@
   template<
     typename Scalar,
     int Options,
-    template<typename, int>
-    class JointCollectionTpl,
-    template<typename T>
-    class Holder,
-=======
-    template<typename, int> class JointCollectionTpl,
->>>>>>> 902d6766
+    template<typename, int> class JointCollectionTpl,
+    template<typename T> class Holder,
     typename DynamicMatrixLike,
     class ConstraintModel,
     class ConstraintModelAllocator,
@@ -193,8 +177,7 @@
   template<
     typename Scalar,
     int Options,
-    template<typename, int>
-    class JointCollectionTpl,
+    template<typename, int> class JointCollectionTpl,
     typename DynamicMatrixLike,
     class ConstraintModel,
     class ConstraintModelAllocator,
@@ -225,8 +208,7 @@
   template<
     typename Scalar,
     int Options,
-    template<typename, int>
-    class JointCollectionTpl,
+    template<typename, int> class JointCollectionTpl,
     typename ResultMatrixType>
   struct EvalConstraintJacobianTransposeProductBackwardPass
   : public fusion::JointUnaryVisitorBase<EvalConstraintJacobianTransposeProductBackwardPass<
@@ -269,8 +251,7 @@
   template<
     typename Scalar,
     int Options,
-    template<typename, int>
-    class JointCollectionTpl,
+    template<typename, int> class JointCollectionTpl,
     class ConstraintModel,
     class ConstraintModelAllocator,
     class ConstraintData,
