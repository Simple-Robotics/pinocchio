//
// Copyright (c) 2021 INRIA
//

#ifndef __pinocchio_algorithm_impulse_dynamics_txx__
#define __pinocchio_algorithm_impulse_dynamics_txx__

#ifndef PINOCCHIO_SKIP_ALGORITHM_IMPULSE_DYNAMICS

namespace pinocchio
{

<<<<<<< HEAD
  extern template PINOCCHIO_DLLAPI const context::VectorXs & impulseDynamics<
=======
  extern template PINOCCHIO_EXPLICIT_INSTANTIATION_DECLARATION_DLLAPI const context::VectorXs &
  impulseDynamics<
>>>>>>> fbc93a6a
    context::Scalar,
    context::Options,
    JointCollectionDefaultTpl,
    context::VectorXs,
    context::VectorXs,
    typename context::RigidConstraintModelVector::allocator_type,
    typename context::RigidConstraintDataVector::allocator_type>(
    const context::Model &,
    context::Data &,
    const Eigen::MatrixBase<context::VectorXs> &,
    const Eigen::MatrixBase<context::VectorXs> &,
    const context::RigidConstraintModelVector &,
    context::RigidConstraintDataVector &,
    const context::Scalar,
    const ProximalSettingsTpl<context::Scalar> &);

} // namespace pinocchio

#endif // PINOCCHIO_SKIP_ALGORITHM_IMPULSE_DYNAMICS

#endif // ifndef __pinocchio_algorithm_impulse_dynamics_txx__<|MERGE_RESOLUTION|>--- conflicted
+++ resolved
@@ -10,12 +10,8 @@
 namespace pinocchio
 {
 
-<<<<<<< HEAD
-  extern template PINOCCHIO_DLLAPI const context::VectorXs & impulseDynamics<
-=======
   extern template PINOCCHIO_EXPLICIT_INSTANTIATION_DECLARATION_DLLAPI const context::VectorXs &
   impulseDynamics<
->>>>>>> fbc93a6a
     context::Scalar,
     context::Options,
     JointCollectionDefaultTpl,
