--- conflicted
+++ resolved
@@ -29,10 +29,7 @@
     const boost::optional<ConstRefVectorXs> primal_guess,
     const boost::optional<ConstRefVectorXs> dual_guess,
     bool compute_largest_eigen_values,
-<<<<<<< HEAD
     ADMMUpdateRule admm_update_rule,
-=======
->>>>>>> fbc93a6a
     bool stat_record)
 
   {
@@ -51,7 +48,6 @@
     //    PINOCCHIO_CHECK_INPUT_ARGUMENT(math::max(R.maxCoeff(),mu_prox) >= 0,"mu_prox and mu_R
     //    cannot be both equal to zero.");
 
-<<<<<<< HEAD
     Scalar L, m, rho;
     ADMMUpdateRuleContainer admm_update_rule_container;
     switch (admm_update_rule)
@@ -84,28 +80,6 @@
 
     //    std::cout << std::setprecision(12);
 
-=======
-    if (compute_largest_eigen_values)
-    {
-      //      const Scalar L = delassus.computeLargestEigenValue(20); // Largest eigen_value
-      //      estimate.
-      power_iteration_algo.run(delassus);
-    }
-    const Scalar L = power_iteration_algo.largest_eigen_value;
-    //    const Scalar L = delassus.computeLargestEigenValue(20);
-    const Scalar m = mu_prox + mu_R;
-    const Scalar cond = L / m;
-    const Scalar rho_increment = std::pow(cond, rho_power_factor);
-
-    Scalar complementarity,
-      proximal_metric, // proximal metric between two successive iterates.
-      primal_feasibility, dual_feasibility_ncp, dual_feasibility;
-
-    //    std::cout << std::setprecision(12);
-
-    Scalar rho;
-    rho = computeRho(L, m, rho_power);
->>>>>>> fbc93a6a
     //    if(!is_initialized)
     //    {
     //      rho = computeRho(L,m,rho_power);
@@ -166,7 +140,6 @@
       // Keep z from the previous iteration
     }
 
-<<<<<<< HEAD
     // Checking if the initial guess is better than 0
     complementarity =
       computeConicComplementarity(cones, z_, y_); // Complementarity of the initial guess
@@ -192,8 +165,6 @@
       computeDualConeProjection(cones, z_, z_);
     }
 
-=======
->>>>>>> fbc93a6a
     //    std::cout << "x_: " << x_.transpose() << std::endl;
     //    std::cout << "y_: " << y_.transpose() << std::endl;
     //    std::cout << "z_: " << z_.transpose() << std::endl;
@@ -244,11 +215,7 @@
 
       // x-update
       rhs = -(g + s_ - (rho * tau) * y_ - mu_prox * x_ - z_);
-<<<<<<< HEAD
       // const VectorXs rhs_copy = rhs;
-=======
-      const VectorXs rhs_copy = rhs;
->>>>>>> fbc93a6a
       //      x_ = rhs;
       delassus.solveInPlace(rhs);
       //      VectorXs tmp = delassus * rhs - rhs_copy;
@@ -346,18 +313,12 @@
       else
         rel_prec_reached = false;
 
-<<<<<<< HEAD
       if (abs_prec_reached || rel_prec_reached)
         //      if(abs_prec_reached)
-=======
-      //      if(abs_prec_reached || rel_prec_reached)
-      if (abs_prec_reached)
->>>>>>> fbc93a6a
         break;
 
       // Apply rho according to the primal_dual_ratio
       bool update_delassus_factorization = false;
-<<<<<<< HEAD
       switch (admm_update_rule)
       {
       case (ADMMUpdateRule::SPECTRAL):
@@ -372,23 +333,6 @@
       }
 
       // Account for potential update of rho
-=======
-      if (primal_feasibility > ratio_primal_dual * dual_feasibility)
-      {
-        rho *= rho_increment;
-        //        rho *= math::pow(cond,rho_power_factor);
-        //        rho_power += rho_power_factor;
-        update_delassus_factorization = true;
-      }
-      else if (dual_feasibility > ratio_primal_dual * primal_feasibility)
-      {
-        rho /= rho_increment;
-        //        rho *= math::pow(cond,-rho_power_factor);
-        //        rho_power -= rho_power_factor;
-        update_delassus_factorization = true;
-      }
-
->>>>>>> fbc93a6a
       if (update_delassus_factorization)
       {
         prox_value = mu_prox + tau * rho;
@@ -413,11 +357,7 @@
     //    y_sol.const_cast_derived() = y_;
 
     // Save values
-<<<<<<< HEAD
     this->rho_power = ADMMSpectralUpdateRule::computeRhoPower(L, m, rho);
-=======
-    this->rho_power = computeRhoPower(L, m, rho);
->>>>>>> fbc93a6a
     this->rho = rho;
 
     if (stat_record)
@@ -436,10 +376,6 @@
 
     return false;
   }
-<<<<<<< HEAD
-
-=======
->>>>>>> fbc93a6a
 } // namespace pinocchio
 
 #endif // ifndef __pinocchio_algorithm_admm_solver_hxx__