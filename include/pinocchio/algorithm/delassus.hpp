--- conflicted
+++ resolved
@@ -17,10 +17,7 @@
     template<typename, int>
     class JointCollectionTpl,
     class Allocator>
-<<<<<<< HEAD
-=======
   PINOCCHIO_UNSUPPORTED_MESSAGE("The API will change towards more flexibility")
->>>>>>> fbc93a6a
   inline void initPvDelassus(
     const ModelTpl<Scalar, Options, JointCollectionTpl> & model,
     DataTpl<Scalar, Options, JointCollectionTpl> & data,
@@ -53,10 +50,7 @@
     class ModelAllocator,
     class DataAllocator,
     typename MatrixType>
-<<<<<<< HEAD
-=======
   PINOCCHIO_UNSUPPORTED_MESSAGE("The API will change towards more flexibility")
->>>>>>> fbc93a6a
   void computeDelassusMatrix(
     const ModelTpl<Scalar, Options, JointCollectionTpl> & model,
     DataTpl<Scalar, Options, JointCollectionTpl> & data,
@@ -98,10 +92,7 @@
     class ModelAllocator,
     class DataAllocator,
     typename MatrixType>
-<<<<<<< HEAD
-=======
   PINOCCHIO_UNSUPPORTED_MESSAGE("The API will change towards more flexibility")
->>>>>>> fbc93a6a
   void computeDampedDelassusMatrixInverse(
     const ModelTpl<Scalar, Options, JointCollectionTpl> & model,
     DataTpl<Scalar, Options, JointCollectionTpl> & data,
