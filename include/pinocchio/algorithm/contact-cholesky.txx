//
// Copyright (c) 2022 INRIA
//

#ifndef __pinocchio_algorithm_contact_cholesky_txx__
#define __pinocchio_algorithm_contact_cholesky_txx__

#ifndef PINOCCHIO_SKIP_ALGORITHM_CONTACT_CHOLESKY

namespace pinocchio
{
<<<<<<< HEAD
  namespace details
  {
    extern template PINOCCHIO_DLLAPI context::VectorXs &
=======
  // TODO Remove when API is stabilized
  PINOCCHIO_COMPILER_DIAGNOSTIC_PUSH
  PINOCCHIO_COMPILER_DIAGNOSTIC_IGNORED_DEPRECECATED_DECLARATIONS
  namespace details
  {
    extern template PINOCCHIO_EXPLICIT_INSTANTIATION_DECLARATION_DLLAPI context::VectorXs &
>>>>>>> fbc93a6a
    inverseAlgo<context::Scalar, context::Options, context::VectorXs>(
      const ContactCholeskyDecompositionTpl<context::Scalar, context::Options> &,
      const Eigen::DenseIndex,
      const Eigen::MatrixBase<context::VectorXs> &);
  }

<<<<<<< HEAD
  extern template struct PINOCCHIO_DLLAPI
    ContactCholeskyDecompositionTpl<context::Scalar, context::Options>;

  extern template PINOCCHIO_DLLAPI void
=======
  extern template struct PINOCCHIO_EXPLICIT_INSTANTIATION_DECLARATION_DLLAPI
    ContactCholeskyDecompositionTpl<context::Scalar, context::Options>;

  extern template PINOCCHIO_EXPLICIT_INSTANTIATION_DECLARATION_DLLAPI void
>>>>>>> fbc93a6a
  ContactCholeskyDecompositionTpl<context::Scalar, context::Options>::allocate<
    context::Scalar,
    context::Options,
    JointCollectionDefaultTpl,
    typename context::RigidConstraintModelVector::allocator_type>(
    const context::Model &, const context::RigidConstraintModelVector &);

<<<<<<< HEAD
  extern template PINOCCHIO_DLLAPI void
=======
  extern template PINOCCHIO_EXPLICIT_INSTANTIATION_DECLARATION_DLLAPI void
>>>>>>> fbc93a6a
  ContactCholeskyDecompositionTpl<context::Scalar, context::Options>::
    getInverseOperationalSpaceInertiaMatrix<context::MatrixXs>(
      const Eigen::MatrixBase<context::MatrixXs> &) const;

<<<<<<< HEAD
  extern template PINOCCHIO_DLLAPI void
=======
  extern template PINOCCHIO_EXPLICIT_INSTANTIATION_DECLARATION_DLLAPI void
>>>>>>> fbc93a6a
  ContactCholeskyDecompositionTpl<context::Scalar, context::Options>::
    getOperationalSpaceInertiaMatrix<context::MatrixXs>(
      const Eigen::MatrixBase<context::MatrixXs> &) const;

<<<<<<< HEAD
  extern template PINOCCHIO_DLLAPI void
  ContactCholeskyDecompositionTpl<context::Scalar, context::Options>::getInverseMassMatrix<
    context::MatrixXs>(const Eigen::MatrixBase<context::MatrixXs> &) const;

  extern template PINOCCHIO_DLLAPI void
=======
  extern template PINOCCHIO_EXPLICIT_INSTANTIATION_DECLARATION_DLLAPI void
  ContactCholeskyDecompositionTpl<context::Scalar, context::Options>::getInverseMassMatrix<
    context::MatrixXs>(const Eigen::MatrixBase<context::MatrixXs> &) const;

  extern template PINOCCHIO_EXPLICIT_INSTANTIATION_DECLARATION_DLLAPI void
>>>>>>> fbc93a6a
  ContactCholeskyDecompositionTpl<context::Scalar, context::Options>::compute<
    context::Scalar,
    context::Options,
    JointCollectionDefaultTpl,
    typename context::RigidConstraintModelVector::allocator_type,
    typename context::RigidConstraintDataVector::allocator_type>(
    const context::Model &,
    context::Data &,
    const context::RigidConstraintModelVector &,
    context::RigidConstraintDataVector &,
    const context::Scalar);

<<<<<<< HEAD
  extern template PINOCCHIO_DLLAPI void
  ContactCholeskyDecompositionTpl<context::Scalar, context::Options>::solveInPlace<
    context::MatrixXs>(const Eigen::MatrixBase<context::MatrixXs> &) const;

  extern template PINOCCHIO_DLLAPI
=======
  extern template PINOCCHIO_EXPLICIT_INSTANTIATION_DECLARATION_DLLAPI void
  ContactCholeskyDecompositionTpl<context::Scalar, context::Options>::solveInPlace<
    context::MatrixXs>(const Eigen::MatrixBase<context::MatrixXs> &) const;

  extern template PINOCCHIO_EXPLICIT_INSTANTIATION_DECLARATION_DLLAPI
>>>>>>> fbc93a6a
    ContactCholeskyDecompositionTpl<context::Scalar, context::Options>::Matrix
    ContactCholeskyDecompositionTpl<context::Scalar, context::Options>::solve<context::MatrixXs>(
      const Eigen::MatrixBase<
        ContactCholeskyDecompositionTpl<context::Scalar, context::Options>::Matrix> &) const;

<<<<<<< HEAD
  extern template PINOCCHIO_DLLAPI
=======
  extern template PINOCCHIO_EXPLICIT_INSTANTIATION_DECLARATION_DLLAPI
>>>>>>> fbc93a6a
    ContactCholeskyDecompositionTpl<context::Scalar, context::Options>
    ContactCholeskyDecompositionTpl<context::Scalar, context::Options>::
      getMassMatrixChoeslkyDecomposition<
        context::Scalar,
        context::Options,
        JointCollectionDefaultTpl>(const context::Model &) const;

<<<<<<< HEAD
  extern template PINOCCHIO_DLLAPI void
  ContactCholeskyDecompositionTpl<context::Scalar, context::Options>::Uv<context::MatrixXs>(
    const Eigen::MatrixBase<context::MatrixXs> &) const;

  extern template PINOCCHIO_DLLAPI void
  ContactCholeskyDecompositionTpl<context::Scalar, context::Options>::Utv<context::MatrixXs>(
    const Eigen::MatrixBase<context::MatrixXs> &) const;

  extern template PINOCCHIO_DLLAPI void
  ContactCholeskyDecompositionTpl<context::Scalar, context::Options>::Uiv<context::MatrixXs>(
    const Eigen::MatrixBase<context::MatrixXs> &) const;

  extern template PINOCCHIO_DLLAPI void
  ContactCholeskyDecompositionTpl<context::Scalar, context::Options>::Utiv<context::MatrixXs>(
    const Eigen::MatrixBase<context::MatrixXs> &) const;

  extern template PINOCCHIO_DLLAPI void
  ContactCholeskyDecompositionTpl<context::Scalar, context::Options>::matrix<context::MatrixXs>(
    const Eigen::MatrixBase<context::MatrixXs> &) const;

  extern template PINOCCHIO_DLLAPI void
  ContactCholeskyDecompositionTpl<context::Scalar, context::Options>::inverse<context::MatrixXs>(
    const Eigen::MatrixBase<context::MatrixXs> &) const;

  extern template PINOCCHIO_DLLAPI bool
=======
  extern template PINOCCHIO_EXPLICIT_INSTANTIATION_DECLARATION_DLLAPI void
  ContactCholeskyDecompositionTpl<context::Scalar, context::Options>::Uv<context::MatrixXs>(
    const Eigen::MatrixBase<context::MatrixXs> &) const;

  extern template PINOCCHIO_EXPLICIT_INSTANTIATION_DECLARATION_DLLAPI void
  ContactCholeskyDecompositionTpl<context::Scalar, context::Options>::Utv<context::MatrixXs>(
    const Eigen::MatrixBase<context::MatrixXs> &) const;

  extern template PINOCCHIO_EXPLICIT_INSTANTIATION_DECLARATION_DLLAPI void
  ContactCholeskyDecompositionTpl<context::Scalar, context::Options>::Uiv<context::MatrixXs>(
    const Eigen::MatrixBase<context::MatrixXs> &) const;

  extern template PINOCCHIO_EXPLICIT_INSTANTIATION_DECLARATION_DLLAPI void
  ContactCholeskyDecompositionTpl<context::Scalar, context::Options>::Utiv<context::MatrixXs>(
    const Eigen::MatrixBase<context::MatrixXs> &) const;

  extern template PINOCCHIO_EXPLICIT_INSTANTIATION_DECLARATION_DLLAPI void
  ContactCholeskyDecompositionTpl<context::Scalar, context::Options>::matrix<context::MatrixXs>(
    const Eigen::MatrixBase<context::MatrixXs> &) const;

  extern template PINOCCHIO_EXPLICIT_INSTANTIATION_DECLARATION_DLLAPI void
  ContactCholeskyDecompositionTpl<context::Scalar, context::Options>::inverse<context::MatrixXs>(
    const Eigen::MatrixBase<context::MatrixXs> &) const;

  extern template PINOCCHIO_EXPLICIT_INSTANTIATION_DECLARATION_DLLAPI bool
>>>>>>> fbc93a6a
    ContactCholeskyDecompositionTpl<context::Scalar, context::Options>::
    operator== <context::Scalar, context::Options>(
      const ContactCholeskyDecompositionTpl<context::Scalar, context::Options> &) const;

<<<<<<< HEAD
  extern template PINOCCHIO_DLLAPI bool
=======
  extern template PINOCCHIO_EXPLICIT_INSTANTIATION_DECLARATION_DLLAPI bool
>>>>>>> fbc93a6a
    ContactCholeskyDecompositionTpl<context::Scalar, context::Options>::
    operator!= <context::Scalar, context::Options>(
      const ContactCholeskyDecompositionTpl<context::Scalar, context::Options> &) const;

<<<<<<< HEAD
=======
  PINOCCHIO_COMPILER_DIAGNOSTIC_POP

>>>>>>> fbc93a6a
} // namespace pinocchio

#endif // PINOCCHIO_SKIP_ALGORITHM_CONTACT_CHOLESKY

#endif // ifndef __pinocchio_algorithm_contact_cholesky_txx__<|MERGE_RESOLUTION|>--- conflicted
+++ resolved
@@ -9,35 +9,22 @@
 
 namespace pinocchio
 {
-<<<<<<< HEAD
-  namespace details
-  {
-    extern template PINOCCHIO_DLLAPI context::VectorXs &
-=======
   // TODO Remove when API is stabilized
   PINOCCHIO_COMPILER_DIAGNOSTIC_PUSH
   PINOCCHIO_COMPILER_DIAGNOSTIC_IGNORED_DEPRECECATED_DECLARATIONS
   namespace details
   {
     extern template PINOCCHIO_EXPLICIT_INSTANTIATION_DECLARATION_DLLAPI context::VectorXs &
->>>>>>> fbc93a6a
     inverseAlgo<context::Scalar, context::Options, context::VectorXs>(
       const ContactCholeskyDecompositionTpl<context::Scalar, context::Options> &,
       const Eigen::DenseIndex,
       const Eigen::MatrixBase<context::VectorXs> &);
   }
 
-<<<<<<< HEAD
-  extern template struct PINOCCHIO_DLLAPI
-    ContactCholeskyDecompositionTpl<context::Scalar, context::Options>;
-
-  extern template PINOCCHIO_DLLAPI void
-=======
   extern template struct PINOCCHIO_EXPLICIT_INSTANTIATION_DECLARATION_DLLAPI
     ContactCholeskyDecompositionTpl<context::Scalar, context::Options>;
 
   extern template PINOCCHIO_EXPLICIT_INSTANTIATION_DECLARATION_DLLAPI void
->>>>>>> fbc93a6a
   ContactCholeskyDecompositionTpl<context::Scalar, context::Options>::allocate<
     context::Scalar,
     context::Options,
@@ -45,37 +32,21 @@
     typename context::RigidConstraintModelVector::allocator_type>(
     const context::Model &, const context::RigidConstraintModelVector &);
 
-<<<<<<< HEAD
-  extern template PINOCCHIO_DLLAPI void
-=======
   extern template PINOCCHIO_EXPLICIT_INSTANTIATION_DECLARATION_DLLAPI void
->>>>>>> fbc93a6a
   ContactCholeskyDecompositionTpl<context::Scalar, context::Options>::
     getInverseOperationalSpaceInertiaMatrix<context::MatrixXs>(
       const Eigen::MatrixBase<context::MatrixXs> &) const;
 
-<<<<<<< HEAD
-  extern template PINOCCHIO_DLLAPI void
-=======
   extern template PINOCCHIO_EXPLICIT_INSTANTIATION_DECLARATION_DLLAPI void
->>>>>>> fbc93a6a
   ContactCholeskyDecompositionTpl<context::Scalar, context::Options>::
     getOperationalSpaceInertiaMatrix<context::MatrixXs>(
       const Eigen::MatrixBase<context::MatrixXs> &) const;
 
-<<<<<<< HEAD
-  extern template PINOCCHIO_DLLAPI void
-  ContactCholeskyDecompositionTpl<context::Scalar, context::Options>::getInverseMassMatrix<
-    context::MatrixXs>(const Eigen::MatrixBase<context::MatrixXs> &) const;
-
-  extern template PINOCCHIO_DLLAPI void
-=======
   extern template PINOCCHIO_EXPLICIT_INSTANTIATION_DECLARATION_DLLAPI void
   ContactCholeskyDecompositionTpl<context::Scalar, context::Options>::getInverseMassMatrix<
     context::MatrixXs>(const Eigen::MatrixBase<context::MatrixXs> &) const;
 
   extern template PINOCCHIO_EXPLICIT_INSTANTIATION_DECLARATION_DLLAPI void
->>>>>>> fbc93a6a
   ContactCholeskyDecompositionTpl<context::Scalar, context::Options>::compute<
     context::Scalar,
     context::Options,
@@ -88,29 +59,17 @@
     context::RigidConstraintDataVector &,
     const context::Scalar);
 
-<<<<<<< HEAD
-  extern template PINOCCHIO_DLLAPI void
-  ContactCholeskyDecompositionTpl<context::Scalar, context::Options>::solveInPlace<
-    context::MatrixXs>(const Eigen::MatrixBase<context::MatrixXs> &) const;
-
-  extern template PINOCCHIO_DLLAPI
-=======
   extern template PINOCCHIO_EXPLICIT_INSTANTIATION_DECLARATION_DLLAPI void
   ContactCholeskyDecompositionTpl<context::Scalar, context::Options>::solveInPlace<
     context::MatrixXs>(const Eigen::MatrixBase<context::MatrixXs> &) const;
 
   extern template PINOCCHIO_EXPLICIT_INSTANTIATION_DECLARATION_DLLAPI
->>>>>>> fbc93a6a
     ContactCholeskyDecompositionTpl<context::Scalar, context::Options>::Matrix
     ContactCholeskyDecompositionTpl<context::Scalar, context::Options>::solve<context::MatrixXs>(
       const Eigen::MatrixBase<
         ContactCholeskyDecompositionTpl<context::Scalar, context::Options>::Matrix> &) const;
 
-<<<<<<< HEAD
-  extern template PINOCCHIO_DLLAPI
-=======
   extern template PINOCCHIO_EXPLICIT_INSTANTIATION_DECLARATION_DLLAPI
->>>>>>> fbc93a6a
     ContactCholeskyDecompositionTpl<context::Scalar, context::Options>
     ContactCholeskyDecompositionTpl<context::Scalar, context::Options>::
       getMassMatrixChoeslkyDecomposition<
@@ -118,33 +77,6 @@
         context::Options,
         JointCollectionDefaultTpl>(const context::Model &) const;
 
-<<<<<<< HEAD
-  extern template PINOCCHIO_DLLAPI void
-  ContactCholeskyDecompositionTpl<context::Scalar, context::Options>::Uv<context::MatrixXs>(
-    const Eigen::MatrixBase<context::MatrixXs> &) const;
-
-  extern template PINOCCHIO_DLLAPI void
-  ContactCholeskyDecompositionTpl<context::Scalar, context::Options>::Utv<context::MatrixXs>(
-    const Eigen::MatrixBase<context::MatrixXs> &) const;
-
-  extern template PINOCCHIO_DLLAPI void
-  ContactCholeskyDecompositionTpl<context::Scalar, context::Options>::Uiv<context::MatrixXs>(
-    const Eigen::MatrixBase<context::MatrixXs> &) const;
-
-  extern template PINOCCHIO_DLLAPI void
-  ContactCholeskyDecompositionTpl<context::Scalar, context::Options>::Utiv<context::MatrixXs>(
-    const Eigen::MatrixBase<context::MatrixXs> &) const;
-
-  extern template PINOCCHIO_DLLAPI void
-  ContactCholeskyDecompositionTpl<context::Scalar, context::Options>::matrix<context::MatrixXs>(
-    const Eigen::MatrixBase<context::MatrixXs> &) const;
-
-  extern template PINOCCHIO_DLLAPI void
-  ContactCholeskyDecompositionTpl<context::Scalar, context::Options>::inverse<context::MatrixXs>(
-    const Eigen::MatrixBase<context::MatrixXs> &) const;
-
-  extern template PINOCCHIO_DLLAPI bool
-=======
   extern template PINOCCHIO_EXPLICIT_INSTANTIATION_DECLARATION_DLLAPI void
   ContactCholeskyDecompositionTpl<context::Scalar, context::Options>::Uv<context::MatrixXs>(
     const Eigen::MatrixBase<context::MatrixXs> &) const;
@@ -170,25 +102,17 @@
     const Eigen::MatrixBase<context::MatrixXs> &) const;
 
   extern template PINOCCHIO_EXPLICIT_INSTANTIATION_DECLARATION_DLLAPI bool
->>>>>>> fbc93a6a
     ContactCholeskyDecompositionTpl<context::Scalar, context::Options>::
     operator== <context::Scalar, context::Options>(
       const ContactCholeskyDecompositionTpl<context::Scalar, context::Options> &) const;
 
-<<<<<<< HEAD
-  extern template PINOCCHIO_DLLAPI bool
-=======
   extern template PINOCCHIO_EXPLICIT_INSTANTIATION_DECLARATION_DLLAPI bool
->>>>>>> fbc93a6a
     ContactCholeskyDecompositionTpl<context::Scalar, context::Options>::
     operator!= <context::Scalar, context::Options>(
       const ContactCholeskyDecompositionTpl<context::Scalar, context::Options> &) const;
 
-<<<<<<< HEAD
-=======
   PINOCCHIO_COMPILER_DIAGNOSTIC_POP
 
->>>>>>> fbc93a6a
 } // namespace pinocchio
 
 #endif // PINOCCHIO_SKIP_ALGORITHM_CONTACT_CHOLESKY
