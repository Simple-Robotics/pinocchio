//
// Copyright (c) 2015-2021 CNRS INRIA
//

#ifndef __pinocchio_crba_hxx__
#define __pinocchio_crba_hxx__

#include "pinocchio/multibody/visitor.hpp"
#include "pinocchio/spatial/act-on-set.hpp"
#include "pinocchio/algorithm/kinematics.hpp"
#include "pinocchio/algorithm/check.hpp"

/// @cond DEV

namespace pinocchio
{
  namespace impl
  {
    template<
      typename Scalar,
      int Options,
      template<typename, int>
      class JointCollectionTpl,
      typename ConfigVectorType>
<<<<<<< HEAD
    struct CrbaForwardStep
    : public fusion::JointUnaryVisitorBase<
        CrbaForwardStep<Scalar, Options, JointCollectionTpl, ConfigVectorType>>
=======
    struct CrbaWorldConventionForwardStep
    : public fusion::JointUnaryVisitorBase<
        CrbaWorldConventionForwardStep<Scalar, Options, JointCollectionTpl, ConfigVectorType>>
    {
      typedef ModelTpl<Scalar, Options, JointCollectionTpl> Model;
      typedef DataTpl<Scalar, Options, JointCollectionTpl> Data;

      typedef boost::fusion::vector<const Model &, Data &, const ConfigVectorType &> ArgsType;

      template<typename JointModel>
      static void algo(
        const JointModelBase<JointModel> & jmodel,
        JointDataBase<typename JointModel::JointDataDerived> & jdata,
        const Model & model,
        Data & data,
        const Eigen::MatrixBase<ConfigVectorType> & q)
      {
        typedef typename Model::JointIndex JointIndex;

        const JointIndex & i = jmodel.id();
        jmodel.calc(jdata.derived(), q.derived());

        data.liMi[i] = model.jointPlacements[i] * jdata.M();

        const JointIndex & parent = model.parents[i];
        if (parent > 0)
          data.oMi[i] = data.oMi[parent] * data.liMi[i];
        else
          data.oMi[i] = data.liMi[i];

        jmodel.jointCols(data.J) = data.oMi[i].act(jdata.S());

        data.oYcrb[i] = data.oMi[i].act(model.inertias[i]);
      }
    };

    template<typename Scalar, int Options, template<typename, int> class JointCollectionTpl>
    struct CrbaWorldConventionBackwardStep
    : public fusion::JointUnaryVisitorBase<
        CrbaWorldConventionBackwardStep<Scalar, Options, JointCollectionTpl>>
    {
      typedef ModelTpl<Scalar, Options, JointCollectionTpl> Model;
      typedef DataTpl<Scalar, Options, JointCollectionTpl> Data;

      typedef boost::fusion::vector<const Model &, Data &> ArgsType;

      template<typename JointModel>
      static void algo(const JointModelBase<JointModel> & jmodel, const Model & model, Data & data)
      {
        typedef typename Model::JointIndex JointIndex;
        typedef
          typename SizeDepType<JointModel::NV>::template ColsReturn<typename Data::Matrix6x>::Type
            ColsBlock;
        const JointIndex & i = jmodel.id();

        // Centroidal momentum map
        ColsBlock Ag_cols = jmodel.jointCols(data.Ag);
        ColsBlock J_cols = jmodel.jointCols(data.J);
        motionSet::inertiaAction(data.oYcrb[i], J_cols, Ag_cols);

        // Joint Space Inertia Matrix
        data.M.block(jmodel.idx_v(), jmodel.idx_v(), jmodel.nv(), data.nvSubtree[i]).noalias() =
          J_cols.transpose() * data.Ag.middleCols(jmodel.idx_v(), data.nvSubtree[i]);

        const JointIndex & parent = model.parents[i];
        data.oYcrb[parent] += data.oYcrb[i];
      }
    };

    template<
      typename Scalar,
      int Options,
      template<typename, int>
      class JointCollectionTpl,
      typename ConfigVectorType>
    struct CrbaLocalConventionForwardStep
    : public fusion::JointUnaryVisitorBase<
        CrbaLocalConventionForwardStep<Scalar, Options, JointCollectionTpl, ConfigVectorType>>
>>>>>>> fbc93a6a
    {
      typedef ModelTpl<Scalar, Options, JointCollectionTpl> Model;
      typedef DataTpl<Scalar, Options, JointCollectionTpl> Data;

      typedef boost::fusion::vector<const Model &, Data &, const ConfigVectorType &> ArgsType;

      template<typename JointModel>
      static void algo(
        const JointModelBase<JointModel> & jmodel,
        JointDataBase<typename JointModel::JointDataDerived> & jdata,
        const Model & model,
        Data & data,
        const Eigen::MatrixBase<ConfigVectorType> & q)
      {
        typedef typename Model::JointIndex JointIndex;

        const JointIndex & i = jmodel.id();
        jmodel.calc(jdata.derived(), q.derived());

        data.liMi[i] = model.jointPlacements[i] * jdata.M();
<<<<<<< HEAD

        const JointIndex & parent = model.parents[i];
        if (parent > 0)
          data.oMi[i] = data.oMi[parent] * data.liMi[i];
        else
          data.oMi[i] = data.liMi[i];

        jmodel.jointCols(data.J) = data.oMi[i].act(jdata.S());

        data.oYcrb[i] = data.oMi[i].act(model.inertias[i]);
=======
        data.Ycrb[i] = model.inertias[i];
>>>>>>> fbc93a6a
      }
    };

    template<typename Scalar, int Options, template<typename, int> class JointCollectionTpl>
<<<<<<< HEAD
    struct CrbaBackwardStep
    : public fusion::JointUnaryVisitorBase<CrbaBackwardStep<Scalar, Options, JointCollectionTpl>>
=======
    struct CrbaLocalConventionBackwardStep
    : public fusion::JointUnaryVisitorBase<
        CrbaLocalConventionBackwardStep<Scalar, Options, JointCollectionTpl>>
>>>>>>> fbc93a6a
    {
      typedef ModelTpl<Scalar, Options, JointCollectionTpl> Model;
      typedef DataTpl<Scalar, Options, JointCollectionTpl> Data;

      typedef boost::fusion::vector<const Model &, Data &> ArgsType;

      template<typename JointModel>
<<<<<<< HEAD
      static void algo(const JointModelBase<JointModel> & jmodel, const Model & model, Data & data)
      {
=======
      static void algo(
        const JointModelBase<JointModel> & jmodel,
        JointDataBase<typename JointModel::JointDataDerived> & jdata,
        const Model & model,
        Data & data)
      {
        /*
         * F[1:6,i] = Y*S
         * M[i,SUBTREE] = S'*F[1:6,SUBTREE]
         * if li>0
         *   Yli += liXi Yi
         *   F[1:6,SUBTREE] = liXi F[1:6,SUBTREE]
         */

>>>>>>> fbc93a6a
        typedef typename Model::JointIndex JointIndex;
        typedef
          typename SizeDepType<JointModel::NV>::template ColsReturn<typename Data::Matrix6x>::Type
            ColsBlock;
        const JointIndex & i = jmodel.id();

<<<<<<< HEAD
        // Centroidal momentum map
        ColsBlock Ag_cols = jmodel.jointCols(data.Ag);
        ColsBlock J_cols = jmodel.jointCols(data.J);
        motionSet::inertiaAction(data.oYcrb[i], J_cols, Ag_cols);

        // Joint Space Inertia Matrix
        data.M.block(jmodel.idx_v(), jmodel.idx_v(), jmodel.nv(), data.nvSubtree[i]).noalias() =
          J_cols.transpose() * data.Ag.middleCols(jmodel.idx_v(), data.nvSubtree[i]);

        const JointIndex & parent = model.parents[i];
        data.oYcrb[parent] += data.oYcrb[i];
      }
    };

    namespace minimal
    {
      template<
        typename Scalar,
        int Options,
        template<typename, int>
        class JointCollectionTpl,
        typename ConfigVectorType>
      struct CrbaForwardStep
      : public fusion::JointUnaryVisitorBase<
          CrbaForwardStep<Scalar, Options, JointCollectionTpl, ConfigVectorType>>
      {
        typedef ModelTpl<Scalar, Options, JointCollectionTpl> Model;
        typedef DataTpl<Scalar, Options, JointCollectionTpl> Data;

        typedef boost::fusion::vector<const Model &, Data &, const ConfigVectorType &> ArgsType;

        template<typename JointModel>
        static void algo(
          const JointModelBase<JointModel> & jmodel,
          JointDataBase<typename JointModel::JointDataDerived> & jdata,
          const Model & model,
          Data & data,
          const Eigen::MatrixBase<ConfigVectorType> & q)
        {
          typedef typename Model::JointIndex JointIndex;

          const JointIndex & i = jmodel.id();
          jmodel.calc(jdata.derived(), q.derived());

          data.liMi[i] = model.jointPlacements[i] * jdata.M();
          data.Ycrb[i] = model.inertias[i];
=======
        /* F[1:6,i] = Y*S */
        // data.Fcrb[i].block<6,JointModel::NV>(0,jmodel.idx_v()) = data.Ycrb[i] * jdata.S();
        jmodel.jointCols(data.Fcrb[i]) = data.Ycrb[i] * jdata.S();

        /* M[i,SUBTREE] = S'*F[1:6,SUBTREE] */
        data.M.block(jmodel.idx_v(), jmodel.idx_v(), jmodel.nv(), data.nvSubtree[i]).noalias() =
          jdata.S().transpose() * data.Fcrb[i].middleCols(jmodel.idx_v(), data.nvSubtree[i]);

        const JointIndex & parent = model.parents[i];
        if (parent > 0)
        {
          /*   Yli += liXi Yi */
          data.Ycrb[parent] += data.liMi[i].act(data.Ycrb[i]);

          /*   F[1:6,SUBTREE] = liXi F[1:6,SUBTREE] */
          Block jF = data.Fcrb[parent].middleCols(jmodel.idx_v(), data.nvSubtree[i]);
          Block iF = data.Fcrb[i].middleCols(jmodel.idx_v(), data.nvSubtree[i]);
          forceSet::se3Action(data.liMi[i], iF, jF);
>>>>>>> fbc93a6a
        }
      };

      template<typename Scalar, int Options, template<typename, int> class JointCollectionTpl>
      struct CrbaBackwardStep
      : public fusion::JointUnaryVisitorBase<CrbaBackwardStep<Scalar, Options, JointCollectionTpl>>
      {
        typedef ModelTpl<Scalar, Options, JointCollectionTpl> Model;
        typedef DataTpl<Scalar, Options, JointCollectionTpl> Data;

        typedef boost::fusion::vector<const Model &, Data &> ArgsType;

        template<typename JointModel>
        static void algo(
          const JointModelBase<JointModel> & jmodel,
          JointDataBase<typename JointModel::JointDataDerived> & jdata,
          const Model & model,
          Data & data)
        {
          /*
           * F[1:6,i] = Y*S
           * M[i,SUBTREE] = S'*F[1:6,SUBTREE]
           * if li>0
           *   Yli += liXi Yi
           *   F[1:6,SUBTREE] = liXi F[1:6,SUBTREE]
           */

          typedef typename Model::JointIndex JointIndex;
          typedef typename Data::Matrix6x::ColsBlockXpr Block;
          const JointIndex & i = jmodel.id();

          /* F[1:6,i] = Y*S */
          // data.Fcrb[i].block<6,JointModel::NV>(0,jmodel.idx_v()) = data.Ycrb[i] * jdata.S();
          jmodel.jointCols(data.Fcrb[i]) = data.Ycrb[i] * jdata.S();

          /* M[i,SUBTREE] = S'*F[1:6,SUBTREE] */
          data.M.block(jmodel.idx_v(), jmodel.idx_v(), jmodel.nv(), data.nvSubtree[i]).noalias() =
            jdata.S().transpose() * data.Fcrb[i].middleCols(jmodel.idx_v(), data.nvSubtree[i]);

          const JointIndex & parent = model.parents[i];
          if (parent > 0)
          {
            /*   Yli += liXi Yi */
            data.Ycrb[parent] += data.liMi[i].act(data.Ycrb[i]);

            /*   F[1:6,SUBTREE] = liXi F[1:6,SUBTREE] */
            Block jF = data.Fcrb[parent].middleCols(jmodel.idx_v(), data.nvSubtree[i]);
            Block iF = data.Fcrb[i].middleCols(jmodel.idx_v(), data.nvSubtree[i]);
            forceSet::se3Action(data.liMi[i], iF, jF);
          }
        }
      };

      template<
        typename Scalar,
        int Options,
        template<typename, int>
        class JointCollectionTpl,
        typename ConfigVectorType>
      const typename DataTpl<Scalar, Options, JointCollectionTpl>::MatrixXs & crba(
        const ModelTpl<Scalar, Options, JointCollectionTpl> & model,
        DataTpl<Scalar, Options, JointCollectionTpl> & data,
        const Eigen::MatrixBase<ConfigVectorType> & q)
      {
        assert(model.check(data) && "data is not consistent with model.");
        PINOCCHIO_CHECK_ARGUMENT_SIZE(
          q.size(), model.nq, "The configuration vector is not of right size");

        typedef typename ModelTpl<Scalar, Options, JointCollectionTpl>::JointIndex JointIndex;

        typedef minimal::CrbaForwardStep<Scalar, Options, JointCollectionTpl, ConfigVectorType>
          Pass1;
        for (JointIndex i = 1; i < (JointIndex)(model.njoints); ++i)
        {
          Pass1::run(
            model.joints[i], data.joints[i], typename Pass1::ArgsType(model, data, q.derived()));
        }

        typedef minimal::CrbaBackwardStep<Scalar, Options, JointCollectionTpl> Pass2;
        for (JointIndex i = (JointIndex)(model.njoints - 1); i > 0; --i)
        {
          Pass2::run(model.joints[i], data.joints[i], typename Pass2::ArgsType(model, data));
        }

        // Add the armature contribution
        data.M.diagonal() += model.armature;

        return data.M;
      }
<<<<<<< HEAD
    } // namespace minimal
=======
    };
>>>>>>> fbc93a6a

    template<
      typename Scalar,
      int Options,
      template<typename, int>
      class JointCollectionTpl,
      typename ConfigVectorType>
<<<<<<< HEAD
    const typename DataTpl<Scalar, Options, JointCollectionTpl>::MatrixXs & crba(
=======
    const typename DataTpl<Scalar, Options, JointCollectionTpl>::MatrixXs & crbaLocalConvention(
>>>>>>> fbc93a6a
      const ModelTpl<Scalar, Options, JointCollectionTpl> & model,
      DataTpl<Scalar, Options, JointCollectionTpl> & data,
      const Eigen::MatrixBase<ConfigVectorType> & q)
    {
      assert(model.check(data) && "data is not consistent with model.");
      PINOCCHIO_CHECK_ARGUMENT_SIZE(
        q.size(), model.nq, "The configuration vector is not of right size");

      typedef typename ModelTpl<Scalar, Options, JointCollectionTpl>::JointIndex JointIndex;

<<<<<<< HEAD
      data.oYcrb[0].setZero();
      typedef CrbaForwardStep<Scalar, Options, JointCollectionTpl, ConfigVectorType> Pass1;
=======
      typedef CrbaLocalConventionForwardStep<Scalar, Options, JointCollectionTpl, ConfigVectorType>
        Pass1;
>>>>>>> fbc93a6a
      for (JointIndex i = 1; i < (JointIndex)(model.njoints); ++i)
      {
        Pass1::run(
          model.joints[i], data.joints[i], typename Pass1::ArgsType(model, data, q.derived()));
      }

<<<<<<< HEAD
      typedef CrbaBackwardStep<Scalar, Options, JointCollectionTpl> Pass2;
      for (JointIndex i = (JointIndex)(model.njoints - 1); i > 0; --i)
      {
        Pass2::run(model.joints[i], typename Pass2::ArgsType(model, data));
=======
      typedef CrbaLocalConventionBackwardStep<Scalar, Options, JointCollectionTpl> Pass2;
      for (JointIndex i = (JointIndex)(model.njoints - 1); i > 0; --i)
      {
        Pass2::run(model.joints[i], data.joints[i], typename Pass2::ArgsType(model, data));
>>>>>>> fbc93a6a
      }

      // Add the armature contribution
      data.M.diagonal() += model.armature;

<<<<<<< HEAD
      // Retrieve the Centroidal Momemtum map
      typedef DataTpl<Scalar, Options, JointCollectionTpl> Data;
      typedef typename Data::Force Force;
      typedef Eigen::Block<typename Data::Matrix6x, 3, -1> Block3x;

      data.mass[0] = data.oYcrb[0].mass();
      data.com[0] = data.oYcrb[0].lever();

      const Block3x Ag_lin = data.Ag.template middleRows<3>(Force::LINEAR);
      Block3x Ag_ang = data.Ag.template middleRows<3>(Force::ANGULAR);
      for (long i = 0; i < model.nv; ++i)
        Ag_ang.col(i) += Ag_lin.col(i).cross(data.com[0]);

      return data.M;
    }
=======
      return data.M;
    }

    template<
      typename Scalar,
      int Options,
      template<typename, int>
      class JointCollectionTpl,
      typename ConfigVectorType>
    const typename DataTpl<Scalar, Options, JointCollectionTpl>::MatrixXs & crbaWorldConvention(
      const ModelTpl<Scalar, Options, JointCollectionTpl> & model,
      DataTpl<Scalar, Options, JointCollectionTpl> & data,
      const Eigen::MatrixBase<ConfigVectorType> & q)
    {
      assert(model.check(data) && "data is not consistent with model.");
      PINOCCHIO_CHECK_ARGUMENT_SIZE(
        q.size(), model.nq, "The configuration vector is not of right size");

      typedef typename ModelTpl<Scalar, Options, JointCollectionTpl>::JointIndex JointIndex;

      data.oYcrb[0].setZero();
      typedef CrbaWorldConventionForwardStep<Scalar, Options, JointCollectionTpl, ConfigVectorType>
        Pass1;
      for (JointIndex i = 1; i < (JointIndex)(model.njoints); ++i)
      {
        Pass1::run(
          model.joints[i], data.joints[i], typename Pass1::ArgsType(model, data, q.derived()));
      }

      typedef CrbaWorldConventionBackwardStep<Scalar, Options, JointCollectionTpl> Pass2;
      for (JointIndex i = (JointIndex)(model.njoints - 1); i > 0; --i)
      {
        Pass2::run(model.joints[i], typename Pass2::ArgsType(model, data));
      }

      // Add the armature contribution
      data.M.diagonal() += model.armature;

      // Retrieve the Centroidal Momemtum map
      typedef DataTpl<Scalar, Options, JointCollectionTpl> Data;
      typedef typename Data::Force Force;
      typedef Eigen::Block<typename Data::Matrix6x, 3, -1> Block3x;

      data.mass[0] = data.oYcrb[0].mass();
      data.com[0] = data.oYcrb[0].lever();

      const Block3x Ag_lin = data.Ag.template middleRows<3>(Force::LINEAR);
      Block3x Ag_ang = data.Ag.template middleRows<3>(Force::ANGULAR);
      for (long i = 0; i < model.nv; ++i)
        Ag_ang.col(i) += Ag_lin.col(i).cross(data.com[0]);

      return data.M;
    }
>>>>>>> fbc93a6a
  } // namespace impl
  // --- CHECKER ---------------------------------------------------------------
  // --- CHECKER ---------------------------------------------------------------
  // --- CHECKER ---------------------------------------------------------------

  namespace internal
  {
    template<typename Scalar, int Options, template<typename, int> class JointCollectionTpl>
    inline bool isDescendant(
      const ModelTpl<Scalar, Options, JointCollectionTpl> & model,
      const typename ModelTpl<Scalar, Options, JointCollectionTpl>::JointIndex j,
      const typename ModelTpl<Scalar, Options, JointCollectionTpl>::JointIndex root)
    {
      typedef ModelTpl<Scalar, Options, JointCollectionTpl> Model;
      typedef typename Model::JointIndex JointIndex;

      if (j >= (JointIndex)model.njoints)
        return false;
      if (j == 0)
        return root == 0;
      return (j == root) || isDescendant(model, model.parents[j], root);
    }
  } // namespace internal

  template<typename Scalar, int Options, template<typename, int> class JointCollectionTpl>
  inline bool
  CRBAChecker::checkModel_impl(const ModelTpl<Scalar, Options, JointCollectionTpl> & model) const
  {
    typedef ModelTpl<Scalar, Options, JointCollectionTpl> Model;
    typedef typename Model::JointIndex JointIndex;

    // For CRBA, the tree must be "compact", i.e. all descendants of a node i are stored
    // immediately after i in the "parents" map, i.e. forall joint i, the interval i+1..n-1
    // can be separated in two intervals [i+1..k] and [k+1..n-1], where any [i+1..k] is a descendant
    // of i and none of [k+1..n-1] is a descendant of i.
    for (JointIndex i = 1; i < (JointIndex)(model.njoints - 1);
         ++i) // no need to check joints 0 and N-1
    {
      JointIndex k = i + 1;
      while (internal::isDescendant(model, k, i))
        ++k;
      for (; int(k) < model.njoints; ++k)
        if (internal::isDescendant(model, k, i))
          return false;
    }
    return true;
  }

<<<<<<< HEAD
  namespace minimal
  {
    template<
      typename Scalar,
      int Options,
      template<typename, int>
      class JointCollectionTpl,
      typename ConfigVectorType>
    const typename DataTpl<Scalar, Options, JointCollectionTpl>::MatrixXs & crba(
      const ModelTpl<Scalar, Options, JointCollectionTpl> & model,
      DataTpl<Scalar, Options, JointCollectionTpl> & data,
      const Eigen::MatrixBase<ConfigVectorType> & q)
    {
      return ::pinocchio::impl::minimal::crba(model, data, make_const_ref(q));
    }
  } // namespace minimal

  template<
    typename Scalar,
    int Options,
    template<typename, int>
    class JointCollectionTpl,
    typename ConfigVectorType>
  const typename DataTpl<Scalar, Options, JointCollectionTpl>::MatrixXs & crba(
    const ModelTpl<Scalar, Options, JointCollectionTpl> & model,
    DataTpl<Scalar, Options, JointCollectionTpl> & data,
    const Eigen::MatrixBase<ConfigVectorType> & q)
  {
    return ::pinocchio::impl::crba(model, data, make_const_ref(q));
=======
  template<
    typename Scalar,
    int Options,
    template<typename, int>
    class JointCollectionTpl,
    typename ConfigVectorType>
  const typename DataTpl<Scalar, Options, JointCollectionTpl>::MatrixXs & crba(
    const ModelTpl<Scalar, Options, JointCollectionTpl> & model,
    DataTpl<Scalar, Options, JointCollectionTpl> & data,
    const Eigen::MatrixBase<ConfigVectorType> & q,
    const Convention convention)
  {
    switch (convention)
    {
    case Convention::LOCAL:
      return ::pinocchio::impl::crbaLocalConvention(model, data, make_const_ref(q));
    case Convention::WORLD:
      return ::pinocchio::impl::crbaWorldConvention(model, data, make_const_ref(q));
    }
>>>>>>> fbc93a6a
  }

} // namespace pinocchio

/// @endcond

#endif // ifndef __pinocchio_crba_hxx__<|MERGE_RESOLUTION|>--- conflicted
+++ resolved
@@ -22,11 +22,6 @@
       template<typename, int>
       class JointCollectionTpl,
       typename ConfigVectorType>
-<<<<<<< HEAD
-    struct CrbaForwardStep
-    : public fusion::JointUnaryVisitorBase<
-        CrbaForwardStep<Scalar, Options, JointCollectionTpl, ConfigVectorType>>
-=======
     struct CrbaWorldConventionForwardStep
     : public fusion::JointUnaryVisitorBase<
         CrbaWorldConventionForwardStep<Scalar, Options, JointCollectionTpl, ConfigVectorType>>
@@ -105,7 +100,6 @@
     struct CrbaLocalConventionForwardStep
     : public fusion::JointUnaryVisitorBase<
         CrbaLocalConventionForwardStep<Scalar, Options, JointCollectionTpl, ConfigVectorType>>
->>>>>>> fbc93a6a
     {
       typedef ModelTpl<Scalar, Options, JointCollectionTpl> Model;
       typedef DataTpl<Scalar, Options, JointCollectionTpl> Data;
@@ -126,32 +120,14 @@
         jmodel.calc(jdata.derived(), q.derived());
 
         data.liMi[i] = model.jointPlacements[i] * jdata.M();
-<<<<<<< HEAD
-
-        const JointIndex & parent = model.parents[i];
-        if (parent > 0)
-          data.oMi[i] = data.oMi[parent] * data.liMi[i];
-        else
-          data.oMi[i] = data.liMi[i];
-
-        jmodel.jointCols(data.J) = data.oMi[i].act(jdata.S());
-
-        data.oYcrb[i] = data.oMi[i].act(model.inertias[i]);
-=======
         data.Ycrb[i] = model.inertias[i];
->>>>>>> fbc93a6a
       }
     };
 
     template<typename Scalar, int Options, template<typename, int> class JointCollectionTpl>
-<<<<<<< HEAD
-    struct CrbaBackwardStep
-    : public fusion::JointUnaryVisitorBase<CrbaBackwardStep<Scalar, Options, JointCollectionTpl>>
-=======
     struct CrbaLocalConventionBackwardStep
     : public fusion::JointUnaryVisitorBase<
         CrbaLocalConventionBackwardStep<Scalar, Options, JointCollectionTpl>>
->>>>>>> fbc93a6a
     {
       typedef ModelTpl<Scalar, Options, JointCollectionTpl> Model;
       typedef DataTpl<Scalar, Options, JointCollectionTpl> Data;
@@ -159,10 +135,6 @@
       typedef boost::fusion::vector<const Model &, Data &> ArgsType;
 
       template<typename JointModel>
-<<<<<<< HEAD
-      static void algo(const JointModelBase<JointModel> & jmodel, const Model & model, Data & data)
-      {
-=======
       static void algo(
         const JointModelBase<JointModel> & jmodel,
         JointDataBase<typename JointModel::JointDataDerived> & jdata,
@@ -177,61 +149,10 @@
          *   F[1:6,SUBTREE] = liXi F[1:6,SUBTREE]
          */
 
->>>>>>> fbc93a6a
         typedef typename Model::JointIndex JointIndex;
-        typedef
-          typename SizeDepType<JointModel::NV>::template ColsReturn<typename Data::Matrix6x>::Type
-            ColsBlock;
+        typedef typename Data::Matrix6x::ColsBlockXpr Block;
         const JointIndex & i = jmodel.id();
 
-<<<<<<< HEAD
-        // Centroidal momentum map
-        ColsBlock Ag_cols = jmodel.jointCols(data.Ag);
-        ColsBlock J_cols = jmodel.jointCols(data.J);
-        motionSet::inertiaAction(data.oYcrb[i], J_cols, Ag_cols);
-
-        // Joint Space Inertia Matrix
-        data.M.block(jmodel.idx_v(), jmodel.idx_v(), jmodel.nv(), data.nvSubtree[i]).noalias() =
-          J_cols.transpose() * data.Ag.middleCols(jmodel.idx_v(), data.nvSubtree[i]);
-
-        const JointIndex & parent = model.parents[i];
-        data.oYcrb[parent] += data.oYcrb[i];
-      }
-    };
-
-    namespace minimal
-    {
-      template<
-        typename Scalar,
-        int Options,
-        template<typename, int>
-        class JointCollectionTpl,
-        typename ConfigVectorType>
-      struct CrbaForwardStep
-      : public fusion::JointUnaryVisitorBase<
-          CrbaForwardStep<Scalar, Options, JointCollectionTpl, ConfigVectorType>>
-      {
-        typedef ModelTpl<Scalar, Options, JointCollectionTpl> Model;
-        typedef DataTpl<Scalar, Options, JointCollectionTpl> Data;
-
-        typedef boost::fusion::vector<const Model &, Data &, const ConfigVectorType &> ArgsType;
-
-        template<typename JointModel>
-        static void algo(
-          const JointModelBase<JointModel> & jmodel,
-          JointDataBase<typename JointModel::JointDataDerived> & jdata,
-          const Model & model,
-          Data & data,
-          const Eigen::MatrixBase<ConfigVectorType> & q)
-        {
-          typedef typename Model::JointIndex JointIndex;
-
-          const JointIndex & i = jmodel.id();
-          jmodel.calc(jdata.derived(), q.derived());
-
-          data.liMi[i] = model.jointPlacements[i] * jdata.M();
-          data.Ycrb[i] = model.inertias[i];
-=======
         /* F[1:6,i] = Y*S */
         // data.Fcrb[i].block<6,JointModel::NV>(0,jmodel.idx_v()) = data.Ycrb[i] * jdata.S();
         jmodel.jointCols(data.Fcrb[i]) = data.Ycrb[i] * jdata.S();
@@ -250,101 +171,9 @@
           Block jF = data.Fcrb[parent].middleCols(jmodel.idx_v(), data.nvSubtree[i]);
           Block iF = data.Fcrb[i].middleCols(jmodel.idx_v(), data.nvSubtree[i]);
           forceSet::se3Action(data.liMi[i], iF, jF);
->>>>>>> fbc93a6a
         }
-      };
-
-      template<typename Scalar, int Options, template<typename, int> class JointCollectionTpl>
-      struct CrbaBackwardStep
-      : public fusion::JointUnaryVisitorBase<CrbaBackwardStep<Scalar, Options, JointCollectionTpl>>
-      {
-        typedef ModelTpl<Scalar, Options, JointCollectionTpl> Model;
-        typedef DataTpl<Scalar, Options, JointCollectionTpl> Data;
-
-        typedef boost::fusion::vector<const Model &, Data &> ArgsType;
-
-        template<typename JointModel>
-        static void algo(
-          const JointModelBase<JointModel> & jmodel,
-          JointDataBase<typename JointModel::JointDataDerived> & jdata,
-          const Model & model,
-          Data & data)
-        {
-          /*
-           * F[1:6,i] = Y*S
-           * M[i,SUBTREE] = S'*F[1:6,SUBTREE]
-           * if li>0
-           *   Yli += liXi Yi
-           *   F[1:6,SUBTREE] = liXi F[1:6,SUBTREE]
-           */
-
-          typedef typename Model::JointIndex JointIndex;
-          typedef typename Data::Matrix6x::ColsBlockXpr Block;
-          const JointIndex & i = jmodel.id();
-
-          /* F[1:6,i] = Y*S */
-          // data.Fcrb[i].block<6,JointModel::NV>(0,jmodel.idx_v()) = data.Ycrb[i] * jdata.S();
-          jmodel.jointCols(data.Fcrb[i]) = data.Ycrb[i] * jdata.S();
-
-          /* M[i,SUBTREE] = S'*F[1:6,SUBTREE] */
-          data.M.block(jmodel.idx_v(), jmodel.idx_v(), jmodel.nv(), data.nvSubtree[i]).noalias() =
-            jdata.S().transpose() * data.Fcrb[i].middleCols(jmodel.idx_v(), data.nvSubtree[i]);
-
-          const JointIndex & parent = model.parents[i];
-          if (parent > 0)
-          {
-            /*   Yli += liXi Yi */
-            data.Ycrb[parent] += data.liMi[i].act(data.Ycrb[i]);
-
-            /*   F[1:6,SUBTREE] = liXi F[1:6,SUBTREE] */
-            Block jF = data.Fcrb[parent].middleCols(jmodel.idx_v(), data.nvSubtree[i]);
-            Block iF = data.Fcrb[i].middleCols(jmodel.idx_v(), data.nvSubtree[i]);
-            forceSet::se3Action(data.liMi[i], iF, jF);
-          }
-        }
-      };
-
-      template<
-        typename Scalar,
-        int Options,
-        template<typename, int>
-        class JointCollectionTpl,
-        typename ConfigVectorType>
-      const typename DataTpl<Scalar, Options, JointCollectionTpl>::MatrixXs & crba(
-        const ModelTpl<Scalar, Options, JointCollectionTpl> & model,
-        DataTpl<Scalar, Options, JointCollectionTpl> & data,
-        const Eigen::MatrixBase<ConfigVectorType> & q)
-      {
-        assert(model.check(data) && "data is not consistent with model.");
-        PINOCCHIO_CHECK_ARGUMENT_SIZE(
-          q.size(), model.nq, "The configuration vector is not of right size");
-
-        typedef typename ModelTpl<Scalar, Options, JointCollectionTpl>::JointIndex JointIndex;
-
-        typedef minimal::CrbaForwardStep<Scalar, Options, JointCollectionTpl, ConfigVectorType>
-          Pass1;
-        for (JointIndex i = 1; i < (JointIndex)(model.njoints); ++i)
-        {
-          Pass1::run(
-            model.joints[i], data.joints[i], typename Pass1::ArgsType(model, data, q.derived()));
-        }
-
-        typedef minimal::CrbaBackwardStep<Scalar, Options, JointCollectionTpl> Pass2;
-        for (JointIndex i = (JointIndex)(model.njoints - 1); i > 0; --i)
-        {
-          Pass2::run(model.joints[i], data.joints[i], typename Pass2::ArgsType(model, data));
-        }
-
-        // Add the armature contribution
-        data.M.diagonal() += model.armature;
-
-        return data.M;
-      }
-<<<<<<< HEAD
-    } // namespace minimal
-=======
+      }
     };
->>>>>>> fbc93a6a
 
     template<
       typename Scalar,
@@ -352,11 +181,7 @@
       template<typename, int>
       class JointCollectionTpl,
       typename ConfigVectorType>
-<<<<<<< HEAD
-    const typename DataTpl<Scalar, Options, JointCollectionTpl>::MatrixXs & crba(
-=======
     const typename DataTpl<Scalar, Options, JointCollectionTpl>::MatrixXs & crbaLocalConvention(
->>>>>>> fbc93a6a
       const ModelTpl<Scalar, Options, JointCollectionTpl> & model,
       DataTpl<Scalar, Options, JointCollectionTpl> & data,
       const Eigen::MatrixBase<ConfigVectorType> & q)
@@ -367,52 +192,23 @@
 
       typedef typename ModelTpl<Scalar, Options, JointCollectionTpl>::JointIndex JointIndex;
 
-<<<<<<< HEAD
-      data.oYcrb[0].setZero();
-      typedef CrbaForwardStep<Scalar, Options, JointCollectionTpl, ConfigVectorType> Pass1;
-=======
       typedef CrbaLocalConventionForwardStep<Scalar, Options, JointCollectionTpl, ConfigVectorType>
         Pass1;
->>>>>>> fbc93a6a
       for (JointIndex i = 1; i < (JointIndex)(model.njoints); ++i)
       {
         Pass1::run(
           model.joints[i], data.joints[i], typename Pass1::ArgsType(model, data, q.derived()));
       }
 
-<<<<<<< HEAD
-      typedef CrbaBackwardStep<Scalar, Options, JointCollectionTpl> Pass2;
-      for (JointIndex i = (JointIndex)(model.njoints - 1); i > 0; --i)
-      {
-        Pass2::run(model.joints[i], typename Pass2::ArgsType(model, data));
-=======
       typedef CrbaLocalConventionBackwardStep<Scalar, Options, JointCollectionTpl> Pass2;
       for (JointIndex i = (JointIndex)(model.njoints - 1); i > 0; --i)
       {
         Pass2::run(model.joints[i], data.joints[i], typename Pass2::ArgsType(model, data));
->>>>>>> fbc93a6a
       }
 
       // Add the armature contribution
       data.M.diagonal() += model.armature;
 
-<<<<<<< HEAD
-      // Retrieve the Centroidal Momemtum map
-      typedef DataTpl<Scalar, Options, JointCollectionTpl> Data;
-      typedef typename Data::Force Force;
-      typedef Eigen::Block<typename Data::Matrix6x, 3, -1> Block3x;
-
-      data.mass[0] = data.oYcrb[0].mass();
-      data.com[0] = data.oYcrb[0].lever();
-
-      const Block3x Ag_lin = data.Ag.template middleRows<3>(Force::LINEAR);
-      Block3x Ag_ang = data.Ag.template middleRows<3>(Force::ANGULAR);
-      for (long i = 0; i < model.nv; ++i)
-        Ag_ang.col(i) += Ag_lin.col(i).cross(data.com[0]);
-
-      return data.M;
-    }
-=======
       return data.M;
     }
 
@@ -466,7 +262,6 @@
 
       return data.M;
     }
->>>>>>> fbc93a6a
   } // namespace impl
   // --- CHECKER ---------------------------------------------------------------
   // --- CHECKER ---------------------------------------------------------------
@@ -515,37 +310,6 @@
     return true;
   }
 
-<<<<<<< HEAD
-  namespace minimal
-  {
-    template<
-      typename Scalar,
-      int Options,
-      template<typename, int>
-      class JointCollectionTpl,
-      typename ConfigVectorType>
-    const typename DataTpl<Scalar, Options, JointCollectionTpl>::MatrixXs & crba(
-      const ModelTpl<Scalar, Options, JointCollectionTpl> & model,
-      DataTpl<Scalar, Options, JointCollectionTpl> & data,
-      const Eigen::MatrixBase<ConfigVectorType> & q)
-    {
-      return ::pinocchio::impl::minimal::crba(model, data, make_const_ref(q));
-    }
-  } // namespace minimal
-
-  template<
-    typename Scalar,
-    int Options,
-    template<typename, int>
-    class JointCollectionTpl,
-    typename ConfigVectorType>
-  const typename DataTpl<Scalar, Options, JointCollectionTpl>::MatrixXs & crba(
-    const ModelTpl<Scalar, Options, JointCollectionTpl> & model,
-    DataTpl<Scalar, Options, JointCollectionTpl> & data,
-    const Eigen::MatrixBase<ConfigVectorType> & q)
-  {
-    return ::pinocchio::impl::crba(model, data, make_const_ref(q));
-=======
   template<
     typename Scalar,
     int Options,
@@ -565,7 +329,6 @@
     case Convention::WORLD:
       return ::pinocchio::impl::crbaWorldConvention(model, data, make_const_ref(q));
     }
->>>>>>> fbc93a6a
   }
 
 } // namespace pinocchio
