--- conflicted
+++ resolved
@@ -29,11 +29,8 @@
   ///
   /// \note When running in LOCAL convention data.f can be leaved in an inconsistent state.
   ///
-<<<<<<< HEAD
-=======
   /// \return The current joint acceleration stored in data.ddq.
   ///
->>>>>>> fbc93a6a
   template<
     typename Scalar,
     int Options,
@@ -47,12 +44,8 @@
     DataTpl<Scalar, Options, JointCollectionTpl> & data,
     const Eigen::MatrixBase<ConfigVectorType> & q,
     const Eigen::MatrixBase<TangentVectorType1> & v,
-<<<<<<< HEAD
-    const Eigen::MatrixBase<TangentVectorType2> & tau);
-=======
     const Eigen::MatrixBase<TangentVectorType2> & tau,
     const Convention convention = Convention::LOCAL);
->>>>>>> fbc93a6a
 
   ///
   /// \brief The Articulated-Body algorithm. It computes the forward dynamics, aka the joint
@@ -70,115 +63,10 @@
   /// \param[in] tau The joint torque vector (dim model.nv).
   /// \param[in] fext Vector of external forces expressed in the local frame of the joints (dim
   /// model.njoints)
-<<<<<<< HEAD
-=======
   /// \param[in] convention Convention to use.
->>>>>>> fbc93a6a
   ///
   /// \note When running in LOCAL convention data.f can be leaved in an inconsistent state.
   ///
-<<<<<<< HEAD
-  template<
-    typename Scalar,
-    int Options,
-    template<typename, int>
-    class JointCollectionTpl,
-    typename ConfigVectorType,
-    typename TangentVectorType1,
-    typename TangentVectorType2,
-    typename ForceDerived>
-  const typename DataTpl<Scalar, Options, JointCollectionTpl>::TangentVectorType & aba(
-    const ModelTpl<Scalar, Options, JointCollectionTpl> & model,
-    DataTpl<Scalar, Options, JointCollectionTpl> & data,
-    const Eigen::MatrixBase<ConfigVectorType> & q,
-    const Eigen::MatrixBase<TangentVectorType1> & v,
-    const Eigen::MatrixBase<TangentVectorType2> & tau,
-    const container::aligned_vector<ForceDerived> & fext);
-
-  namespace minimal
-  {
-
-    ///
-    /// \brief The Articulated-Body algorithm. It computes the forward dynamics, aka the joint
-    /// accelerations given the current state and actuation of the model. This is the original
-    /// implementation, considering all quantities to be expressed in the LOCAL coordinate systems
-    /// of the joint frames.
-    ///
-    /// \tparam JointCollection Collection of Joint types.
-    /// \tparam ConfigVectorType Type of the joint configuration vector.
-    /// \tparam TangentVectorType1 Type of the joint velocity vector.
-    /// \tparam TangentVectorType2 Type of the joint torque vector.
-    ///
-    /// \param[in] model The model structure of the rigid body system.
-    /// \param[in] data The data structure of the rigid body system.
-    /// \param[in] q The joint configuration vector (dim model.nq).
-    /// \param[in] v The joint velocity vector (dim model.nv).
-    /// \param[in] tau The joint torque vector (dim model.nv).
-    ///
-    /// \note This also overwrites data.f, possibly leaving it in an inconsistent state
-    ///
-    /// \return The current joint acceleration stored in data.ddq.
-    ///
-    template<
-      typename Scalar,
-      int Options,
-      template<typename, int>
-      class JointCollectionTpl,
-      typename ConfigVectorType,
-      typename TangentVectorType1,
-      typename TangentVectorType2>
-    const typename DataTpl<Scalar, Options, JointCollectionTpl>::TangentVectorType & aba(
-      const ModelTpl<Scalar, Options, JointCollectionTpl> & model,
-      DataTpl<Scalar, Options, JointCollectionTpl> & data,
-      const Eigen::MatrixBase<ConfigVectorType> & q,
-      const Eigen::MatrixBase<TangentVectorType1> & v,
-      const Eigen::MatrixBase<TangentVectorType2> & tau);
-
-    ///
-    /// \brief The Articulated-Body algorithm. It computes the forward dynamics, aka the joint
-    /// accelerations given the current state and actuation of the model and the external forces.
-    /// This is the original implementation, considering all quantities to be expressed in the LOCAL
-    /// coordinate systems of the joint frames.
-    ///
-    /// \tparam JointCollection Collection of Joint types.
-    /// \tparam ConfigVectorType Type of the joint configuration vector.
-    /// \tparam TangentVectorType1 Type of the joint velocity vector.
-    /// \tparam TangentVectorType2 Type of the joint torque vector.
-    /// \tparam ForceDerived Type of the external forces.
-    ///
-    /// \param[in] model The model structure of the rigid body system.
-    /// \param[in] data The data structure of the rigid body system.
-    /// \param[in] q The joint configuration vector (dim model.nq).
-    /// \param[in] v The joint velocity vector (dim model.nv).
-    /// \param[in] tau The joint torque vector (dim model.nv).
-    /// \param[in] fext Vector of external forces expressed in the local frame of the joints (dim
-    /// model.njoints)
-    ///
-    /// \note This also overwrites data.f, possibly leaving it in an inconsistent state
-    ///
-    /// \return The current joint acceleration stored in data.ddq.
-    ///
-    template<
-      typename Scalar,
-      int Options,
-      template<typename, int>
-      class JointCollectionTpl,
-      typename ConfigVectorType,
-      typename TangentVectorType1,
-      typename TangentVectorType2,
-      typename ForceDerived>
-    const typename DataTpl<Scalar, Options, JointCollectionTpl>::TangentVectorType & aba(
-      const ModelTpl<Scalar, Options, JointCollectionTpl> & model,
-      DataTpl<Scalar, Options, JointCollectionTpl> & data,
-      const Eigen::MatrixBase<ConfigVectorType> & q,
-      const Eigen::MatrixBase<TangentVectorType1> & v,
-      const Eigen::MatrixBase<TangentVectorType2> & tau,
-      const container::aligned_vector<ForceDerived> & fext);
-
-  } // namespace minimal
-
-  ///
-=======
   /// \return The current joint acceleration stored in data.ddq.
   ///
   template<
@@ -200,7 +88,6 @@
     const Convention rf = Convention::LOCAL);
 
   ///
->>>>>>> fbc93a6a
   /// \brief Computes the inverse of the joint space inertia matrix using Articulated Body
   /// formulation. \remarks Only the upper triangular part of the matrix is filled.
   ///
