//
// Copyright (c) 2022 INRIA
//

#ifndef __pinocchio_algorithm_cholesky_txx__
#define __pinocchio_algorithm_cholesky_txx__

#ifndef PINOCCHIO_SKIP_ALGORITHM_CHOLESKY

namespace pinocchio
{
  namespace cholesky
  {

<<<<<<< HEAD
    extern template PINOCCHIO_DLLAPI const context::MatrixXs &
    decompose<context::Scalar, context::Options, JointCollectionDefaultTpl>(
      const context::Model &, context::Data &);

    extern template PINOCCHIO_DLLAPI context::MatrixXs &
    solve<context::Scalar, context::Options, JointCollectionDefaultTpl, context::MatrixXs>(
      const context::Model &, const context::Data &, const Eigen::MatrixBase<context::MatrixXs> &);

    extern template PINOCCHIO_DLLAPI context::MatrixXs
    Mv<context::Scalar, context::Options, JointCollectionDefaultTpl, context::MatrixXs>(
      const context::Model &, const context::Data &, const Eigen::MatrixBase<context::MatrixXs> &);

    extern template PINOCCHIO_DLLAPI context::MatrixXs & Mv<
=======
    extern template PINOCCHIO_EXPLICIT_INSTANTIATION_DECLARATION_DLLAPI const context::MatrixXs &
    decompose<context::Scalar, context::Options, JointCollectionDefaultTpl>(
      const context::Model &, context::Data &);

    extern template PINOCCHIO_EXPLICIT_INSTANTIATION_DECLARATION_DLLAPI context::MatrixXs &
    solve<context::Scalar, context::Options, JointCollectionDefaultTpl, context::MatrixXs>(
      const context::Model &, const context::Data &, const Eigen::MatrixBase<context::MatrixXs> &);

    extern template PINOCCHIO_EXPLICIT_INSTANTIATION_DECLARATION_DLLAPI context::MatrixXs
    Mv<context::Scalar, context::Options, JointCollectionDefaultTpl, context::MatrixXs>(
      const context::Model &, const context::Data &, const Eigen::MatrixBase<context::MatrixXs> &);

    extern template PINOCCHIO_EXPLICIT_INSTANTIATION_DECLARATION_DLLAPI context::MatrixXs & Mv<
>>>>>>> fbc93a6a
      context::Scalar,
      context::Options,
      JointCollectionDefaultTpl,
      context::MatrixXs,
      context::MatrixXs>(
      const context::Model &,
      const context::Data &,
      const Eigen::MatrixBase<context::MatrixXs> &,
      const Eigen::MatrixBase<context::MatrixXs> &);

<<<<<<< HEAD
    extern template PINOCCHIO_DLLAPI context::MatrixXs &
    UDUtv<context::Scalar, context::Options, JointCollectionDefaultTpl, context::MatrixXs>(
      const context::Model &, const context::Data &, const Eigen::MatrixBase<context::MatrixXs> &);

    extern template PINOCCHIO_DLLAPI context::MatrixXs &
    Uv<context::Scalar, context::Options, JointCollectionDefaultTpl, context::MatrixXs>(
      const context::Model &, const context::Data &, const Eigen::MatrixBase<context::MatrixXs> &);

    extern template PINOCCHIO_DLLAPI context::MatrixXs &
    Utv<context::Scalar, context::Options, JointCollectionDefaultTpl, context::MatrixXs>(
      const context::Model &, const context::Data &, const Eigen::MatrixBase<context::MatrixXs> &);

    extern template PINOCCHIO_DLLAPI context::MatrixXs &
    Uiv<context::Scalar, context::Options, JointCollectionDefaultTpl, context::MatrixXs>(
      const context::Model &, const context::Data &, const Eigen::MatrixBase<context::MatrixXs> &);

    extern template PINOCCHIO_DLLAPI context::MatrixXs &
    Utiv<context::Scalar, context::Options, JointCollectionDefaultTpl, context::MatrixXs>(
      const context::Model &, const context::Data &, const Eigen::MatrixBase<context::MatrixXs> &);

    extern template PINOCCHIO_DLLAPI context::MatrixXs &
=======
    extern template PINOCCHIO_EXPLICIT_INSTANTIATION_DECLARATION_DLLAPI context::MatrixXs &
    UDUtv<context::Scalar, context::Options, JointCollectionDefaultTpl, context::MatrixXs>(
      const context::Model &, const context::Data &, const Eigen::MatrixBase<context::MatrixXs> &);

    extern template PINOCCHIO_EXPLICIT_INSTANTIATION_DECLARATION_DLLAPI context::MatrixXs &
    Uv<context::Scalar, context::Options, JointCollectionDefaultTpl, context::MatrixXs>(
      const context::Model &, const context::Data &, const Eigen::MatrixBase<context::MatrixXs> &);

    extern template PINOCCHIO_EXPLICIT_INSTANTIATION_DECLARATION_DLLAPI context::MatrixXs &
    Utv<context::Scalar, context::Options, JointCollectionDefaultTpl, context::MatrixXs>(
      const context::Model &, const context::Data &, const Eigen::MatrixBase<context::MatrixXs> &);

    extern template PINOCCHIO_EXPLICIT_INSTANTIATION_DECLARATION_DLLAPI context::MatrixXs &
    Uiv<context::Scalar, context::Options, JointCollectionDefaultTpl, context::MatrixXs>(
      const context::Model &, const context::Data &, const Eigen::MatrixBase<context::MatrixXs> &);

    extern template PINOCCHIO_EXPLICIT_INSTANTIATION_DECLARATION_DLLAPI context::MatrixXs &
    Utiv<context::Scalar, context::Options, JointCollectionDefaultTpl, context::MatrixXs>(
      const context::Model &, const context::Data &, const Eigen::MatrixBase<context::MatrixXs> &);

    extern template PINOCCHIO_EXPLICIT_INSTANTIATION_DECLARATION_DLLAPI context::MatrixXs &
>>>>>>> fbc93a6a
    computeMinv<context::Scalar, context::Options, JointCollectionDefaultTpl, context::MatrixXs>(
      const context::Model &, const context::Data &, const Eigen::MatrixBase<context::MatrixXs> &);

  } // namespace cholesky
} // namespace pinocchio

#endif // PINOCCHIO_SKIP_ALGORITHM_CHOLESKY

#endif // ifndef __pinocchio_algorithm_cholesky_txx__<|MERGE_RESOLUTION|>--- conflicted
+++ resolved
@@ -12,21 +12,6 @@
   namespace cholesky
   {
 
-<<<<<<< HEAD
-    extern template PINOCCHIO_DLLAPI const context::MatrixXs &
-    decompose<context::Scalar, context::Options, JointCollectionDefaultTpl>(
-      const context::Model &, context::Data &);
-
-    extern template PINOCCHIO_DLLAPI context::MatrixXs &
-    solve<context::Scalar, context::Options, JointCollectionDefaultTpl, context::MatrixXs>(
-      const context::Model &, const context::Data &, const Eigen::MatrixBase<context::MatrixXs> &);
-
-    extern template PINOCCHIO_DLLAPI context::MatrixXs
-    Mv<context::Scalar, context::Options, JointCollectionDefaultTpl, context::MatrixXs>(
-      const context::Model &, const context::Data &, const Eigen::MatrixBase<context::MatrixXs> &);
-
-    extern template PINOCCHIO_DLLAPI context::MatrixXs & Mv<
-=======
     extern template PINOCCHIO_EXPLICIT_INSTANTIATION_DECLARATION_DLLAPI const context::MatrixXs &
     decompose<context::Scalar, context::Options, JointCollectionDefaultTpl>(
       const context::Model &, context::Data &);
@@ -40,7 +25,6 @@
       const context::Model &, const context::Data &, const Eigen::MatrixBase<context::MatrixXs> &);
 
     extern template PINOCCHIO_EXPLICIT_INSTANTIATION_DECLARATION_DLLAPI context::MatrixXs & Mv<
->>>>>>> fbc93a6a
       context::Scalar,
       context::Options,
       JointCollectionDefaultTpl,
@@ -51,29 +35,6 @@
       const Eigen::MatrixBase<context::MatrixXs> &,
       const Eigen::MatrixBase<context::MatrixXs> &);
 
-<<<<<<< HEAD
-    extern template PINOCCHIO_DLLAPI context::MatrixXs &
-    UDUtv<context::Scalar, context::Options, JointCollectionDefaultTpl, context::MatrixXs>(
-      const context::Model &, const context::Data &, const Eigen::MatrixBase<context::MatrixXs> &);
-
-    extern template PINOCCHIO_DLLAPI context::MatrixXs &
-    Uv<context::Scalar, context::Options, JointCollectionDefaultTpl, context::MatrixXs>(
-      const context::Model &, const context::Data &, const Eigen::MatrixBase<context::MatrixXs> &);
-
-    extern template PINOCCHIO_DLLAPI context::MatrixXs &
-    Utv<context::Scalar, context::Options, JointCollectionDefaultTpl, context::MatrixXs>(
-      const context::Model &, const context::Data &, const Eigen::MatrixBase<context::MatrixXs> &);
-
-    extern template PINOCCHIO_DLLAPI context::MatrixXs &
-    Uiv<context::Scalar, context::Options, JointCollectionDefaultTpl, context::MatrixXs>(
-      const context::Model &, const context::Data &, const Eigen::MatrixBase<context::MatrixXs> &);
-
-    extern template PINOCCHIO_DLLAPI context::MatrixXs &
-    Utiv<context::Scalar, context::Options, JointCollectionDefaultTpl, context::MatrixXs>(
-      const context::Model &, const context::Data &, const Eigen::MatrixBase<context::MatrixXs> &);
-
-    extern template PINOCCHIO_DLLAPI context::MatrixXs &
-=======
     extern template PINOCCHIO_EXPLICIT_INSTANTIATION_DECLARATION_DLLAPI context::MatrixXs &
     UDUtv<context::Scalar, context::Options, JointCollectionDefaultTpl, context::MatrixXs>(
       const context::Model &, const context::Data &, const Eigen::MatrixBase<context::MatrixXs> &);
@@ -95,7 +56,6 @@
       const context::Model &, const context::Data &, const Eigen::MatrixBase<context::MatrixXs> &);
 
     extern template PINOCCHIO_EXPLICIT_INSTANTIATION_DECLARATION_DLLAPI context::MatrixXs &
->>>>>>> fbc93a6a
     computeMinv<context::Scalar, context::Options, JointCollectionDefaultTpl, context::MatrixXs>(
       const context::Model &, const context::Data &, const Eigen::MatrixBase<context::MatrixXs> &);
 
