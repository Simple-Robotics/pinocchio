//
// Copyright (c) 2022 INRIA
//

#ifndef __pinocchio_algorithm_centroidal_derivatives_txx__
#define __pinocchio_algorithm_centroidal_derivatives_txx__

namespace pinocchio
{
  namespace impl
  {
<<<<<<< HEAD
    extern template PINOCCHIO_DLLAPI void computeCentroidalDynamicsDerivatives<
=======
    extern template PINOCCHIO_EXPLICIT_INSTANTIATION_DECLARATION_DLLAPI void
    computeCentroidalDynamicsDerivatives<
>>>>>>> fbc93a6a
      context::Scalar,
      context::Options,
      JointCollectionDefaultTpl,
      Eigen::Ref<const context::VectorXs>,
      Eigen::Ref<const context::VectorXs>,
      Eigen::Ref<const context::VectorXs>,
      Eigen::Ref<context::Matrix6xs>,
      Eigen::Ref<context::Matrix6xs>,
      Eigen::Ref<context::Matrix6xs>,
      Eigen::Ref<context::Matrix6xs>>(
      const context::Model &,
      context::Data &,
      const Eigen::MatrixBase<Eigen::Ref<const context::VectorXs>> &,
      const Eigen::MatrixBase<Eigen::Ref<const context::VectorXs>> &,
      const Eigen::MatrixBase<Eigen::Ref<const context::VectorXs>> &,
      const Eigen::MatrixBase<Eigen::Ref<context::Matrix6xs>> &,
      const Eigen::MatrixBase<Eigen::Ref<context::Matrix6xs>> &,
      const Eigen::MatrixBase<Eigen::Ref<context::Matrix6xs>> &,
      const Eigen::MatrixBase<Eigen::Ref<context::Matrix6xs>> &);

<<<<<<< HEAD
    extern template PINOCCHIO_DLLAPI void getCentroidalDynamicsDerivatives<
=======
    extern template PINOCCHIO_EXPLICIT_INSTANTIATION_DECLARATION_DLLAPI void
    getCentroidalDynamicsDerivatives<
>>>>>>> fbc93a6a
      context::Scalar,
      context::Options,
      JointCollectionDefaultTpl,
      Eigen::Ref<context::Matrix6xs>,
      Eigen::Ref<context::Matrix6xs>,
      Eigen::Ref<context::Matrix6xs>,
      Eigen::Ref<context::Matrix6xs>>(
      const context::Model &,
      context::Data &,
      const Eigen::MatrixBase<Eigen::Ref<context::Matrix6xs>> &,
      const Eigen::MatrixBase<Eigen::Ref<context::Matrix6xs>> &,
      const Eigen::MatrixBase<Eigen::Ref<context::Matrix6xs>> &,
      const Eigen::MatrixBase<Eigen::Ref<context::Matrix6xs>> &);

  } // namespace impl
} // namespace pinocchio

#endif // ifndef __pinocchio_algorithm_centroidal_derivatives_txx__<|MERGE_RESOLUTION|>--- conflicted
+++ resolved
@@ -9,12 +9,8 @@
 {
   namespace impl
   {
-<<<<<<< HEAD
-    extern template PINOCCHIO_DLLAPI void computeCentroidalDynamicsDerivatives<
-=======
     extern template PINOCCHIO_EXPLICIT_INSTANTIATION_DECLARATION_DLLAPI void
     computeCentroidalDynamicsDerivatives<
->>>>>>> fbc93a6a
       context::Scalar,
       context::Options,
       JointCollectionDefaultTpl,
@@ -35,12 +31,8 @@
       const Eigen::MatrixBase<Eigen::Ref<context::Matrix6xs>> &,
       const Eigen::MatrixBase<Eigen::Ref<context::Matrix6xs>> &);
 
-<<<<<<< HEAD
-    extern template PINOCCHIO_DLLAPI void getCentroidalDynamicsDerivatives<
-=======
     extern template PINOCCHIO_EXPLICIT_INSTANTIATION_DECLARATION_DLLAPI void
     getCentroidalDynamicsDerivatives<
->>>>>>> fbc93a6a
       context::Scalar,
       context::Options,
       JointCollectionDefaultTpl,
