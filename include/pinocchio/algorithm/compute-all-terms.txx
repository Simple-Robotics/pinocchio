--- conflicted
+++ resolved
@@ -9,11 +9,7 @@
 {
   namespace impl
   {
-<<<<<<< HEAD
-    extern template PINOCCHIO_DLLAPI void computeAllTerms<
-=======
     extern template PINOCCHIO_EXPLICIT_INSTANTIATION_DECLARATION_DLLAPI void computeAllTerms<
->>>>>>> fbc93a6a
       context::Scalar,
       context::Options,
       JointCollectionDefaultTpl,
