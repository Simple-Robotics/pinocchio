--- conflicted
+++ resolved
@@ -7,33 +7,6 @@
 
 namespace pinocchio
 {
-<<<<<<< HEAD
-  namespace impl
-  {
-    namespace minimal
-    {
-
-      extern template PINOCCHIO_DLLAPI const context::MatrixXs & crba<
-        context::Scalar,
-        context::Options,
-        JointCollectionDefaultTpl,
-        Eigen::Ref<const context::VectorXs>>(
-        const context::Model &,
-        context::Data &,
-        const Eigen::MatrixBase<Eigen::Ref<const context::VectorXs>> &);
-
-    } // namespace minimal
-
-    extern template PINOCCHIO_DLLAPI const context::MatrixXs & crba<
-      context::Scalar,
-      context::Options,
-      JointCollectionDefaultTpl,
-      Eigen::Ref<const context::VectorXs>>(
-      const context::Model &,
-      context::Data &,
-      const Eigen::MatrixBase<Eigen::Ref<const context::VectorXs>> &);
-  } // namespace impl
-=======
   extern template PINOCCHIO_EXPLICIT_INSTANTIATION_DECLARATION_DLLAPI const context::MatrixXs &
   crba<
     context::Scalar,
@@ -44,7 +17,6 @@
     context::Data &,
     const Eigen::MatrixBase<Eigen::Ref<const context::VectorXs>> &,
     const Convention convention);
->>>>>>> fbc93a6a
 } // namespace pinocchio
 
 #endif // ifndef __pinocchio_algorithm_crba_txx__