//
// Copyright (c) 2019-2024 INRIA
//

#ifndef __pinocchio_algorithm_contact_cholesky_hpp__
#define __pinocchio_algorithm_contact_cholesky_hpp__

#include "pinocchio/multibody/model.hpp"
#include "pinocchio/math/matrix-block.hpp"
#include "pinocchio/math/triangular-matrix.hpp"

#include "pinocchio/algorithm/constraints/constraints.hpp"
#include "pinocchio/algorithm/delassus-operator-base.hpp"
#include <functional>

namespace pinocchio
{

  // Forward declaration of algo
  namespace details
  {
    template<typename MatrixLike, int ColsAtCompileTime = MatrixLike::ColsAtCompileTime>
    struct UvAlgo;

    template<typename MatrixLike, int ColsAtCompileTime = MatrixLike::ColsAtCompileTime>
    struct UtvAlgo;

    template<typename MatrixLike, int ColsAtCompileTime = MatrixLike::ColsAtCompileTime>
    struct UivAlgo;

    template<typename MatrixLike, int ColsAtCompileTime = MatrixLike::ColsAtCompileTime>
    struct UtivAlgo;

    template<typename Scalar, int Options, typename VectorLike>
    VectorLike & inverseAlgo(
      const ContactCholeskyDecompositionTpl<Scalar, Options> & chol,
      const Eigen::DenseIndex col,
      const Eigen::MatrixBase<VectorLike> & vec);
  } // namespace details

  template<typename _ContactCholeskyDecomposition>
  struct DelassusCholeskyExpressionTpl;

  ///
  ///  \brief Contact Cholesky decomposition structure. This structure allows
  ///        to compute in a efficient and parsimonious way the Cholesky decomposition
  ///        of the KKT matrix related to the contact dynamics.
  ///        Such a decomposition is usefull when computing both the forward dynamics in contact
  ///        or the related analytical derivatives.
  ///
  ///
  /// \tparam _Scalar Scalar type.
  ///  \tparam _Options Alignment Options of the Eigen objects contained in the data structure.
  ///
  template<typename _Scalar, int _Options>
  struct PINOCCHIO_UNSUPPORTED_MESSAGE("The API will change towards more flexibility")
    ContactCholeskyDecompositionTpl
  {
    EIGEN_MAKE_ALIGNED_OPERATOR_NEW

    typedef pinocchio::Index Index;
    typedef _Scalar Scalar;
    enum
    {
      LINEAR = 0,
      ANGULAR = 3,
      Options = _Options
    };

    typedef Eigen::Matrix<Scalar, Eigen::Dynamic, 1, Options> Vector;
    typedef Eigen::Matrix<Scalar, Eigen::Dynamic, Eigen::Dynamic, Options> Matrix;
    typedef typename PINOCCHIO_EIGEN_PLAIN_ROW_MAJOR_TYPE(Matrix) RowMatrix;
    // TODO Remove when API is stabilized
    PINOCCHIO_COMPILER_DIAGNOSTIC_PUSH
    PINOCCHIO_COMPILER_DIAGNOSTIC_IGNORED_DEPRECECATED_DECLARATIONS
    typedef RigidConstraintModelTpl<Scalar, Options> RigidConstraintModel;
    typedef RigidConstraintDataTpl<Scalar, Options> RigidConstraintData;
    PINOCCHIO_COMPILER_DIAGNOSTIC_POP
    typedef Eigen::Matrix<Eigen::DenseIndex, Eigen::Dynamic, 1, Options> EigenIndexVector;
    typedef
      typename PINOCCHIO_STD_VECTOR_WITH_EIGEN_ALLOCATOR(EigenIndexVector) VectorOfEigenIndexVector;
    typedef Eigen::Matrix<bool, Eigen::Dynamic, 1, Options> BooleanVector;

    ///@{
    /// \brief Data information related to the Sparsity structure of the Cholesky decompostion
    struct Slice
    {
      Slice(const Eigen::DenseIndex & first_index, const Eigen::DenseIndex & size)
      : first_index(first_index)
      , size(size)
      {
      }

      Eigen::DenseIndex first_index;
      Eigen::DenseIndex size;
    };

    typedef DelassusCholeskyExpressionTpl<ContactCholeskyDecompositionTpl>
      DelassusCholeskyExpression;
    friend struct DelassusCholeskyExpressionTpl<ContactCholeskyDecompositionTpl>;

    typedef std::vector<Slice> SliceVector;
    typedef std::vector<SliceVector> VectorOfSliceVector;
    ///@}

    ///
    /// \brief Default constructor
    ///
    ContactCholeskyDecompositionTpl() = default;

    ///
    /// \brief Constructor from a model.
    ///
    /// \param[in] model Model of the kinematic tree.
    ///
    template<typename S1, int O1, template<typename, int> class JointCollectionTpl>
    explicit ContactCholeskyDecompositionTpl(const ModelTpl<S1, O1, JointCollectionTpl> & model)
    {
      // TODO Remove when API is stabilized
      PINOCCHIO_COMPILER_DIAGNOSTIC_PUSH
      PINOCCHIO_COMPILER_DIAGNOSTIC_IGNORED_DEPRECECATED_DECLARATIONS
      PINOCCHIO_STD_VECTOR_WITH_EIGEN_ALLOCATOR(RigidConstraintModel) empty_contact_models;
      PINOCCHIO_COMPILER_DIAGNOSTIC_POP
      allocate(model, empty_contact_models);
    }

    ///
    /// \brief Constructor from a model and a collection of RigidConstraintModel objects.
    ///
    /// \param[in] model Model of the kinematic tree
    /// \param[in] contact_models Vector of RigidConstraintModel objects containing the contact
    /// information
    ///
    // TODO Remove when API is stabilized
    PINOCCHIO_COMPILER_DIAGNOSTIC_PUSH
    PINOCCHIO_COMPILER_DIAGNOSTIC_IGNORED_DEPRECECATED_DECLARATIONS
    template<
      typename S1,
      int O1,
      template<typename, int> class JointCollectionTpl,
      class ConstraintModel,
      class ConstraintAllocator>
    ContactCholeskyDecompositionTpl(
      const ModelTpl<S1, O1, JointCollectionTpl> & model,
      const std::vector<ConstraintModel, ConstraintAllocator> & contact_models)
    {
      typedef std::reference_wrapper<const ConstraintModel> WrappedType;
      typedef std::vector<WrappedType> WrappedTypeVector;

      WrappedTypeVector wrapped_contact_models(contact_models.cbegin(), contact_models.cend());
      allocate(model, wrapped_contact_models);
    }
    PINOCCHIO_COMPILER_DIAGNOSTIC_POP

    ///
    /// \brief Constructor from a model and a collection of RigidConstraintModel objects.
    ///
    /// \param[in] model Model of the kinematic tree
    /// \param[in] contact_models Vector of RigidConstraintModel references containing the contact
    /// information
    ///
    template<
      typename S1,
      int O1,
      template<typename, int> class JointCollectionTpl,
      template<typename T> class Holder,
      class Allocator>
    ContactCholeskyDecompositionTpl(
      const ModelTpl<S1, O1, JointCollectionTpl> & model,
      const std::vector<Holder<const RigidConstraintModelTpl<S1, O1>>, Allocator> & contact_models)
    {
      allocate(model, contact_models);
    }

    ///
    ///  \brief Memory allocation of the vectors D, Dinv, and the upper triangular matrix U.
    ///
    /// \param[in] model Model of the kinematic tree
    /// \param[in] contact_models Vector of RigidConstraintModel objects containing the contact
    /// information
    ///
    template<
      typename S1,
      int O1,
      template<typename, int> class JointCollectionTpl,
      class ConstraintModel,
      class ConstraintAllocator>
    void allocate(
      const ModelTpl<S1, O1, JointCollectionTpl> & model,
      const std::vector<ConstraintModel, ConstraintAllocator> & contact_models)
    {
      typedef std::reference_wrapper<const ConstraintModel> WrappedType;
      typedef std::vector<WrappedType> WrappedTypeVector;

      WrappedTypeVector wrapped_contact_models(contact_models.cbegin(), contact_models.cend());
      allocate(model, wrapped_contact_models);
    }

    ///
    ///  \brief Memory allocation of the vectors D, Dinv, and the upper triangular matrix U.
    ///
    /// \param[in] model Model of the kinematic tree
    /// \param[in] contact_models Vector of RigidConstraintModel objects containing the contact
    /// information
    ///
    template<
      typename S1,
      int O1,
      template<typename, int> class JointCollectionTpl,
      template<typename T> class Holder,
      class ConstraintModel,
      class ConstraintAllocator>
    void allocate(
      const ModelTpl<S1, O1, JointCollectionTpl> & model,
      const std::vector<Holder<const ConstraintModel>, ConstraintAllocator> & contact_models);

    ///
    /// \brief Returns the Inverse of the Operational Space Inertia Matrix resulting from the
    /// decomposition.
    ///
    Matrix getInverseOperationalSpaceInertiaMatrix() const
    {
      Matrix res(constraintDim(), constraintDim());
      getInverseOperationalSpaceInertiaMatrix(res);
      return res;
    }

    template<typename MatrixType>
    void getInverseOperationalSpaceInertiaMatrix(const Eigen::MatrixBase<MatrixType> & res) const
    {
      typedef typename SizeDepType<Eigen::Dynamic>::template BlockReturn<RowMatrix>::ConstType
        ConstBlockXpr;
      //        typedef typename RowMatrix::ConstBlockXpr ConstBlockXpr;
      const ConstBlockXpr U1 = U.topLeftCorner(constraintDim(), constraintDim());

      PINOCCHIO_EIGEN_MALLOC_NOT_ALLOWED();
      MatrixType & res_ = PINOCCHIO_EIGEN_CONST_CAST(MatrixType, res);
      OSIMinv_tmp.noalias() = D.head(constraintDim()).asDiagonal() * U1.adjoint();
      res_.noalias() = -U1 * OSIMinv_tmp;
      PINOCCHIO_EIGEN_MALLOC_ALLOWED();
    }

    /// \brief Returns the Cholesky decomposition expression associated to the underlying Delassus
    /// matrix.
    DelassusCholeskyExpression getDelassusCholeskyExpression() const
    {
      return DelassusCholeskyExpression(*this);
    }

    ///
    /// \brief Returns the Operational Space Inertia Matrix resulting from the decomposition.
    ///
    Matrix getOperationalSpaceInertiaMatrix() const
    {
      Matrix res(constraintDim(), constraintDim());
      getOperationalSpaceInertiaMatrix(res);
      return res;
    }

    template<typename MatrixType>
    void getOperationalSpaceInertiaMatrix(const Eigen::MatrixBase<MatrixType> & res_) const
    {
      MatrixType & res = PINOCCHIO_EIGEN_CONST_CAST(MatrixType, res_);
      typedef typename SizeDepType<Eigen::Dynamic>::template BlockReturn<RowMatrix>::ConstType
        ConstBlockXpr;
      //        typedef typename RowMatrix::ConstBlockXpr ConstBlockXpr;
      const Eigen::TriangularView<ConstBlockXpr, Eigen::UnitUpper> U1 =
        U.topLeftCorner(constraintDim(), constraintDim())
          .template triangularView<Eigen::UnitUpper>();

      PINOCCHIO_EIGEN_MALLOC_NOT_ALLOWED();
      U1inv.setIdentity();
      U1.solveInPlace(U1inv); // TODO: implement Sparse Inverse
      OSIMinv_tmp.noalias() = -U1inv.adjoint() * Dinv.head(constraintDim()).asDiagonal();
      res.noalias() = OSIMinv_tmp * U1inv;
      PINOCCHIO_EIGEN_MALLOC_ALLOWED();
    }

    Matrix getInverseMassMatrix() const
    {
      Matrix res(nv, nv);
      getInverseMassMatrix(res);
      return res;
    }

    template<typename MatrixType>
    void getInverseMassMatrix(const Eigen::MatrixBase<MatrixType> & res_) const
    {
      MatrixType & res = PINOCCHIO_EIGEN_CONST_CAST(MatrixType, res_);
      typedef typename SizeDepType<Eigen::Dynamic>::template BlockReturn<RowMatrix>::ConstType
        ConstBlockXpr;
      //        typedef typename RowMatrix::ConstBlockXpr ConstBlockXpr;
      const Eigen::TriangularView<ConstBlockXpr, Eigen::UnitUpper> U4 =
        U.bottomRightCorner(nv, nv).template triangularView<Eigen::UnitUpper>();

      PINOCCHIO_EIGEN_MALLOC_NOT_ALLOWED();
      U4inv.setIdentity();
      U4.solveInPlace(U4inv); // TODO: implement Sparse Inverse
      Minv_tmp.noalias() = U4inv.adjoint() * Dinv.tail(nv).asDiagonal();
      res.noalias() = Minv_tmp * U4inv;
      PINOCCHIO_EIGEN_MALLOC_ALLOWED();
    }

    template<typename MatrixType>
    void getJMinv(const Eigen::MatrixBase<MatrixType> & res_) const
    {
      MatrixType & res = PINOCCHIO_EIGEN_CONST_CAST(MatrixType, res_);
      typedef typename SizeDepType<Eigen::Dynamic>::template BlockReturn<RowMatrix>::ConstType
        ConstBlockXpr;
      const Eigen::TriangularView<ConstBlockXpr, Eigen::UnitUpper> U4 =
        U.bottomRightCorner(nv, nv).template triangularView<Eigen::UnitUpper>();
      ConstBlockXpr U2 = U.topRightCorner(constraintDim(), nv);
      PINOCCHIO_EIGEN_MALLOC_NOT_ALLOWED();
      U4inv.setIdentity();
      U4.solveInPlace(U4inv); // TODO: implement Sparse Inverse
      res.noalias() = U2 * U4inv;
      PINOCCHIO_EIGEN_MALLOC_ALLOWED();
    }

    ///
    /// \brief Computes the Cholesky decompostion of the augmented matrix containing the KKT matrix
    ///        related to the system mass matrix and the Jacobians of the contact patches contained
    ///        in the vector of RigidConstraintModel named contact_models.
    ///
    /// \param[in] model Model of the dynamical system
    /// \param[in] data Data related to model containing the computed mass matrix and the Jacobian
    /// of the kinematic tree \param[in] contact_models Vector containing the contact models (which
    /// frame is in contact and the type of contact: ponctual, 6D rigid, etc.) \param[out]
    /// contact_datas Vector containing the contact data related to the contact_models. \param[in]
    /// mu Positive regularization factor allowing to enforce the definite property of the KKT
    /// matrix.
    ///
    /// \remarks The mass matrix and the Jacobians of the dynamical system should have been computed
    /// first. This can be achieved by simply calling pinocchio::crba.
    ///
    // TODO Remove when API is stabilized
    PINOCCHIO_COMPILER_DIAGNOSTIC_PUSH
    PINOCCHIO_COMPILER_DIAGNOSTIC_IGNORED_DEPRECECATED_DECLARATIONS
    template<
      typename S1,
      int O1,
      template<typename, int> class JointCollectionTpl,
      class ConstraintModel,
      class ConstraintModelAllocator,
      class ConstraintData,
      class ConstraintDataAllocator>
    void compute(
      const ModelTpl<S1, O1, JointCollectionTpl> & model,
      DataTpl<S1, O1, JointCollectionTpl> & data,
      const std::vector<ConstraintModel, ConstraintModelAllocator> & contact_models,
      std::vector<ConstraintData, ConstraintDataAllocator> & contact_datas,
      const S1 mu = S1(0.))
    {
      compute(model, data, contact_models, contact_datas, Vector::Constant(U1inv.rows(), mu));
    }

    ///
    /// \brief Computes the Cholesky decompostion of the augmented matrix containing the KKT matrix
    ///        related to the system mass matrix and the Jacobians of the contact patches contained
    ///        in the vector of RigidConstraintModel named contact_models.
    ///
    /// \param[in] model Model of the dynamical system
    /// \param[in] data Data related to model containing the computed mass matrix and the Jacobian
    /// of the kinematic tree \param[in] contact_models Vector containing the contact models (which
    /// frame is in contact and the type of contact: ponctual, 6D rigid, etc.) \param[in,out]
    /// contact_datas Vector containing the contact data related to the contact_models. \param[in]
    /// mu Positive regularization factor allowing to enforce the definite property of the KKT
    /// matrix.
    ///
    /// \remarks The mass matrix and the Jacobians of the dynamical system should have been computed
    /// first. This can be achieved by simply calling pinocchio::crba.
    ///
    template<
      typename S1,
      int O1,
      template<typename, int> class JointCollectionTpl,
      template<typename T> class Holder,
      class ConstraintModelAllocator,
      class ConstraintModel,
      class ConstraintDataAllocator,
      class ConstraintData>
    void compute(
      const ModelTpl<S1, O1, JointCollectionTpl> & model,
      DataTpl<S1, O1, JointCollectionTpl> & data,
      const std::vector<Holder<const ConstraintModel>, ConstraintModelAllocator> & contact_models,
      std::vector<Holder<ConstraintData>, ConstraintDataAllocator> & contact_datas,
      const S1 mu = S1(0.))
    {
      compute(model, data, contact_models, contact_datas, Vector::Constant(U1inv.rows(), mu));
    }
    PINOCCHIO_COMPILER_DIAGNOSTIC_POP

    ///
    /// \brief Computes the Cholesky decompostion of the augmented matrix containing the KKT matrix
    ///        related to the system mass matrix and the Jacobians of the contact patches contained
    ///        in the vector of RigidConstraintModel named contact_models.
    ///
    /// \param[in] model Model of the dynamical system
    /// \param[in] data Data related to model containing the computed mass matrix and the Jacobian
    /// of the kinematic tree \param[in] contact_models Vector containing the contact models (which
    /// frame is in contact and the type of contact: ponctual, 6D rigid, etc.) \param[in,out]
    /// contact_datas Vector containing the contact data related to the contact_models. \param[in]
    /// mus Vector of positive regularization factor allowing to enforce the definite property of
    /// the KKT matrix.
    ///
    /// \remarks The mass matrix and the Jacobians of the dynamical system should have been computed
    /// first. This can be achieved by simply calling pinocchio::crba.
    ///
    template<
      typename S1,
      int O1,
      template<typename, int> class JointCollectionTpl,
      class ConstraintModel,
      class ConstraintModelAllocator,
      class ConstraintData,
      class ConstraintDataAllocator,
      typename VectorLike>
    void compute(
      const ModelTpl<S1, O1, JointCollectionTpl> & model,
      DataTpl<S1, O1, JointCollectionTpl> & data,
      const std::vector<ConstraintModel, ConstraintModelAllocator> & contact_models,
      std::vector<ConstraintData, ConstraintDataAllocator> & contact_datas,
      const Eigen::MatrixBase<VectorLike> & mus)
    {
      typedef std::reference_wrapper<const ConstraintModel> WrappedConstraintModelType;
      typedef std::vector<WrappedConstraintModelType> WrappedConstraintModelVector;

      WrappedConstraintModelVector wrapped_constraint_models(
        contact_models.cbegin(), contact_models.cend());

      typedef std::reference_wrapper<ConstraintData> WrappedConstraintDataType;
      typedef std::vector<WrappedConstraintDataType> WrappedConstraintDataVector;

      WrappedConstraintDataVector wrapped_constraint_datas(
        contact_datas.begin(), contact_datas.end());

      compute(model, data, wrapped_constraint_models, wrapped_constraint_datas, mus);
    }

    ///
    /// \brief Computes the Cholesky decompostion of the augmented matrix containing the KKT matrix
    ///        related to the system mass matrix and the Jacobians of the contact patches contained
    ///        in the vector of RigidConstraintModel named contact_models.
    ///
    /// \param[in] model Model of the dynamical system
    /// \param[in] data Data related to model containing the computed mass matrix and the Jacobian
    /// of the kinematic tree \param[in] contact_models Vector containing the contact models (which
    /// frame is in contact and the type of contact: ponctual, 6D rigid, etc.) \param[in,out]
    /// contact_datas Vector containing the contact data related to the contact_models. \param[in]
    /// mus Vector of positive regularization factor allowing to enforce the definite property of
    /// the KKT matrix.
    ///
    /// \remarks The mass matrix and the Jacobians of the dynamical system should have been computed
    /// first. This can be achieved by simply calling pinocchio::crba.
    ///
    template<
      typename S1,
      int O1,
      template<typename, int> class JointCollectionTpl,
      template<typename T> class Holder,
      class ConstraintModel,
      class ConstraintModelAllocator,
      class ConstraintData,
      class ConstraintDataAllocator,
      typename VectorLike>
    void compute(
      const ModelTpl<S1, O1, JointCollectionTpl> & model,
      DataTpl<S1, O1, JointCollectionTpl> & data,
      const std::vector<Holder<const ConstraintModel>, ConstraintModelAllocator> & contact_models,
      std::vector<Holder<ConstraintData>, ConstraintDataAllocator> & contact_datas,
      const Eigen::MatrixBase<VectorLike> & mus);

    ///
    /// \brief Update the damping terms on the upper left block part of the KKT matrix. The damping
    /// terms should be all positives.
    ///
    /// \param[in] mus Vector of positive regularization factor allowing to enforce the definite
    /// property of the KKT matrix.
    ///
    template<typename VectorLike>
    void updateDamping(const Eigen::MatrixBase<VectorLike> & mus);

    ///
    /// \brief Update the damping term on the upper left block part of the KKT matrix. The damping
    /// terms should be all positives.
    ///
    /// \param[in] mu Regularization factor allowing to enforce the definite property of the KKT
    /// matrix.
    ///
    void updateDamping(const Scalar & mu);

    ///
    /// \brief Returns the current damping vector.
    ///
    const Vector & getDamping() const
    {
      return damping;
    }

    /// \brief Size of the decomposition
    Eigen::DenseIndex size() const
    {
      return D.size();
    }

    /// \brief Returns the total dimension of the constraints contained in the Cholesky
    /// factorization
    Eigen::DenseIndex constraintDim() const
    {
      return size() - nv;
    }

    /// \brief Returns the number of contacts associated to this decomposition.
    Eigen::DenseIndex numContacts() const
    {
      return num_contacts;
    }

    ///
    ///  \brief Computes the solution of \f$ A x = b \f$ where *this is the Cholesky decomposition
    /// of A.         "in-place" version of ContactCholeskyDecompositionTpl::solve(b) where the
    /// result is written in b.
    ///        This functions takes as input the vector b, and returns the solution \f$ x = A^-1 b
    ///        \f$.
    ///
    /// \param[inout] mat The right-and-side term which also contains the solution of the linear
    /// system.
    ///
    /// \sa ContactCholeskyDecompositionTpl::solve
    template<typename MatrixLike>
    void solveInPlace(const Eigen::MatrixBase<MatrixLike> & mat) const;

    ///
    ///  \brief Computes the solution of \f$ A x = b \f$ where *this is the Cholesky decomposition
    /// of A.
    ///        This functions takes as input the vector b, and returns the solution \f$ x = A^-1 b
    ///        \f$.
    ///
    /// \param[inout] mat The right-and-side term.
    ///
    /// \sa ContactCholeskyDecompositionTpl::solveInPlace
    template<typename MatrixLike>
    Matrix solve(const Eigen::MatrixBase<MatrixLike> & mat) const;

    ///
    ///  \brief Retrieves the Cholesky decomposition of the Mass Matrix contained in *this.
    ///
    /// \param[in] model Model of the dynamical system.
    ///
    template<typename S1, int O1, template<typename, int> class JointCollectionTpl>
    ContactCholeskyDecompositionTpl
    getMassMatrixChoeslkyDecomposition(const ModelTpl<S1, O1, JointCollectionTpl> & model) const;

    ///@{
    /// \brief Vectorwize operations
    template<typename MatrixLike>
    void Uv(const Eigen::MatrixBase<MatrixLike> & mat) const;

    template<typename MatrixLike>
    void Utv(const Eigen::MatrixBase<MatrixLike> & mat) const;

    template<typename MatrixLike>
    void Uiv(const Eigen::MatrixBase<MatrixLike> & mat) const;

    template<typename MatrixLike>
    void Utiv(const Eigen::MatrixBase<MatrixLike> & mat) const;
    ///@}

    /// \brief Returns the matrix resulting from the decomposition
    Matrix matrix() const;

    /// \brief Fill the input matrix with the matrix resulting from the decomposition
    template<typename MatrixType>
    void matrix(const Eigen::MatrixBase<MatrixType> & res) const;

    /// \brief Returns the inverse matrix resulting from the decomposition
    Matrix inverse() const;

    /// \brief Fill the input matrix with the inverse matrix resulting from the decomposition
    template<typename MatrixType>
    void inverse(const Eigen::MatrixBase<MatrixType> & res) const;

    // data
    Vector D, Dinv;
    RowMatrix U;

    ///@{
    /// \brief Friend algorithms
    template<typename MatrixLike, int ColsAtCompileTime>
    friend struct details::UvAlgo;

    template<typename MatrixLike, int ColsAtCompileTime>
    friend struct details::UtvAlgo;

    template<typename MatrixLike, int ColsAtCompileTime>
    friend struct details::UivAlgo;

    template<typename MatrixLike, int ColsAtCompileTime>
    friend struct details::UtivAlgo;

    // TODO Remove when API is stabilized
    PINOCCHIO_COMPILER_DIAGNOSTIC_PUSH
    PINOCCHIO_COMPILER_DIAGNOSTIC_IGNORED_DEPRECECATED_DECLARATIONS
    template<typename Scalar, int Options, typename VectorLike>
    friend VectorLike & details::inverseAlgo(
      const ContactCholeskyDecompositionTpl<Scalar, Options> & chol,
      const Eigen::DenseIndex col,
      const Eigen::MatrixBase<VectorLike> & vec);
    ///@}

    template<typename S1, int O1>
<<<<<<< HEAD
    bool operator==(const ContactCholeskyDecompositionTpl<S1, O1> & other) const
    {
      bool is_same = true;

      if (nv != other.nv || num_contacts != other.num_contacts)
        return false;

      if (
        D.size() != other.D.size() || Dinv.size() != other.Dinv.size() || U.rows() != other.U.rows()
        || U.cols() != other.U.cols())
        return false;

      is_same &= (D == other.D);
      is_same &= (Dinv == other.Dinv);
      is_same &= (U == other.U);

      is_same &= (parents_fromRow == other.parents_fromRow);
      is_same &= (nv_subtree_fromRow == other.nv_subtree_fromRow);
      //        is_same &= (rowise_sparsity_pattern == other.rowise_sparsity_pattern);

      return is_same;
    }
=======
    bool operator==(const ContactCholeskyDecompositionTpl<S1, O1> & other) const;
>>>>>>> 760851f1

    template<typename S1, int O1>
    bool operator!=(const ContactCholeskyDecompositionTpl<S1, O1> & other) const;
    PINOCCHIO_COMPILER_DIAGNOSTIC_POP

  protected:
    EigenIndexVector parents_fromRow;
    EigenIndexVector nv_subtree_fromRow;

    Vector DUt; // temporary containing the results of D * U^t

    /// \brief Dimension of the tangent of the configuration space of the model
    Eigen::DenseIndex nv;

    ///  \brief Number of contacts.
    Eigen::DenseIndex num_contacts;

    VectorOfSliceVector rowise_sparsity_pattern;

    /// \brief Inverse of the top left block of U
    mutable Matrix U1inv;
    /// \brief Inverse of the bottom right block of U
    mutable Matrix U4inv;

    mutable RowMatrix OSIMinv_tmp, Minv_tmp;

    /// \brief Store the current damping value
    Vector damping;
  };

  template<typename ContactCholeskyDecomposition>
  struct traits<DelassusCholeskyExpressionTpl<ContactCholeskyDecomposition>>
  {
    enum
    {
      RowsAtCompileTime = Eigen::Dynamic
    };
    typedef typename ContactCholeskyDecomposition::Scalar Scalar;
    typedef typename ContactCholeskyDecomposition::Matrix Matrix;
    typedef typename ContactCholeskyDecomposition::Vector Vector;
  };

  template<typename _ContactCholeskyDecomposition>
  struct DelassusCholeskyExpressionTpl
  : DelassusOperatorBase<DelassusCholeskyExpressionTpl<_ContactCholeskyDecomposition>>
  {
    typedef _ContactCholeskyDecomposition ContactCholeskyDecomposition;
    typedef typename ContactCholeskyDecomposition::Scalar Scalar;
    typedef typename ContactCholeskyDecomposition::Vector Vector;
    typedef typename ContactCholeskyDecomposition::Matrix Matrix;
    typedef typename ContactCholeskyDecomposition::RowMatrix RowMatrix;
    typedef DelassusCholeskyExpressionTpl<_ContactCholeskyDecomposition> Self;
    typedef DelassusOperatorBase<Self> Base;

    typedef
      typename SizeDepType<Eigen::Dynamic>::template BlockReturn<RowMatrix>::Type RowMatrixBlockXpr;
    typedef typename SizeDepType<Eigen::Dynamic>::template BlockReturn<RowMatrix>::ConstType
      RowMatrixConstBlockXpr;

    enum
    {
      RowsAtCompileTime = traits<DelassusCholeskyExpressionTpl>::RowsAtCompileTime
    };

    explicit DelassusCholeskyExpressionTpl(const ContactCholeskyDecomposition & self)
    : Base()
    , self(self)
    {
    }

    template<typename MatrixIn, typename MatrixOut>
    void applyOnTheRight(
      const Eigen::MatrixBase<MatrixIn> & x, const Eigen::MatrixBase<MatrixOut> & res) const
    {
      PINOCCHIO_CHECK_ARGUMENT_SIZE(x.rows(), self.constraintDim());
      PINOCCHIO_CHECK_ARGUMENT_SIZE(res.rows(), self.constraintDim());
      PINOCCHIO_CHECK_ARGUMENT_SIZE(res.cols(), x.cols());

      const RowMatrixConstBlockXpr U1 =
        self.U.topLeftCorner(self.constraintDim(), self.constraintDim());

      if (x.cols() <= self.constraintDim())
      {
        PINOCCHIO_EIGEN_MALLOC_NOT_ALLOWED();
        RowMatrixBlockXpr tmp_mat =
          const_cast<ContactCholeskyDecomposition &>(self).OSIMinv_tmp.topLeftCorner(
            self.constraintDim(), x.cols());
        //            tmp_mat.noalias() = U1.adjoint() * x;
        triangularMatrixMatrixProduct<Eigen::UnitLower>(U1.adjoint(), x.derived(), tmp_mat);

        // The following commented lines produced some memory allocation.
        // Should be replaced by a manual loop
        //          tmp_mat.array().colwise() *= -self.D.head(self.constraintDim()).array();
        for (Eigen::DenseIndex i = 0; i < x.cols(); ++i)
          tmp_mat.col(i).array() *= -self.D.head(self.constraintDim()).array();

        //            res.const_cast_derived().noalias() = U1 * tmp_mat;
        triangularMatrixMatrixProduct<Eigen::UnitUpper>(U1, tmp_mat, res.const_cast_derived());
        PINOCCHIO_EIGEN_MALLOC_ALLOWED();
      }
      else // do memory allocation
      {
        RowMatrix tmp_mat(x.rows(), x.cols());
        PINOCCHIO_EIGEN_MALLOC_NOT_ALLOWED();
        //            tmp_mat.noalias() = U1.adjoint() * x;
        triangularMatrixMatrixProduct<Eigen::UnitLower>(U1.adjoint(), x.derived(), tmp_mat);

        // The following commented lines produced some memory allocation.
        // Should be replaced by a manual loop
        //          tmp_mat.array().colwise() *= -self.D.head(self.constraintDim()).array();
        for (Eigen::DenseIndex i = 0; i < x.cols(); ++i)
          tmp_mat.col(i).array() *= -self.D.head(self.constraintDim()).array();

        //            res.const_cast_derived().noalias() = U1 * tmp_mat;
        triangularMatrixMatrixProduct<Eigen::UnitUpper>(U1, tmp_mat, res.const_cast_derived());
        PINOCCHIO_EIGEN_MALLOC_ALLOWED();
      }
    }

    template<typename MatrixDerived>
    void solveInPlace(const Eigen::MatrixBase<MatrixDerived> & x) const
    {
      PINOCCHIO_CHECK_ARGUMENT_SIZE(x.rows(), self.constraintDim());

      const Eigen::TriangularView<RowMatrixConstBlockXpr, Eigen::UnitUpper> U1 =
        self.U.topLeftCorner(self.constraintDim(), self.constraintDim())
          .template triangularView<Eigen::UnitUpper>();

      PINOCCHIO_EIGEN_MALLOC_NOT_ALLOWED();
      U1.solveInPlace(x.const_cast_derived());

      // The following commented lines produced some memory allocation.
      // Should be replaced by a manual loop
      //        x.const_cast_derived().array().colwise() *=
      //        -self.Dinv.head(self.constraintDim()).array();
      for (Eigen::DenseIndex i = 0; i < x.cols(); ++i)
        x.const_cast_derived().col(i).array() *= -self.Dinv.head(self.constraintDim()).array();

      U1.adjoint().solveInPlace(x);
      PINOCCHIO_EIGEN_MALLOC_ALLOWED();
    }

    template<typename MatrixDerivedIn, typename MatrixDerivedOut>
    void solve(
      const Eigen::MatrixBase<MatrixDerivedIn> & x,
      const Eigen::MatrixBase<MatrixDerivedOut> & res) const
    {
      res.const_cast_derived() = x;
      solveInPlace(res.const_cast_derived());
    }

    template<typename MatrixDerived>
    typename PINOCCHIO_EIGEN_PLAIN_TYPE(MatrixDerived)
      solve(const Eigen::MatrixBase<MatrixDerived> & x) const
    {
      typedef typename PINOCCHIO_EIGEN_PLAIN_TYPE(MatrixDerived) ReturnType;
      ReturnType res(self.constraintDim(), x.cols());
      solve(x.derived(), res);
      return res;
    }

    /// \brief Returns the Constraint Cholesky decomposition associated to this
    /// DelassusCholeskyExpression.
    const ContactCholeskyDecomposition & cholesky() const
    {
      return self;
    }

    Matrix matrix() const
    {
      return self.getInverseOperationalSpaceInertiaMatrix();
    }

    /// \brief Fill the input matrix with the matrix resulting from the decomposition
    template<typename MatrixType>
    void matrix(const Eigen::MatrixBase<MatrixType> & mat) const
    {
      return self.getInverseOperationalSpaceInertiaMatrix(mat.const_cast_derived());
    }

    ///
    /// \brief Returns the current damping vector.
    ///
    const Vector & getDamping() const
    {
      return self.getDamping();
    }

    Matrix inverse() const
    {
      return self.getOperationalSpaceInertiaMatrix();
    }

    ///
    /// \brief Add a damping term to the diagonal of the Delassus matrix. The damping terms should
    /// be all positives.
    ///
    /// \param[in] mus Vector of positive regularization factor allowing to enforce the definite
    /// positiveness of the matrix.
    ///
    template<typename VectorLike>
    void updateDamping(const Eigen::MatrixBase<VectorLike> & mus)
    {
      const_cast<ContactCholeskyDecomposition &>(self).updateDamping(mus);
    }

    ///
    /// \brief Add a damping term to the diagonal of the Delassus matrix. The damping term should be
    /// positive.
    ///
    /// \param[in] mu Regularization factor allowing to enforce the definite positiveness of the
    /// matrix.
    ///
    void updateDamping(const Scalar & mu)
    {
      const_cast<ContactCholeskyDecomposition &>(self).updateDamping(mu);
    }

    Eigen::DenseIndex size() const
    {
      return self.constraintDim();
    }
    Eigen::DenseIndex rows() const
    {
      return size();
    }
    Eigen::DenseIndex cols() const
    {
      return size();
    }

  protected:
    const ContactCholeskyDecomposition & self;
  }; // DelassusCholeskyExpression

} // namespace pinocchio

// Because of a GCC bug we should NEVER define a function that use ContactCholeskyDecompositionTpl
// before doing the explicit template instantiation.
// If we don't take care, GCC will not accept any visibility attribute when declaring the
// explicit template instantiation of the ContactCholeskyDecompositionTpl class.
// The warning message will look like this: type attributes ignored after type is already defined
// [-Wattributes] A minimal code example is added on the PR
// (https://github.com/stack-of-tasks/pinocchio/pull/2469)
#if PINOCCHIO_ENABLE_TEMPLATE_INSTANTIATION
  #include "pinocchio/algorithm/contact-cholesky.txx"
#endif // PINOCCHIO_ENABLE_TEMPLATE_INSTANTIATION

#include "pinocchio/algorithm/contact-cholesky.hxx"

#endif // ifndef __pinocchio_algorithm_contact_cholesky_hpp__<|MERGE_RESOLUTION|>--- conflicted
+++ resolved
@@ -609,32 +609,7 @@
     ///@}
 
     template<typename S1, int O1>
-<<<<<<< HEAD
-    bool operator==(const ContactCholeskyDecompositionTpl<S1, O1> & other) const
-    {
-      bool is_same = true;
-
-      if (nv != other.nv || num_contacts != other.num_contacts)
-        return false;
-
-      if (
-        D.size() != other.D.size() || Dinv.size() != other.Dinv.size() || U.rows() != other.U.rows()
-        || U.cols() != other.U.cols())
-        return false;
-
-      is_same &= (D == other.D);
-      is_same &= (Dinv == other.Dinv);
-      is_same &= (U == other.U);
-
-      is_same &= (parents_fromRow == other.parents_fromRow);
-      is_same &= (nv_subtree_fromRow == other.nv_subtree_fromRow);
-      //        is_same &= (rowise_sparsity_pattern == other.rowise_sparsity_pattern);
-
-      return is_same;
-    }
-=======
     bool operator==(const ContactCholeskyDecompositionTpl<S1, O1> & other) const;
->>>>>>> 760851f1
 
     template<typename S1, int O1>
     bool operator!=(const ContactCholeskyDecompositionTpl<S1, O1> & other) const;
