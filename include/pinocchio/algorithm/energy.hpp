//
// Copyright (c) 2016-2020 CNRS INRIA
//

#ifndef __pinocchio_algorithm_energy_hpp__
#define __pinocchio_algorithm_energy_hpp__

#include "pinocchio/multibody/model.hpp"
#include "pinocchio/multibody/data.hpp"
#include "pinocchio/algorithm/kinematics.hpp"
#include "pinocchio/algorithm/check.hpp"

namespace pinocchio
{

  ///
  /// \brief Computes the kinetic energy of the system.
  ///        The result is accessible through data.kinetic_energy.
  ///
  /// \tparam JointCollection Collection of Joint types.
  ///
  /// \param[in] model The model structure of the rigid body system.
  /// \param[in] data The data structure of the rigid body system.
  ///
  /// \return The kinetic energy of the system in [J].
  ///
  template<typename Scalar, int Options, template<typename, int> class JointCollectionTpl>
  Scalar computeKineticEnergy(
    const ModelTpl<Scalar, Options, JointCollectionTpl> & model,
    DataTpl<Scalar, Options, JointCollectionTpl> & data);

  ///
  /// \brief Computes the kinetic energy of the system.
  ///        The result is accessible through data.kinetic_energy.
  ///
  /// \tparam JointCollection Collection of Joint types.
  /// \tparam ConfigVectorType Type of the joint configuration vector.
  /// \tparam TangentVectorType Type of the joint velocity vector.
  ///
  /// \param[in] model The model structure of the rigid body system.
  /// \param[in] data The data structure of the rigid body system.
  /// \param[in] q The joint configuration vector (dim model.nq).
  /// \param[in] v The joint velocity vector (dim model.nv).
  ///
  /// \return The kinetic energy of the system in [J].
  ///
  template<
    typename Scalar,
    int Options,
    template<typename, int>
    class JointCollectionTpl,
    typename ConfigVectorType,
    typename TangentVectorType>
  Scalar computeKineticEnergy(
    const ModelTpl<Scalar, Options, JointCollectionTpl> & model,
    DataTpl<Scalar, Options, JointCollectionTpl> & data,
    const Eigen::MatrixBase<ConfigVectorType> & q,
    const Eigen::MatrixBase<TangentVectorType> & v);

  ///
<<<<<<< HEAD
  /// \brief Computes the kinetic energy of the system.
  ///        The result is accessible through data.kinetic_energy.
  ///
  /// \tparam JointCollection Collection of Joint types.
  /// \tparam ConfigVectorType Type of the joint configuration vector.
  /// \tparam TangentVectorType Type of the joint velocity vector.
  ///
  /// \param[in] model The model structure of the rigid body system.
  /// \param[in] data The data structure of the rigid body system.
  /// \param[in] q The joint configuration vector (dim model.nq).
  /// \param[in] v The joint velocity vector (dim model.nv).
  /// \param[in] update_kinematics If true, first apply the forward kinematics on the kinematic
  /// tree.
  ///
  /// \return The kinetic energy of the system in [J].
  ///
  template<
    typename Scalar,
    int Options,
    template<typename, int>
    class JointCollectionTpl,
    typename ConfigVectorType,
    typename TangentVectorType>
  PINOCCHIO_DEPRECATED Scalar kineticEnergy(
    const ModelTpl<Scalar, Options, JointCollectionTpl> & model,
    DataTpl<Scalar, Options, JointCollectionTpl> & data,
    const Eigen::MatrixBase<ConfigVectorType> & q,
    const Eigen::MatrixBase<TangentVectorType> & v,
    const bool update_kinematics)
  {
    if (update_kinematics)
      return computeKineticEnergy(model, data, q.derived(), v.derived());
    else
      return computeKineticEnergy(model, data);
  }

  ///
=======
>>>>>>> fbc93a6a
  /// \brief Computes the potential energy of the system, i.e. the potential energy linked to the
  /// gravity field.
  ///        The result is accessible through data.potential_energy.
  ///
  /// \tparam JointCollection Collection of Joint types.
  ///
  /// \note This potential energy are of the for \f$ \sum_{i} - m_{i}gh_{i} \f$ where:
  ///       -  \f$ m_{i} \f$ is the mass of the body \f$ i \f$,
  ///       -  \f$ h_{i} \f$ is the height of the body \f$ i \f$,
  ///       -  \f$ g \f$ is the gravity value.
  ///
  /// \tparam JointCollection Collection of Joint types.
  ///
  /// \param[in] model The model structure of the rigid body system.
  /// \param[in] data The data structure of the rigid body system.
  ///
  /// \return The potential energy of the system expressed in [J].
  ///
  template<typename Scalar, int Options, template<typename, int> class JointCollectionTpl>
  Scalar computePotentialEnergy(
    const ModelTpl<Scalar, Options, JointCollectionTpl> & model,
    DataTpl<Scalar, Options, JointCollectionTpl> & data);

  ///
  /// \brief Computes the potential energy of the system, i.e. the potential energy linked to the
  /// gravity field.
  ///        The result is accessible through data.potential_energy.
  ///
  /// \tparam JointCollection Collection of Joint types.
  /// \tparam ConfigVectorType Type of the joint configuration vector.
  ///
  /// \note This potential energy are of the for \f$ \sum_{i} - m_{i}gh_{i} \f$ where:
  ///       -  \f$ m_{i} \f$ is the mass of the body \f$ i \f$,
  ///       -  \f$ h_{i} \f$ is the height of the body \f$ i \f$,
  ///       -  \f$ g \f$ is the gravity value.
<<<<<<< HEAD
  ///
  /// \param[in] model The model structure of the rigid body system.
  /// \param[in] data The data structure of the rigid body system.
  /// \param[in] q The joint configuration vector (dim model.nq).
  ///
  /// \return The potential energy of the system expressed in [J].
  ///
  template<
    typename Scalar,
    int Options,
    template<typename, int>
    class JointCollectionTpl,
    typename ConfigVectorType>
  Scalar computePotentialEnergy(
    const ModelTpl<Scalar, Options, JointCollectionTpl> & model,
    DataTpl<Scalar, Options, JointCollectionTpl> & data,
    const Eigen::MatrixBase<ConfigVectorType> & q);

  ///
  /// \brief Computes the potential energy of the system, i.e. the potential energy linked to the
  /// gravity field.
  ///        The result is accessible through data.potential_energy.
  ///
  /// \tparam JointCollection Collection of Joint types.
  /// \tparam ConfigVectorType Type of the joint configuration vector.
=======
>>>>>>> fbc93a6a
  ///
  /// \param[in] model The model structure of the rigid body system.
  /// \param[in] data The data structure of the rigid body system.
  /// \param[in] q The joint configuration vector (dim model.nq).
<<<<<<< HEAD
  /// \param[in] update_kinematics If true, first apply the forward kinematics on the kinematic
  /// tree.
=======
>>>>>>> fbc93a6a
  ///
  /// \return The potential energy of the system expressed in [J].
  ///
  template<
    typename Scalar,
    int Options,
    template<typename, int>
    class JointCollectionTpl,
    typename ConfigVectorType>
<<<<<<< HEAD
  PINOCCHIO_DEPRECATED Scalar potentialEnergy(
    const ModelTpl<Scalar, Options, JointCollectionTpl> & model,
    DataTpl<Scalar, Options, JointCollectionTpl> & data,
    const Eigen::MatrixBase<ConfigVectorType> & q,
    const bool update_kinematics)
  {
    if (update_kinematics)
      return computePotentialEnergy(model, data, q);
    else
      return computePotentialEnergy(model, data);
  }
=======
  Scalar computePotentialEnergy(
    const ModelTpl<Scalar, Options, JointCollectionTpl> & model,
    DataTpl<Scalar, Options, JointCollectionTpl> & data,
    const Eigen::MatrixBase<ConfigVectorType> & q);
>>>>>>> fbc93a6a

  ///
  /// \brief Computes the mechanical energy of the system stored in data.mechanical_energy.
  ///        The result is accessible through data.kinetic_energy.
  ///
  /// \tparam JointCollection Collection of Joint types.
  ///
  /// \param[in] model The model structure of the rigid body system.
  /// \param[in] data The data structure of the rigid body system.
  ///
  /// \return The total mechanal energy of the system in [J].
  ///
  template<typename Scalar, int Options, template<typename, int> class JointCollectionTpl>
  Scalar computeMechanicalEnergy(
    const ModelTpl<Scalar, Options, JointCollectionTpl> & model,
    DataTpl<Scalar, Options, JointCollectionTpl> & data);

  ///
  /// \brief Computes the mechanical energy of the system stored in data.mechanical_energy.
  ///        The result is accessible through data.kinetic_energy.
  ///
  /// \tparam JointCollection Collection of Joint types.
  /// \tparam ConfigVectorType Type of the joint configuration vector.
  /// \tparam TangentVectorType Type of the joint velocity vector.
  ///
  /// \param[in] model The model structure of the rigid body system.
  /// \param[in] data The data structure of the rigid body system.
  /// \param[in] q The joint configuration vector (dim model.nq).
  /// \param[in] v The joint velocity vector (dim model.nv).
  ///
  /// \return The total mechanal energy of the system in [J].
  ///         The fonctions also computes the data.kinetic_energy and data.potential_energy.
  ///
  template<
    typename Scalar,
    int Options,
    template<typename, int>
    class JointCollectionTpl,
    typename ConfigVectorType,
    typename TangentVectorType>
  Scalar computeMechanicalEnergy(
    const ModelTpl<Scalar, Options, JointCollectionTpl> & model,
    DataTpl<Scalar, Options, JointCollectionTpl> & data,
    const Eigen::MatrixBase<ConfigVectorType> & q,
    const Eigen::MatrixBase<TangentVectorType> & v);

} // namespace pinocchio

#include "pinocchio/algorithm/energy.hxx"

#if PINOCCHIO_ENABLE_TEMPLATE_INSTANTIATION
  #include "pinocchio/algorithm/energy.txx"
#endif // PINOCCHIO_ENABLE_TEMPLATE_INSTANTIATION

#endif // __pinocchio_algorithm_energy_hpp__<|MERGE_RESOLUTION|>--- conflicted
+++ resolved
@@ -58,46 +58,6 @@
     const Eigen::MatrixBase<TangentVectorType> & v);
 
   ///
-<<<<<<< HEAD
-  /// \brief Computes the kinetic energy of the system.
-  ///        The result is accessible through data.kinetic_energy.
-  ///
-  /// \tparam JointCollection Collection of Joint types.
-  /// \tparam ConfigVectorType Type of the joint configuration vector.
-  /// \tparam TangentVectorType Type of the joint velocity vector.
-  ///
-  /// \param[in] model The model structure of the rigid body system.
-  /// \param[in] data The data structure of the rigid body system.
-  /// \param[in] q The joint configuration vector (dim model.nq).
-  /// \param[in] v The joint velocity vector (dim model.nv).
-  /// \param[in] update_kinematics If true, first apply the forward kinematics on the kinematic
-  /// tree.
-  ///
-  /// \return The kinetic energy of the system in [J].
-  ///
-  template<
-    typename Scalar,
-    int Options,
-    template<typename, int>
-    class JointCollectionTpl,
-    typename ConfigVectorType,
-    typename TangentVectorType>
-  PINOCCHIO_DEPRECATED Scalar kineticEnergy(
-    const ModelTpl<Scalar, Options, JointCollectionTpl> & model,
-    DataTpl<Scalar, Options, JointCollectionTpl> & data,
-    const Eigen::MatrixBase<ConfigVectorType> & q,
-    const Eigen::MatrixBase<TangentVectorType> & v,
-    const bool update_kinematics)
-  {
-    if (update_kinematics)
-      return computeKineticEnergy(model, data, q.derived(), v.derived());
-    else
-      return computeKineticEnergy(model, data);
-  }
-
-  ///
-=======
->>>>>>> fbc93a6a
   /// \brief Computes the potential energy of the system, i.e. the potential energy linked to the
   /// gravity field.
   ///        The result is accessible through data.potential_energy.
@@ -133,7 +93,6 @@
   ///       -  \f$ m_{i} \f$ is the mass of the body \f$ i \f$,
   ///       -  \f$ h_{i} \f$ is the height of the body \f$ i \f$,
   ///       -  \f$ g \f$ is the gravity value.
-<<<<<<< HEAD
   ///
   /// \param[in] model The model structure of the rigid body system.
   /// \param[in] data The data structure of the rigid body system.
@@ -151,52 +110,6 @@
     const ModelTpl<Scalar, Options, JointCollectionTpl> & model,
     DataTpl<Scalar, Options, JointCollectionTpl> & data,
     const Eigen::MatrixBase<ConfigVectorType> & q);
-
-  ///
-  /// \brief Computes the potential energy of the system, i.e. the potential energy linked to the
-  /// gravity field.
-  ///        The result is accessible through data.potential_energy.
-  ///
-  /// \tparam JointCollection Collection of Joint types.
-  /// \tparam ConfigVectorType Type of the joint configuration vector.
-=======
->>>>>>> fbc93a6a
-  ///
-  /// \param[in] model The model structure of the rigid body system.
-  /// \param[in] data The data structure of the rigid body system.
-  /// \param[in] q The joint configuration vector (dim model.nq).
-<<<<<<< HEAD
-  /// \param[in] update_kinematics If true, first apply the forward kinematics on the kinematic
-  /// tree.
-=======
->>>>>>> fbc93a6a
-  ///
-  /// \return The potential energy of the system expressed in [J].
-  ///
-  template<
-    typename Scalar,
-    int Options,
-    template<typename, int>
-    class JointCollectionTpl,
-    typename ConfigVectorType>
-<<<<<<< HEAD
-  PINOCCHIO_DEPRECATED Scalar potentialEnergy(
-    const ModelTpl<Scalar, Options, JointCollectionTpl> & model,
-    DataTpl<Scalar, Options, JointCollectionTpl> & data,
-    const Eigen::MatrixBase<ConfigVectorType> & q,
-    const bool update_kinematics)
-  {
-    if (update_kinematics)
-      return computePotentialEnergy(model, data, q);
-    else
-      return computePotentialEnergy(model, data);
-  }
-=======
-  Scalar computePotentialEnergy(
-    const ModelTpl<Scalar, Options, JointCollectionTpl> & model,
-    DataTpl<Scalar, Options, JointCollectionTpl> & data,
-    const Eigen::MatrixBase<ConfigVectorType> & q);
->>>>>>> fbc93a6a
 
   ///
   /// \brief Computes the mechanical energy of the system stored in data.mechanical_energy.
