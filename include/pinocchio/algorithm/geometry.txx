--- conflicted
+++ resolved
@@ -10,11 +10,7 @@
 namespace pinocchio
 {
 
-<<<<<<< HEAD
-  extern template PINOCCHIO_DLLAPI void updateGeometryPlacements<
-=======
   extern template PINOCCHIO_EXPLICIT_INSTANTIATION_DECLARATION_DLLAPI void updateGeometryPlacements<
->>>>>>> fbc93a6a
     context::Scalar,
     context::Options,
     JointCollectionDefaultTpl,
@@ -25,11 +21,7 @@
     GeometryData &,
     const Eigen::MatrixBase<context::VectorXs> &);
 
-<<<<<<< HEAD
-  extern template PINOCCHIO_DLLAPI void
-=======
   extern template PINOCCHIO_EXPLICIT_INSTANTIATION_DECLARATION_DLLAPI void
->>>>>>> fbc93a6a
   updateGeometryPlacements<context::Scalar, context::Options, JointCollectionDefaultTpl>(
     const context::Model &, const context::Data &, const GeometryModel &, GeometryData &);
 
