//
// Copyright (c) 2015-2019 CNRS INRIA
//

#ifndef __pinocchio_algorithm_centroidal_hpp__
#define __pinocchio_algorithm_centroidal_hpp__

#include "pinocchio/multibody/model.hpp"
#include "pinocchio/multibody/data.hpp"
#include "pinocchio/algorithm/kinematics.hpp"

namespace pinocchio
{

  ///
  /// \brief Computes the Centroidal momentum, a.k.a. the total momenta of the system
  ///        expressed around the center of mass.
  ///
  /// \tparam Scalar The scalar type.
  /// \tparam Options Eigen Alignment options.
  /// \tparam JointCollection Collection of Joint types.
  ///
  /// \param[in] model The model structure of the rigid body system.
  /// \param[in] data The data structure of the rigid body system.
  ///
  /// \returns The centroidal momenta (stored in data.hg), center of mass (stored in data.com[0])
  /// and velocity of center of mass (stored in data.vcom[0])
  ///
  template<typename Scalar, int Options, template<typename, int> class JointCollectionTpl>
  const typename DataTpl<Scalar, Options, JointCollectionTpl>::Force & computeCentroidalMomentum(
    const ModelTpl<Scalar, Options, JointCollectionTpl> & model,
    DataTpl<Scalar, Options, JointCollectionTpl> & data);

  ///
  /// \brief Computes the Centroidal momentum, a.k.a. the total momenta of the system
  ///        expressed around the center of mass.
  ///
  /// \tparam Scalar The scalar type.
  /// \tparam Options Eigen Alignment options.
  /// \tparam JointCollection Collection of Joint types.
  /// \tparam ConfigVectorType Type of the joint configuration vector.
  /// \tparam TangentVectorType Type of the joint velocity vector.
  ///
  /// \param[in] model The model structure of the rigid body system.
  /// \param[in] data The data structure of the rigid body system.
  /// \param[in] q The joint configuration vector (dim model.nq).
  /// \param[in] v The joint velocity vector (dim model.nv).
  ///
  /// \returns The centroidal momenta (stored in data.hg), center of mass (stored in data.com[0])
  /// and velocity of center of mass (stored in data.vcom[0])
  ///
  template<
    typename Scalar,
    int Options,
    template<typename, int>
    class JointCollectionTpl,
    typename ConfigVectorType,
    typename TangentVectorType>
  const typename DataTpl<Scalar, Options, JointCollectionTpl>::Force & computeCentroidalMomentum(
    const ModelTpl<Scalar, Options, JointCollectionTpl> & model,
    DataTpl<Scalar, Options, JointCollectionTpl> & data,
    const Eigen::MatrixBase<ConfigVectorType> & q,
    const Eigen::MatrixBase<TangentVectorType> & v);
<<<<<<< HEAD

  /// \copydoc pinocchio::computeCentroidalMomentum
  ///
  /// \deprecated This function has been renamed into \ref computeCentroidalMomentum. This signature
  /// will be removed in a future release of Pinocchio.
  ///        Please consider using this new naming.
  template<
    typename Scalar,
    int Options,
    template<typename, int>
    class JointCollectionTpl,
    typename ConfigVectorType,
    typename TangentVectorType>
  PINOCCHIO_DEPRECATED const typename DataTpl<Scalar, Options, JointCollectionTpl>::Force &
  computeCentroidalDynamics(
    const ModelTpl<Scalar, Options, JointCollectionTpl> & model,
    DataTpl<Scalar, Options, JointCollectionTpl> & data,
    const Eigen::MatrixBase<ConfigVectorType> & q,
    const Eigen::MatrixBase<TangentVectorType> & v)
  {
    return computeCentroidalMomentum(model, data, q, v);
  }
=======
>>>>>>> fbc93a6a

  ///
  /// \brief Computes the Centroidal momemtum and its time derivatives, a.k.a. the total momenta of
  /// the system and its time derivative
  ///        expressed around the center of mass.
  ///
  /// \tparam Scalar The scalar type.
  /// \tparam Options Eigen Alignment options.
  /// \tparam JointCollection Collection of Joint types.
  ///
  /// \param[in] model The model structure of the rigid body system.
  /// \param[in] data The data structure of the rigid body system.
  ///
  /// \returns The centroidal momenta time derivative (stored in data.dhg), centroidal momemta
  /// (stored in data.hg),
  ///          center of mass (stored in data.com[0]) and velocity of center of mass (stored in
  ///          data.vcom[0])
  ///
  template<typename Scalar, int Options, template<typename, int> class JointCollectionTpl>
  const typename DataTpl<Scalar, Options, JointCollectionTpl>::Force &
  computeCentroidalMomentumTimeVariation(
    const ModelTpl<Scalar, Options, JointCollectionTpl> & model,
    DataTpl<Scalar, Options, JointCollectionTpl> & data);

  ///
  /// \brief Computes the Centroidal momemtum and its time derivatives, a.k.a. the total momenta of
  /// the system and its time derivative
  ///        expressed around the center of mass.
  ///
  /// \tparam Scalar The scalar type.
  /// \tparam Options Eigen Alignment options.
  /// \tparam JointCollection Collection of Joint types.
  /// \tparam ConfigVectorType Type of the joint configuration vector.
  /// \tparam TangentVectorType1 Type of the joint velocity vector.
  /// \tparam TangentVectorType2 Type of the joint acceleration vector.
  ///
  /// \param[in] model The model structure of the rigid body system.
  /// \param[in] data The data structure of the rigid body system.
  /// \param[in] q The joint configuration vector (dim model.nq).
  /// \param[in] v The joint velocity vector (dim model.nv).
  /// \param[in] a The joint acceleration vector (dim model.nv).
  ///
  /// \returns The centroidal momenta time derivative (stored in data.dhg), centroidal momemta
  /// (stored in data.hg),
  ///          center of mass (stored in data.com[0]) and velocity of center of mass (stored in
  ///          data.vcom[0])
  ///
  template<
    typename Scalar,
    int Options,
    template<typename, int>
    class JointCollectionTpl,
    typename ConfigVectorType,
    typename TangentVectorType1,
    typename TangentVectorType2>
  const typename DataTpl<Scalar, Options, JointCollectionTpl>::Force &
  computeCentroidalMomentumTimeVariation(
    const ModelTpl<Scalar, Options, JointCollectionTpl> & model,
    DataTpl<Scalar, Options, JointCollectionTpl> & data,
    const Eigen::MatrixBase<ConfigVectorType> & q,
    const Eigen::MatrixBase<TangentVectorType1> & v,
    const Eigen::MatrixBase<TangentVectorType2> & a);
<<<<<<< HEAD

  /// \copydoc pinocchio::computeCentroidalMomentumTimeVariation
  ///
  /// \deprecated This function has been renamed into \ref computeCentroidalMomentumTimeVariation.
  /// This signature will be removed in a future release of Pinocchio.
  ///        Please consider using this new naming.
  template<
    typename Scalar,
    int Options,
    template<typename, int>
    class JointCollectionTpl,
    typename ConfigVectorType,
    typename TangentVectorType1,
    typename TangentVectorType2>
  PINOCCHIO_DEPRECATED const typename DataTpl<Scalar, Options, JointCollectionTpl>::Force &
  computeCentroidalDynamics(
    const ModelTpl<Scalar, Options, JointCollectionTpl> & model,
    DataTpl<Scalar, Options, JointCollectionTpl> & data,
    const Eigen::MatrixBase<ConfigVectorType> & q,
    const Eigen::MatrixBase<TangentVectorType1> & v,
    const Eigen::MatrixBase<TangentVectorType2> & a)
  {
    return computeCentroidalMomentumTimeVariation(model, data, q, v, a);
  }
=======
>>>>>>> fbc93a6a

  ///
  /// \brief Computes the Centroidal Momentum Matrix, the Composite Ridig Body Inertia as well as
  /// the centroidal momenta
  ///        according to the current joint configuration and velocity.
  ///
  /// \tparam JointCollection Collection of Joint types.
  /// \tparam ConfigVectorType Type of the joint configuration vector.
  /// \tparam TangentVectorType Type of the joint velocity vector.
  ///
  /// \param[in] model The model structure of the rigid body system.
  /// \param[in] data The data structure of the rigid body system.
  /// \param[in] q The joint configuration vector (dim model.nq).
  /// \param[in] v The joint velocity vector (dim model.nv).
  ///
  /// \return The Centroidal Momentum Matrix Ag.
  ///
  /// \remarks As another output, this algorithm also computes the Joint Jacobian matrix (accessible
  /// via data.J).
  ///
  template<
    typename Scalar,
    int Options,
    template<typename, int>
    class JointCollectionTpl,
    typename ConfigVectorType,
    typename TangentVectorType>
  const typename DataTpl<Scalar, Options, JointCollectionTpl>::Matrix6x & ccrba(
    const ModelTpl<Scalar, Options, JointCollectionTpl> & model,
    DataTpl<Scalar, Options, JointCollectionTpl> & data,
    const Eigen::MatrixBase<ConfigVectorType> & q,
    const Eigen::MatrixBase<TangentVectorType> & v);

  ///
  /// \brief Computes the Centroidal Momentum Matrix.
  ///
  /// \tparam JointCollection Collection of Joint types.
  /// \tparam ConfigVectorType Type of the joint configuration vector.
  ///
  /// \param[in] model The model structure of the rigid body system.
  /// \param[in] data The data structure of the rigid body system.
  /// \param[in] q The joint configuration vector (dim model.nq).
  ///
  /// \return The Centroidal Momentum Matrix Ag.
  ///
  /// \remarks As another output, this algorithm also computes the Joint Jacobian matrix (accessible
  /// via data.J).
  ///
  template<
    typename Scalar,
    int Options,
    template<typename, int>
    class JointCollectionTpl,
    typename ConfigVectorType>
  const typename DataTpl<Scalar, Options, JointCollectionTpl>::Matrix6x & computeCentroidalMap(
    const ModelTpl<Scalar, Options, JointCollectionTpl> & model,
    DataTpl<Scalar, Options, JointCollectionTpl> & data,
    const Eigen::MatrixBase<ConfigVectorType> & q);

  ///
  /// \brief Computes the time derivative of the Centroidal Momentum Matrix according to the current
  /// configuration and velocity vectors.
  ///
  /// \note The computed terms allow to decomposed the spatial momentum variation as following: \f$
  /// \dot{h} = A_g \ddot{q} + \dot{A_g}(q,\dot{q})\dot{q}\f$.
  ///
  /// \tparam JointCollection Collection of Joint types.
  /// \tparam ConfigVectorType Type of the joint configuration vector.
  /// \tparam TangentVectorType Type of the joint velocity vector.
  ///
  /// \param[in] model The model structure of the rigid body system.
  /// \param[in] data The data structure of the rigid body system.
  /// \param[in] q The joint configuration vector (dim model.nq).
  /// \param[in] v The joint velocity vector (dim model.nv).
  ///
  /// \return The Centroidal Momentum Matrix time derivative dAg (accessible via data.dAg).
  ///
  /// \remarks As another output, this algorithm also computes the Centroidal Momentum Matrix Ag
  /// (accessible via data.Ag), the Joint Jacobian matrix (accessible via data.J) and the time
  /// derivatibe of the Joint Jacobian matrix (accessible via data.dJ).
  ///
  template<
    typename Scalar,
    int Options,
    template<typename, int>
    class JointCollectionTpl,
    typename ConfigVectorType,
    typename TangentVectorType>
  const typename DataTpl<Scalar, Options, JointCollectionTpl>::Matrix6x & dccrba(
    const ModelTpl<Scalar, Options, JointCollectionTpl> & model,
    DataTpl<Scalar, Options, JointCollectionTpl> & data,
    const Eigen::MatrixBase<ConfigVectorType> & q,
    const Eigen::MatrixBase<TangentVectorType> & v);

  ///
  /// \brief Computes the Centroidal Momentum Matrix time derivative.
  ///
  /// \tparam JointCollection Collection of Joint types.
  /// \tparam ConfigVectorType Type of the joint configuration vector.
  /// \tparam TangentVectorType Type of the joint velocity vector.
  ///
  /// \param[in] model The model structure of the rigid body system.
  /// \param[in] data The data structure of the rigid body system.
  /// \param[in] q The joint configuration vector (dim model.nq).
  /// \param[in] v The joint velocity vector (dim model.nv).
  ///
  /// \return The Centroidal Momentum Matrix time derivative dAg (accessible via data.dAg).
  ///
  /// \remarks As another output, this algorithm also computes the Centroidal Momentum Matrix Ag
  /// (accessible via data.Ag), the Joint Jacobian matrix (accessible via data.J) and the time
  /// derivatibe of the Joint Jacobian matrix (accessible via data.dJ).
  ///
  template<
    typename Scalar,
    int Options,
    template<typename, int>
    class JointCollectionTpl,
    typename ConfigVectorType,
    typename TangentVectorType>
  const typename DataTpl<Scalar, Options, JointCollectionTpl>::Matrix6x &
  computeCentroidalMapTimeVariation(
    const ModelTpl<Scalar, Options, JointCollectionTpl> & model,
    DataTpl<Scalar, Options, JointCollectionTpl> & data,
    const Eigen::MatrixBase<ConfigVectorType> & q,
    const Eigen::MatrixBase<TangentVectorType> & v);

} // namespace pinocchio

/* --- Details -------------------------------------------------------------------- */
#include "pinocchio/algorithm/centroidal.hxx"

#if PINOCCHIO_ENABLE_TEMPLATE_INSTANTIATION
  #include "pinocchio/algorithm/centroidal.txx"
#endif // PINOCCHIO_ENABLE_TEMPLATE_INSTANTIATION

#endif // ifndef __pinocchio_algorithm_centroidal_hpp__<|MERGE_RESOLUTION|>--- conflicted
+++ resolved
@@ -61,31 +61,6 @@
     DataTpl<Scalar, Options, JointCollectionTpl> & data,
     const Eigen::MatrixBase<ConfigVectorType> & q,
     const Eigen::MatrixBase<TangentVectorType> & v);
-<<<<<<< HEAD
-
-  /// \copydoc pinocchio::computeCentroidalMomentum
-  ///
-  /// \deprecated This function has been renamed into \ref computeCentroidalMomentum. This signature
-  /// will be removed in a future release of Pinocchio.
-  ///        Please consider using this new naming.
-  template<
-    typename Scalar,
-    int Options,
-    template<typename, int>
-    class JointCollectionTpl,
-    typename ConfigVectorType,
-    typename TangentVectorType>
-  PINOCCHIO_DEPRECATED const typename DataTpl<Scalar, Options, JointCollectionTpl>::Force &
-  computeCentroidalDynamics(
-    const ModelTpl<Scalar, Options, JointCollectionTpl> & model,
-    DataTpl<Scalar, Options, JointCollectionTpl> & data,
-    const Eigen::MatrixBase<ConfigVectorType> & q,
-    const Eigen::MatrixBase<TangentVectorType> & v)
-  {
-    return computeCentroidalMomentum(model, data, q, v);
-  }
-=======
->>>>>>> fbc93a6a
 
   ///
   /// \brief Computes the Centroidal momemtum and its time derivatives, a.k.a. the total momenta of
@@ -148,33 +123,6 @@
     const Eigen::MatrixBase<ConfigVectorType> & q,
     const Eigen::MatrixBase<TangentVectorType1> & v,
     const Eigen::MatrixBase<TangentVectorType2> & a);
-<<<<<<< HEAD
-
-  /// \copydoc pinocchio::computeCentroidalMomentumTimeVariation
-  ///
-  /// \deprecated This function has been renamed into \ref computeCentroidalMomentumTimeVariation.
-  /// This signature will be removed in a future release of Pinocchio.
-  ///        Please consider using this new naming.
-  template<
-    typename Scalar,
-    int Options,
-    template<typename, int>
-    class JointCollectionTpl,
-    typename ConfigVectorType,
-    typename TangentVectorType1,
-    typename TangentVectorType2>
-  PINOCCHIO_DEPRECATED const typename DataTpl<Scalar, Options, JointCollectionTpl>::Force &
-  computeCentroidalDynamics(
-    const ModelTpl<Scalar, Options, JointCollectionTpl> & model,
-    DataTpl<Scalar, Options, JointCollectionTpl> & data,
-    const Eigen::MatrixBase<ConfigVectorType> & q,
-    const Eigen::MatrixBase<TangentVectorType1> & v,
-    const Eigen::MatrixBase<TangentVectorType2> & a)
-  {
-    return computeCentroidalMomentumTimeVariation(model, data, q, v, a);
-  }
-=======
->>>>>>> fbc93a6a
 
   ///
   /// \brief Computes the Centroidal Momentum Matrix, the Composite Ridig Body Inertia as well as
