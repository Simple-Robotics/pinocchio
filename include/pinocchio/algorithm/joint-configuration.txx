--- conflicted
+++ resolved
@@ -8,44 +8,32 @@
 namespace pinocchio
 {
 
-<<<<<<< HEAD
-  extern template PINOCCHIO_DLLAPI void integrate<
-=======
   extern template PINOCCHIO_EXPLICIT_INSTANTIATION_DECLARATION_DLLAPI void integrate<
->>>>>>> fbc93a6a
-    LieGroupMap,
-    context::Scalar,
-    context::Options,
-    JointCollectionDefaultTpl,
-    context::VectorXs,
-    context::VectorXs,
-    context::VectorXs>(
-    const context::Model &,
-    const Eigen::MatrixBase<context::VectorXs> &,
-    const Eigen::MatrixBase<context::VectorXs> &,
-    const Eigen::MatrixBase<context::VectorXs> &);
-
-<<<<<<< HEAD
-  extern template PINOCCHIO_DLLAPI void integrate<
-=======
+    LieGroupMap,
+    context::Scalar,
+    context::Options,
+    JointCollectionDefaultTpl,
+    context::VectorXs,
+    context::VectorXs,
+    context::VectorXs>(
+    const context::Model &,
+    const Eigen::MatrixBase<context::VectorXs> &,
+    const Eigen::MatrixBase<context::VectorXs> &,
+    const Eigen::MatrixBase<context::VectorXs> &);
+
   extern template PINOCCHIO_EXPLICIT_INSTANTIATION_DECLARATION_DLLAPI void integrate<
->>>>>>> fbc93a6a
-    context::Scalar,
-    context::Options,
-    JointCollectionDefaultTpl,
-    context::VectorXs,
-    context::VectorXs,
-    context::VectorXs>(
-    const context::Model &,
-    const Eigen::MatrixBase<context::VectorXs> &,
-    const Eigen::MatrixBase<context::VectorXs> &,
-    const Eigen::MatrixBase<context::VectorXs> &);
-
-<<<<<<< HEAD
-  extern template PINOCCHIO_DLLAPI void interpolate<
-=======
+    context::Scalar,
+    context::Options,
+    JointCollectionDefaultTpl,
+    context::VectorXs,
+    context::VectorXs,
+    context::VectorXs>(
+    const context::Model &,
+    const Eigen::MatrixBase<context::VectorXs> &,
+    const Eigen::MatrixBase<context::VectorXs> &,
+    const Eigen::MatrixBase<context::VectorXs> &);
+
   extern template PINOCCHIO_EXPLICIT_INSTANTIATION_DECLARATION_DLLAPI void interpolate<
->>>>>>> fbc93a6a
     LieGroupMap,
     context::Scalar,
     context::Options,
@@ -59,11 +47,7 @@
     const context::Scalar &,
     const Eigen::MatrixBase<context::VectorXs> &);
 
-<<<<<<< HEAD
-  extern template PINOCCHIO_DLLAPI void interpolate<
-=======
   extern template PINOCCHIO_EXPLICIT_INSTANTIATION_DECLARATION_DLLAPI void interpolate<
->>>>>>> fbc93a6a
     context::Scalar,
     context::Options,
     JointCollectionDefaultTpl,
@@ -76,129 +60,93 @@
     const context::Scalar &,
     const Eigen::MatrixBase<context::VectorXs> &);
 
-<<<<<<< HEAD
-  extern template PINOCCHIO_DLLAPI void difference<
-=======
   extern template PINOCCHIO_EXPLICIT_INSTANTIATION_DECLARATION_DLLAPI void difference<
->>>>>>> fbc93a6a
-    LieGroupMap,
-    context::Scalar,
-    context::Options,
-    JointCollectionDefaultTpl,
-    context::VectorXs,
-    context::VectorXs,
-    context::VectorXs>(
-    const context::Model &,
-    const Eigen::MatrixBase<context::VectorXs> &,
-    const Eigen::MatrixBase<context::VectorXs> &,
-    const Eigen::MatrixBase<context::VectorXs> &);
-
-<<<<<<< HEAD
-  extern template PINOCCHIO_DLLAPI void difference<
-=======
+    LieGroupMap,
+    context::Scalar,
+    context::Options,
+    JointCollectionDefaultTpl,
+    context::VectorXs,
+    context::VectorXs,
+    context::VectorXs>(
+    const context::Model &,
+    const Eigen::MatrixBase<context::VectorXs> &,
+    const Eigen::MatrixBase<context::VectorXs> &,
+    const Eigen::MatrixBase<context::VectorXs> &);
+
   extern template PINOCCHIO_EXPLICIT_INSTANTIATION_DECLARATION_DLLAPI void difference<
->>>>>>> fbc93a6a
-    context::Scalar,
-    context::Options,
-    JointCollectionDefaultTpl,
-    context::VectorXs,
-    context::VectorXs,
-    context::VectorXs>(
-    const context::Model &,
-    const Eigen::MatrixBase<context::VectorXs> &,
-    const Eigen::MatrixBase<context::VectorXs> &,
-    const Eigen::MatrixBase<context::VectorXs> &);
-
-<<<<<<< HEAD
-  extern template PINOCCHIO_DLLAPI void squaredDistance<
-=======
+    context::Scalar,
+    context::Options,
+    JointCollectionDefaultTpl,
+    context::VectorXs,
+    context::VectorXs,
+    context::VectorXs>(
+    const context::Model &,
+    const Eigen::MatrixBase<context::VectorXs> &,
+    const Eigen::MatrixBase<context::VectorXs> &,
+    const Eigen::MatrixBase<context::VectorXs> &);
+
   extern template PINOCCHIO_EXPLICIT_INSTANTIATION_DECLARATION_DLLAPI void squaredDistance<
->>>>>>> fbc93a6a
-    LieGroupMap,
-    context::Scalar,
-    context::Options,
-    JointCollectionDefaultTpl,
-    context::VectorXs,
-    context::VectorXs,
-    context::VectorXs>(
-    const context::Model &,
-    const Eigen::MatrixBase<context::VectorXs> &,
-    const Eigen::MatrixBase<context::VectorXs> &,
-    const Eigen::MatrixBase<context::VectorXs> &);
-
-<<<<<<< HEAD
-  extern template PINOCCHIO_DLLAPI void squaredDistance<
-=======
+    LieGroupMap,
+    context::Scalar,
+    context::Options,
+    JointCollectionDefaultTpl,
+    context::VectorXs,
+    context::VectorXs,
+    context::VectorXs>(
+    const context::Model &,
+    const Eigen::MatrixBase<context::VectorXs> &,
+    const Eigen::MatrixBase<context::VectorXs> &,
+    const Eigen::MatrixBase<context::VectorXs> &);
+
   extern template PINOCCHIO_EXPLICIT_INSTANTIATION_DECLARATION_DLLAPI void squaredDistance<
->>>>>>> fbc93a6a
-    context::Scalar,
-    context::Options,
-    JointCollectionDefaultTpl,
-    context::VectorXs,
-    context::VectorXs,
-    context::VectorXs>(
-    const context::Model &,
-    const Eigen::MatrixBase<context::VectorXs> &,
-    const Eigen::MatrixBase<context::VectorXs> &,
-    const Eigen::MatrixBase<context::VectorXs> &);
-
-<<<<<<< HEAD
-  extern template PINOCCHIO_DLLAPI void randomConfiguration<
-=======
+    context::Scalar,
+    context::Options,
+    JointCollectionDefaultTpl,
+    context::VectorXs,
+    context::VectorXs,
+    context::VectorXs>(
+    const context::Model &,
+    const Eigen::MatrixBase<context::VectorXs> &,
+    const Eigen::MatrixBase<context::VectorXs> &,
+    const Eigen::MatrixBase<context::VectorXs> &);
+
   extern template PINOCCHIO_EXPLICIT_INSTANTIATION_DECLARATION_DLLAPI void randomConfiguration<
->>>>>>> fbc93a6a
-    LieGroupMap,
-    context::Scalar,
-    context::Options,
-    JointCollectionDefaultTpl,
-    context::VectorXs,
-    context::VectorXs,
-    context::VectorXs>(
-    const context::Model &,
-    const Eigen::MatrixBase<context::VectorXs> &,
-    const Eigen::MatrixBase<context::VectorXs> &,
-    const Eigen::MatrixBase<context::VectorXs> &);
-
-<<<<<<< HEAD
-  extern template PINOCCHIO_DLLAPI void randomConfiguration<
-=======
+    LieGroupMap,
+    context::Scalar,
+    context::Options,
+    JointCollectionDefaultTpl,
+    context::VectorXs,
+    context::VectorXs,
+    context::VectorXs>(
+    const context::Model &,
+    const Eigen::MatrixBase<context::VectorXs> &,
+    const Eigen::MatrixBase<context::VectorXs> &,
+    const Eigen::MatrixBase<context::VectorXs> &);
+
   extern template PINOCCHIO_EXPLICIT_INSTANTIATION_DECLARATION_DLLAPI void randomConfiguration<
->>>>>>> fbc93a6a
-    context::Scalar,
-    context::Options,
-    JointCollectionDefaultTpl,
-    context::VectorXs,
-    context::VectorXs,
-    context::VectorXs>(
-    const context::Model &,
-    const Eigen::MatrixBase<context::VectorXs> &,
-    const Eigen::MatrixBase<context::VectorXs> &,
-    const Eigen::MatrixBase<context::VectorXs> &);
-
-<<<<<<< HEAD
-  extern template PINOCCHIO_DLLAPI void neutral<
-=======
+    context::Scalar,
+    context::Options,
+    JointCollectionDefaultTpl,
+    context::VectorXs,
+    context::VectorXs,
+    context::VectorXs>(
+    const context::Model &,
+    const Eigen::MatrixBase<context::VectorXs> &,
+    const Eigen::MatrixBase<context::VectorXs> &,
+    const Eigen::MatrixBase<context::VectorXs> &);
+
   extern template PINOCCHIO_EXPLICIT_INSTANTIATION_DECLARATION_DLLAPI void neutral<
->>>>>>> fbc93a6a
     LieGroupMap,
     context::Scalar,
     context::Options,
     JointCollectionDefaultTpl,
     context::VectorXs>(const context::Model &, const Eigen::MatrixBase<context::VectorXs> &);
 
-<<<<<<< HEAD
-  extern template PINOCCHIO_DLLAPI void
-  neutral<context::Scalar, context::Options, JointCollectionDefaultTpl, context::VectorXs>(
-    const context::Model &, const Eigen::MatrixBase<context::VectorXs> &);
-
-  extern template PINOCCHIO_DLLAPI void dIntegrate<
-=======
   extern template PINOCCHIO_EXPLICIT_INSTANTIATION_DECLARATION_DLLAPI void
   neutral<context::Scalar, context::Options, JointCollectionDefaultTpl, context::VectorXs>(
     const context::Model &, const Eigen::MatrixBase<context::VectorXs> &);
 
   extern template PINOCCHIO_EXPLICIT_INSTANTIATION_DECLARATION_DLLAPI void dIntegrate<
->>>>>>> fbc93a6a
     LieGroupMap,
     context::Scalar,
     context::Options,
@@ -213,11 +161,7 @@
     const ArgumentPosition,
     const AssignmentOperatorType);
 
-<<<<<<< HEAD
-  extern template PINOCCHIO_DLLAPI void dIntegrate<
-=======
   extern template PINOCCHIO_EXPLICIT_INSTANTIATION_DECLARATION_DLLAPI void dIntegrate<
->>>>>>> fbc93a6a
     context::Scalar,
     context::Options,
     JointCollectionDefaultTpl,
@@ -230,11 +174,7 @@
     const Eigen::MatrixBase<context::MatrixXs> &,
     const ArgumentPosition);
 
-<<<<<<< HEAD
-  extern template PINOCCHIO_DLLAPI void dIntegrate<
-=======
   extern template PINOCCHIO_EXPLICIT_INSTANTIATION_DECLARATION_DLLAPI void dIntegrate<
->>>>>>> fbc93a6a
     context::Scalar,
     context::Options,
     JointCollectionDefaultTpl,
@@ -248,11 +188,7 @@
     const ArgumentPosition,
     const AssignmentOperatorType);
 
-<<<<<<< HEAD
-  extern template PINOCCHIO_DLLAPI void dIntegrateTransport<
-=======
   extern template PINOCCHIO_EXPLICIT_INSTANTIATION_DECLARATION_DLLAPI void dIntegrateTransport<
->>>>>>> fbc93a6a
     LieGroupMap,
     context::Scalar,
     context::Options,
@@ -268,11 +204,7 @@
     const Eigen::MatrixBase<context::MatrixXs> &,
     const ArgumentPosition);
 
-<<<<<<< HEAD
-  extern template PINOCCHIO_DLLAPI void dIntegrateTransport<
-=======
   extern template PINOCCHIO_EXPLICIT_INSTANTIATION_DECLARATION_DLLAPI void dIntegrateTransport<
->>>>>>> fbc93a6a
     context::Scalar,
     context::Options,
     JointCollectionDefaultTpl,
@@ -287,11 +219,7 @@
     const Eigen::MatrixBase<context::MatrixXs> &,
     const ArgumentPosition);
 
-<<<<<<< HEAD
-  extern template PINOCCHIO_DLLAPI void dIntegrateTransport<
-=======
   extern template PINOCCHIO_EXPLICIT_INSTANTIATION_DECLARATION_DLLAPI void dIntegrateTransport<
->>>>>>> fbc93a6a
     LieGroupMap,
     context::Scalar,
     context::Options,
@@ -305,11 +233,7 @@
     const Eigen::MatrixBase<context::MatrixXs> &,
     const ArgumentPosition);
 
-<<<<<<< HEAD
-  extern template PINOCCHIO_DLLAPI void dDifference<
-=======
   extern template PINOCCHIO_EXPLICIT_INSTANTIATION_DECLARATION_DLLAPI void dDifference<
->>>>>>> fbc93a6a
     LieGroupMap,
     context::Scalar,
     context::Options,
@@ -323,11 +247,7 @@
     const Eigen::MatrixBase<context::MatrixXs> &,
     const ArgumentPosition);
 
-<<<<<<< HEAD
-  extern template PINOCCHIO_DLLAPI void dDifference<
-=======
   extern template PINOCCHIO_EXPLICIT_INSTANTIATION_DECLARATION_DLLAPI void dDifference<
->>>>>>> fbc93a6a
     context::Scalar,
     context::Options,
     JointCollectionDefaultTpl,
@@ -340,92 +260,64 @@
     const Eigen::MatrixBase<context::MatrixXs> &,
     const ArgumentPosition);
 
-<<<<<<< HEAD
-  extern template PINOCCHIO_DLLAPI context::Scalar squaredDistanceSum<
-=======
   extern template PINOCCHIO_EXPLICIT_INSTANTIATION_DECLARATION_DLLAPI context::Scalar
   squaredDistanceSum<
->>>>>>> fbc93a6a
-    LieGroupMap,
-    context::Scalar,
-    context::Options,
-    JointCollectionDefaultTpl,
-    context::VectorXs,
-    context::VectorXs>(
-    const context::Model &,
-    const Eigen::MatrixBase<context::VectorXs> &,
-    const Eigen::MatrixBase<context::VectorXs> &);
-
-<<<<<<< HEAD
-  extern template PINOCCHIO_DLLAPI context::Scalar squaredDistanceSum<
-=======
+    LieGroupMap,
+    context::Scalar,
+    context::Options,
+    JointCollectionDefaultTpl,
+    context::VectorXs,
+    context::VectorXs>(
+    const context::Model &,
+    const Eigen::MatrixBase<context::VectorXs> &,
+    const Eigen::MatrixBase<context::VectorXs> &);
+
   extern template PINOCCHIO_EXPLICIT_INSTANTIATION_DECLARATION_DLLAPI context::Scalar
   squaredDistanceSum<
->>>>>>> fbc93a6a
-    context::Scalar,
-    context::Options,
-    JointCollectionDefaultTpl,
-    context::VectorXs,
-    context::VectorXs>(
-    const context::Model &,
-    const Eigen::MatrixBase<context::VectorXs> &,
-    const Eigen::MatrixBase<context::VectorXs> &);
-
-<<<<<<< HEAD
-  extern template PINOCCHIO_DLLAPI context::Scalar distance<
-=======
+    context::Scalar,
+    context::Options,
+    JointCollectionDefaultTpl,
+    context::VectorXs,
+    context::VectorXs>(
+    const context::Model &,
+    const Eigen::MatrixBase<context::VectorXs> &,
+    const Eigen::MatrixBase<context::VectorXs> &);
+
   extern template PINOCCHIO_EXPLICIT_INSTANTIATION_DECLARATION_DLLAPI context::Scalar distance<
->>>>>>> fbc93a6a
-    LieGroupMap,
-    context::Scalar,
-    context::Options,
-    JointCollectionDefaultTpl,
-    context::VectorXs,
-    context::VectorXs>(
-    const context::Model &,
-    const Eigen::MatrixBase<context::VectorXs> &,
-    const Eigen::MatrixBase<context::VectorXs> &);
-
-<<<<<<< HEAD
-  extern template PINOCCHIO_DLLAPI context::Scalar distance<
-=======
+    LieGroupMap,
+    context::Scalar,
+    context::Options,
+    JointCollectionDefaultTpl,
+    context::VectorXs,
+    context::VectorXs>(
+    const context::Model &,
+    const Eigen::MatrixBase<context::VectorXs> &,
+    const Eigen::MatrixBase<context::VectorXs> &);
+
   extern template PINOCCHIO_EXPLICIT_INSTANTIATION_DECLARATION_DLLAPI context::Scalar distance<
->>>>>>> fbc93a6a
-    context::Scalar,
-    context::Options,
-    JointCollectionDefaultTpl,
-    context::VectorXs,
-    context::VectorXs>(
-    const context::Model &,
-    const Eigen::MatrixBase<context::VectorXs> &,
-    const Eigen::MatrixBase<context::VectorXs> &);
-
-<<<<<<< HEAD
-  extern template PINOCCHIO_DLLAPI void normalize<
-=======
+    context::Scalar,
+    context::Options,
+    JointCollectionDefaultTpl,
+    context::VectorXs,
+    context::VectorXs>(
+    const context::Model &,
+    const Eigen::MatrixBase<context::VectorXs> &,
+    const Eigen::MatrixBase<context::VectorXs> &);
+
   extern template PINOCCHIO_EXPLICIT_INSTANTIATION_DECLARATION_DLLAPI void normalize<
->>>>>>> fbc93a6a
     LieGroupMap,
     context::Scalar,
     context::Options,
     JointCollectionDefaultTpl,
     context::VectorXs>(const context::Model &, const Eigen::MatrixBase<context::VectorXs> &);
 
-<<<<<<< HEAD
-  extern template PINOCCHIO_DLLAPI void
-=======
   extern template PINOCCHIO_EXPLICIT_INSTANTIATION_DECLARATION_DLLAPI void
->>>>>>> fbc93a6a
   normalize<context::Scalar, context::Options, JointCollectionDefaultTpl, context::VectorXs>(
     const context::Model &, const Eigen::MatrixBase<context::VectorXs> &);
 
 #ifndef PINOCCHIO_SKIP_CASADI_UNSUPPORTED
 
-<<<<<<< HEAD
-  extern template PINOCCHIO_DLLAPI bool isNormalized<
-=======
   extern template PINOCCHIO_EXPLICIT_INSTANTIATION_DECLARATION_DLLAPI bool isNormalized<
->>>>>>> fbc93a6a
     LieGroupMap,
     context::Scalar,
     context::Options,
@@ -433,19 +325,11 @@
     context::VectorXs>(
     const context::Model &, const Eigen::MatrixBase<context::VectorXs> &, const context::Scalar &);
 
-<<<<<<< HEAD
-  extern template PINOCCHIO_DLLAPI bool
-  isNormalized<context::Scalar, context::Options, JointCollectionDefaultTpl, context::VectorXs>(
-    const context::Model &, const Eigen::MatrixBase<context::VectorXs> &, const context::Scalar &);
-
-  extern template PINOCCHIO_DLLAPI bool isSameConfiguration<
-=======
   extern template PINOCCHIO_EXPLICIT_INSTANTIATION_DECLARATION_DLLAPI bool
   isNormalized<context::Scalar, context::Options, JointCollectionDefaultTpl, context::VectorXs>(
     const context::Model &, const Eigen::MatrixBase<context::VectorXs> &, const context::Scalar &);
 
   extern template PINOCCHIO_EXPLICIT_INSTANTIATION_DECLARATION_DLLAPI bool isSameConfiguration<
->>>>>>> fbc93a6a
     LieGroupMap,
     context::Scalar,
     context::Options,
@@ -457,11 +341,7 @@
     const Eigen::MatrixBase<context::VectorXs> &,
     const context::Scalar &);
 
-<<<<<<< HEAD
-  extern template PINOCCHIO_DLLAPI bool isSameConfiguration<
-=======
   extern template PINOCCHIO_EXPLICIT_INSTANTIATION_DECLARATION_DLLAPI bool isSameConfiguration<
->>>>>>> fbc93a6a
     context::Scalar,
     context::Options,
     JointCollectionDefaultTpl,
@@ -472,12 +352,8 @@
     const Eigen::MatrixBase<context::VectorXs> &,
     const context::Scalar &);
 
-<<<<<<< HEAD
-  extern template PINOCCHIO_DLLAPI void integrateCoeffWiseJacobian<
-=======
   extern template PINOCCHIO_EXPLICIT_INSTANTIATION_DECLARATION_DLLAPI void
   integrateCoeffWiseJacobian<
->>>>>>> fbc93a6a
     LieGroupMap,
     context::Scalar,
     context::Options,
@@ -488,12 +364,8 @@
     const Eigen::MatrixBase<context::VectorXs> &,
     const Eigen::MatrixBase<context::MatrixXs> &);
 
-<<<<<<< HEAD
-  extern template PINOCCHIO_DLLAPI void integrateCoeffWiseJacobian<
-=======
   extern template PINOCCHIO_EXPLICIT_INSTANTIATION_DECLARATION_DLLAPI void
   integrateCoeffWiseJacobian<
->>>>>>> fbc93a6a
     context::Scalar,
     context::Options,
     JointCollectionDefaultTpl,
@@ -505,40 +377,28 @@
 
 #endif // PINOCCHIO_SKIP_CASADI_UNSUPPORTED
 
-<<<<<<< HEAD
-  extern template PINOCCHIO_DLLAPI context::VectorXs integrate<
-=======
   extern template PINOCCHIO_EXPLICIT_INSTANTIATION_DECLARATION_DLLAPI context::VectorXs integrate<
->>>>>>> fbc93a6a
-    LieGroupMap,
-    context::Scalar,
-    context::Options,
-    JointCollectionDefaultTpl,
-    context::VectorXs,
-    context::VectorXs>(
-    const context::Model &,
-    const Eigen::MatrixBase<context::VectorXs> &,
-    const Eigen::MatrixBase<context::VectorXs> &);
-
-<<<<<<< HEAD
-  extern template PINOCCHIO_DLLAPI context::VectorXs integrate<
-=======
+    LieGroupMap,
+    context::Scalar,
+    context::Options,
+    JointCollectionDefaultTpl,
+    context::VectorXs,
+    context::VectorXs>(
+    const context::Model &,
+    const Eigen::MatrixBase<context::VectorXs> &,
+    const Eigen::MatrixBase<context::VectorXs> &);
+
   extern template PINOCCHIO_EXPLICIT_INSTANTIATION_DECLARATION_DLLAPI context::VectorXs integrate<
->>>>>>> fbc93a6a
-    context::Scalar,
-    context::Options,
-    JointCollectionDefaultTpl,
-    context::VectorXs,
-    context::VectorXs>(
-    const context::Model &,
-    const Eigen::MatrixBase<context::VectorXs> &,
-    const Eigen::MatrixBase<context::VectorXs> &);
-
-<<<<<<< HEAD
-  extern template PINOCCHIO_DLLAPI context::VectorXs interpolate<
-=======
+    context::Scalar,
+    context::Options,
+    JointCollectionDefaultTpl,
+    context::VectorXs,
+    context::VectorXs>(
+    const context::Model &,
+    const Eigen::MatrixBase<context::VectorXs> &,
+    const Eigen::MatrixBase<context::VectorXs> &);
+
   extern template PINOCCHIO_EXPLICIT_INSTANTIATION_DECLARATION_DLLAPI context::VectorXs interpolate<
->>>>>>> fbc93a6a
     LieGroupMap,
     context::Scalar,
     context::Options,
@@ -550,11 +410,7 @@
     const Eigen::MatrixBase<context::VectorXs> &,
     const context::Scalar &);
 
-<<<<<<< HEAD
-  extern template PINOCCHIO_DLLAPI context::VectorXs interpolate<
-=======
   extern template PINOCCHIO_EXPLICIT_INSTANTIATION_DECLARATION_DLLAPI context::VectorXs interpolate<
->>>>>>> fbc93a6a
     context::Scalar,
     context::Options,
     JointCollectionDefaultTpl,
@@ -565,126 +421,86 @@
     const Eigen::MatrixBase<context::VectorXs> &,
     const context::Scalar &);
 
-<<<<<<< HEAD
-  extern template PINOCCHIO_DLLAPI context::VectorXs difference<
-=======
   extern template PINOCCHIO_EXPLICIT_INSTANTIATION_DECLARATION_DLLAPI context::VectorXs difference<
->>>>>>> fbc93a6a
-    LieGroupMap,
-    context::Scalar,
-    context::Options,
-    JointCollectionDefaultTpl,
-    context::VectorXs,
-    context::VectorXs>(
-    const context::Model &,
-    const Eigen::MatrixBase<context::VectorXs> &,
-    const Eigen::MatrixBase<context::VectorXs> &);
-
-<<<<<<< HEAD
-  extern template PINOCCHIO_DLLAPI context::VectorXs difference<
-=======
+    LieGroupMap,
+    context::Scalar,
+    context::Options,
+    JointCollectionDefaultTpl,
+    context::VectorXs,
+    context::VectorXs>(
+    const context::Model &,
+    const Eigen::MatrixBase<context::VectorXs> &,
+    const Eigen::MatrixBase<context::VectorXs> &);
+
   extern template PINOCCHIO_EXPLICIT_INSTANTIATION_DECLARATION_DLLAPI context::VectorXs difference<
->>>>>>> fbc93a6a
-    context::Scalar,
-    context::Options,
-    JointCollectionDefaultTpl,
-    context::VectorXs,
-    context::VectorXs>(
-    const context::Model &,
-    const Eigen::MatrixBase<context::VectorXs> &,
-    const Eigen::MatrixBase<context::VectorXs> &);
-
-<<<<<<< HEAD
-  extern template PINOCCHIO_DLLAPI context::VectorXs squaredDistance<
-=======
+    context::Scalar,
+    context::Options,
+    JointCollectionDefaultTpl,
+    context::VectorXs,
+    context::VectorXs>(
+    const context::Model &,
+    const Eigen::MatrixBase<context::VectorXs> &,
+    const Eigen::MatrixBase<context::VectorXs> &);
+
   extern template PINOCCHIO_EXPLICIT_INSTANTIATION_DECLARATION_DLLAPI context::VectorXs
   squaredDistance<
->>>>>>> fbc93a6a
-    LieGroupMap,
-    context::Scalar,
-    context::Options,
-    JointCollectionDefaultTpl,
-    context::VectorXs,
-    context::VectorXs>(
-    const context::Model &,
-    const Eigen::MatrixBase<context::VectorXs> &,
-    const Eigen::MatrixBase<context::VectorXs> &);
-
-<<<<<<< HEAD
-  extern template PINOCCHIO_DLLAPI context::VectorXs squaredDistance<
-=======
+    LieGroupMap,
+    context::Scalar,
+    context::Options,
+    JointCollectionDefaultTpl,
+    context::VectorXs,
+    context::VectorXs>(
+    const context::Model &,
+    const Eigen::MatrixBase<context::VectorXs> &,
+    const Eigen::MatrixBase<context::VectorXs> &);
+
   extern template PINOCCHIO_EXPLICIT_INSTANTIATION_DECLARATION_DLLAPI context::VectorXs
   squaredDistance<
->>>>>>> fbc93a6a
-    context::Scalar,
-    context::Options,
-    JointCollectionDefaultTpl,
-    context::VectorXs,
-    context::VectorXs>(
-    const context::Model &,
-    const Eigen::MatrixBase<context::VectorXs> &,
-    const Eigen::MatrixBase<context::VectorXs> &);
-
-<<<<<<< HEAD
-  extern template PINOCCHIO_DLLAPI context::VectorXs randomConfiguration<
-=======
+    context::Scalar,
+    context::Options,
+    JointCollectionDefaultTpl,
+    context::VectorXs,
+    context::VectorXs>(
+    const context::Model &,
+    const Eigen::MatrixBase<context::VectorXs> &,
+    const Eigen::MatrixBase<context::VectorXs> &);
+
   extern template PINOCCHIO_EXPLICIT_INSTANTIATION_DECLARATION_DLLAPI context::VectorXs
   randomConfiguration<
->>>>>>> fbc93a6a
-    LieGroupMap,
-    context::Scalar,
-    context::Options,
-    JointCollectionDefaultTpl,
-    context::VectorXs,
-    context::VectorXs>(
-    const context::Model &,
-    const Eigen::MatrixBase<context::VectorXs> &,
-    const Eigen::MatrixBase<context::VectorXs> &);
-
-<<<<<<< HEAD
-  extern template PINOCCHIO_DLLAPI context::VectorXs randomConfiguration<
-=======
+    LieGroupMap,
+    context::Scalar,
+    context::Options,
+    JointCollectionDefaultTpl,
+    context::VectorXs,
+    context::VectorXs>(
+    const context::Model &,
+    const Eigen::MatrixBase<context::VectorXs> &,
+    const Eigen::MatrixBase<context::VectorXs> &);
+
   extern template PINOCCHIO_EXPLICIT_INSTANTIATION_DECLARATION_DLLAPI context::VectorXs
   randomConfiguration<
->>>>>>> fbc93a6a
-    context::Scalar,
-    context::Options,
-    JointCollectionDefaultTpl,
-    context::VectorXs,
-    context::VectorXs>(
-    const context::Model &,
-    const Eigen::MatrixBase<context::VectorXs> &,
-    const Eigen::MatrixBase<context::VectorXs> &);
-
-<<<<<<< HEAD
-  extern template PINOCCHIO_DLLAPI context::VectorXs
+    context::Scalar,
+    context::Options,
+    JointCollectionDefaultTpl,
+    context::VectorXs,
+    context::VectorXs>(
+    const context::Model &,
+    const Eigen::MatrixBase<context::VectorXs> &,
+    const Eigen::MatrixBase<context::VectorXs> &);
+
+  extern template PINOCCHIO_EXPLICIT_INSTANTIATION_DECLARATION_DLLAPI context::VectorXs
   randomConfiguration<LieGroupMap, context::Scalar, context::Options, JointCollectionDefaultTpl>(
     const context::Model &);
 
-  extern template PINOCCHIO_DLLAPI context::VectorXs
+  extern template PINOCCHIO_EXPLICIT_INSTANTIATION_DECLARATION_DLLAPI context::VectorXs
   randomConfiguration<context::Scalar, context::Options, JointCollectionDefaultTpl>(
     const context::Model &);
 
-  extern template PINOCCHIO_DLLAPI context::VectorXs
+  extern template PINOCCHIO_EXPLICIT_INSTANTIATION_DECLARATION_DLLAPI context::VectorXs
   neutral<LieGroupMap, context::Scalar, context::Options, JointCollectionDefaultTpl>(
     const context::Model &);
 
-  extern template PINOCCHIO_DLLAPI context::VectorXs
-=======
-  extern template PINOCCHIO_EXPLICIT_INSTANTIATION_DECLARATION_DLLAPI context::VectorXs
-  randomConfiguration<LieGroupMap, context::Scalar, context::Options, JointCollectionDefaultTpl>(
-    const context::Model &);
-
-  extern template PINOCCHIO_EXPLICIT_INSTANTIATION_DECLARATION_DLLAPI context::VectorXs
-  randomConfiguration<context::Scalar, context::Options, JointCollectionDefaultTpl>(
-    const context::Model &);
-
-  extern template PINOCCHIO_EXPLICIT_INSTANTIATION_DECLARATION_DLLAPI context::VectorXs
-  neutral<LieGroupMap, context::Scalar, context::Options, JointCollectionDefaultTpl>(
-    const context::Model &);
-
-  extern template PINOCCHIO_EXPLICIT_INSTANTIATION_DECLARATION_DLLAPI context::VectorXs
->>>>>>> fbc93a6a
+  extern template PINOCCHIO_EXPLICIT_INSTANTIATION_DECLARATION_DLLAPI context::VectorXs
   neutral<context::Scalar, context::Options, JointCollectionDefaultTpl>(const context::Model &);
 } // namespace pinocchio
 #endif // ifndef __pinocchio_algorithm_joint_configuration_txx__