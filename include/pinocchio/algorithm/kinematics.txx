//
// Copyright (c) 2021 INRIA
//

#ifndef __pinocchio_algorithm_kinematics_txx__
#define __pinocchio_algorithm_kinematics_txx__

namespace pinocchio
{
<<<<<<< HEAD
  extern template PINOCCHIO_DLLAPI void
=======
  extern template PINOCCHIO_EXPLICIT_INSTANTIATION_DECLARATION_DLLAPI void
>>>>>>> fbc93a6a
  updateGlobalPlacements<context::Scalar, context::Options, JointCollectionDefaultTpl>(
    const context::Model &, context::Data &);
  namespace impl
  {
<<<<<<< HEAD
    extern template PINOCCHIO_DLLAPI void forwardKinematics<
=======
    extern template PINOCCHIO_EXPLICIT_INSTANTIATION_DECLARATION_DLLAPI void forwardKinematics<
>>>>>>> fbc93a6a
      context::Scalar,
      context::Options,
      JointCollectionDefaultTpl,
      Eigen::Ref<const context::VectorXs>>(
      const context::Model &,
      context::Data &,
      const Eigen::MatrixBase<Eigen::Ref<const context::VectorXs>> &);

<<<<<<< HEAD
    extern template PINOCCHIO_DLLAPI void forwardKinematics<
=======
    extern template PINOCCHIO_EXPLICIT_INSTANTIATION_DECLARATION_DLLAPI void forwardKinematics<
>>>>>>> fbc93a6a
      context::Scalar,
      context::Options,
      JointCollectionDefaultTpl,
      Eigen::Ref<const context::VectorXs>,
      Eigen::Ref<const context::VectorXs>>(
      const context::Model &,
      context::Data &,
      const Eigen::MatrixBase<Eigen::Ref<const context::VectorXs>> &,
      const Eigen::MatrixBase<Eigen::Ref<const context::VectorXs>> &);

<<<<<<< HEAD
    extern template PINOCCHIO_DLLAPI void forwardKinematics<
=======
    extern template PINOCCHIO_EXPLICIT_INSTANTIATION_DECLARATION_DLLAPI void forwardKinematics<
>>>>>>> fbc93a6a
      context::Scalar,
      context::Options,
      JointCollectionDefaultTpl,
      Eigen::Ref<const context::VectorXs>,
      Eigen::Ref<const context::VectorXs>,
      Eigen::Ref<const context::VectorXs>>(
      const context::Model &,
      context::Data &,
      const Eigen::MatrixBase<Eigen::Ref<const context::VectorXs>> &,
      const Eigen::MatrixBase<Eigen::Ref<const context::VectorXs>> &,
      const Eigen::MatrixBase<Eigen::Ref<const context::VectorXs>> &);
  } // namespace impl
<<<<<<< HEAD
  extern template PINOCCHIO_DLLAPI MotionTpl<context::Scalar, context::Options>
  getVelocity<context::Scalar, context::Options, JointCollectionDefaultTpl>(
    const context::Model &, const context::Data &, const JointIndex, const ReferenceFrame);

  extern template PINOCCHIO_DLLAPI MotionTpl<context::Scalar, context::Options>
  getAcceleration<context::Scalar, context::Options, JointCollectionDefaultTpl>(
    const context::Model &, const context::Data &, const JointIndex, const ReferenceFrame);

  extern template PINOCCHIO_DLLAPI MotionTpl<context::Scalar, context::Options>
  getClassicalAcceleration<context::Scalar, context::Options, JointCollectionDefaultTpl>(
    const context::Model &, const context::Data &, const JointIndex, const ReferenceFrame);
=======
  extern template PINOCCHIO_EXPLICIT_INSTANTIATION_DECLARATION_DLLAPI
    MotionTpl<context::Scalar, context::Options>
    getVelocity<context::Scalar, context::Options, JointCollectionDefaultTpl>(
      const context::Model &, const context::Data &, const JointIndex, const ReferenceFrame);

  extern template PINOCCHIO_EXPLICIT_INSTANTIATION_DECLARATION_DLLAPI
    MotionTpl<context::Scalar, context::Options>
    getAcceleration<context::Scalar, context::Options, JointCollectionDefaultTpl>(
      const context::Model &, const context::Data &, const JointIndex, const ReferenceFrame);

  extern template PINOCCHIO_EXPLICIT_INSTANTIATION_DECLARATION_DLLAPI
    MotionTpl<context::Scalar, context::Options>
    getClassicalAcceleration<context::Scalar, context::Options, JointCollectionDefaultTpl>(
      const context::Model &, const context::Data &, const JointIndex, const ReferenceFrame);
>>>>>>> fbc93a6a
} // namespace pinocchio

#endif // ifndef __pinocchio_algorithm_kinematics_txx__<|MERGE_RESOLUTION|>--- conflicted
+++ resolved
@@ -7,20 +7,12 @@
 
 namespace pinocchio
 {
-<<<<<<< HEAD
-  extern template PINOCCHIO_DLLAPI void
-=======
   extern template PINOCCHIO_EXPLICIT_INSTANTIATION_DECLARATION_DLLAPI void
->>>>>>> fbc93a6a
   updateGlobalPlacements<context::Scalar, context::Options, JointCollectionDefaultTpl>(
     const context::Model &, context::Data &);
   namespace impl
   {
-<<<<<<< HEAD
-    extern template PINOCCHIO_DLLAPI void forwardKinematics<
-=======
     extern template PINOCCHIO_EXPLICIT_INSTANTIATION_DECLARATION_DLLAPI void forwardKinematics<
->>>>>>> fbc93a6a
       context::Scalar,
       context::Options,
       JointCollectionDefaultTpl,
@@ -29,11 +21,7 @@
       context::Data &,
       const Eigen::MatrixBase<Eigen::Ref<const context::VectorXs>> &);
 
-<<<<<<< HEAD
-    extern template PINOCCHIO_DLLAPI void forwardKinematics<
-=======
     extern template PINOCCHIO_EXPLICIT_INSTANTIATION_DECLARATION_DLLAPI void forwardKinematics<
->>>>>>> fbc93a6a
       context::Scalar,
       context::Options,
       JointCollectionDefaultTpl,
@@ -44,11 +32,7 @@
       const Eigen::MatrixBase<Eigen::Ref<const context::VectorXs>> &,
       const Eigen::MatrixBase<Eigen::Ref<const context::VectorXs>> &);
 
-<<<<<<< HEAD
-    extern template PINOCCHIO_DLLAPI void forwardKinematics<
-=======
     extern template PINOCCHIO_EXPLICIT_INSTANTIATION_DECLARATION_DLLAPI void forwardKinematics<
->>>>>>> fbc93a6a
       context::Scalar,
       context::Options,
       JointCollectionDefaultTpl,
@@ -61,19 +45,6 @@
       const Eigen::MatrixBase<Eigen::Ref<const context::VectorXs>> &,
       const Eigen::MatrixBase<Eigen::Ref<const context::VectorXs>> &);
   } // namespace impl
-<<<<<<< HEAD
-  extern template PINOCCHIO_DLLAPI MotionTpl<context::Scalar, context::Options>
-  getVelocity<context::Scalar, context::Options, JointCollectionDefaultTpl>(
-    const context::Model &, const context::Data &, const JointIndex, const ReferenceFrame);
-
-  extern template PINOCCHIO_DLLAPI MotionTpl<context::Scalar, context::Options>
-  getAcceleration<context::Scalar, context::Options, JointCollectionDefaultTpl>(
-    const context::Model &, const context::Data &, const JointIndex, const ReferenceFrame);
-
-  extern template PINOCCHIO_DLLAPI MotionTpl<context::Scalar, context::Options>
-  getClassicalAcceleration<context::Scalar, context::Options, JointCollectionDefaultTpl>(
-    const context::Model &, const context::Data &, const JointIndex, const ReferenceFrame);
-=======
   extern template PINOCCHIO_EXPLICIT_INSTANTIATION_DECLARATION_DLLAPI
     MotionTpl<context::Scalar, context::Options>
     getVelocity<context::Scalar, context::Options, JointCollectionDefaultTpl>(
@@ -88,7 +59,6 @@
     MotionTpl<context::Scalar, context::Options>
     getClassicalAcceleration<context::Scalar, context::Options, JointCollectionDefaultTpl>(
       const context::Model &, const context::Data &, const JointIndex, const ReferenceFrame);
->>>>>>> fbc93a6a
 } // namespace pinocchio
 
 #endif // ifndef __pinocchio_algorithm_kinematics_txx__