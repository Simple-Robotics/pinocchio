//
// Copyright (c) 2019-2024 INRIA CNRS
//

#ifndef __pinocchio_algorithm_contact_info_hpp__
#define __pinocchio_algorithm_contact_info_hpp__

#include <algorithm>

#include "pinocchio/multibody/model.hpp"
#include "pinocchio/spatial/skew.hpp"
#include "pinocchio/algorithm/fwd.hpp"
#include "pinocchio/algorithm/constraints/fwd.hpp"
#include "pinocchio/algorithm/constraints/constraint-model-base.hpp"
#include "pinocchio/algorithm/constraints/constraint-data-base.hpp"

namespace pinocchio
{
  ///  \brief Type of contact
  enum ContactType
  {
    CONTACT_3D = 0,   /// \brief Point contact model
    CONTACT_6D,       ///  \brief Frame contact model
    CONTACT_UNDEFINED ///  \brief The default contact is undefined
  };

  template<ContactType contact_type>
  struct contact_dim
  {
    enum
    {
      value = 0
    };
  };

  template<>
  struct contact_dim<CONTACT_3D>
  {
    enum
    {
      value = 3
    };
  };

  template<>
  struct contact_dim<CONTACT_6D>
  {
    enum
    {
      value = 6
    };
  };

  template<typename _Scalar>
  struct BaumgarteCorrectorParametersTpl;

  template<typename _Scalar>
  struct traits<BaumgarteCorrectorParametersTpl<_Scalar>>
  {
    typedef _Scalar Scalar;
  };

  template<typename _Scalar>
  struct BaumgarteCorrectorParametersTpl : NumericalBase<BaumgarteCorrectorParametersTpl<_Scalar>>
  {
    typedef _Scalar Scalar;
    typedef Eigen::Matrix<Scalar, -1, 1, Eigen::ColMajor, 6> Vector6Max;

    BaumgarteCorrectorParametersTpl(int size = 6)
    : Kp(size)
    , Kd(size)
    {
      Kp.setZero();
      Kd.setZero();
    }

    bool operator==(const BaumgarteCorrectorParametersTpl & other) const
    {
      return Kp == other.Kp && Kd == other.Kd;
    }

    bool operator!=(const BaumgarteCorrectorParametersTpl & other) const
    {
      return !(*this == other);
    }

    // parameters
    /// \brief Proportional corrector value.
    Vector6Max Kp;

    /// \brief Damping corrector value.
    Vector6Max Kd;

    template<typename NewScalar>
    BaumgarteCorrectorParametersTpl<NewScalar> cast() const
    {
      typedef BaumgarteCorrectorParametersTpl<NewScalar> ReturnType;
      ReturnType res;
      res.Kp = Kp.template cast<NewScalar>();
      res.Kd = Kd.template cast<NewScalar>();
      return res;
    }
  };

  // TODO Remove when API is stabilized
  PINOCCHIO_COMPILER_DIAGNOSTIC_PUSH
  PINOCCHIO_COMPILER_DIAGNOSTIC_IGNORED_DEPRECECATED_DECLARATIONS
  template<typename NewScalar, typename Scalar, int Options>
  struct CastType<NewScalar, RigidConstraintModelTpl<Scalar, Options>>
  {
    typedef RigidConstraintModelTpl<NewScalar, Options> type;
  };

  template<typename _Scalar, int _Options>
  struct traits<RigidConstraintModelTpl<_Scalar, _Options>>
  {
    typedef _Scalar Scalar;
    enum
    {
      Options = _Options
    };
    typedef RigidConstraintDataTpl<Scalar, Options> ConstraintData;
  };

  template<typename _Scalar, int _Options>
  struct traits<RigidConstraintDataTpl<_Scalar, _Options>>
  {
    typedef _Scalar Scalar;
    enum
    {
      Options = _Options
    };
    typedef RigidConstraintModelTpl<Scalar, Options> ConstraintModel;
  };

  ///
  ///  \brief Contact model structure containg all the info describing the rigid contact model
  ///
  template<typename _Scalar, int _Options>
<<<<<<< HEAD
  struct RigidConstraintModelTpl : ConstraintModelBase<RigidConstraintModelTpl<_Scalar, _Options>>
=======
  struct PINOCCHIO_UNSUPPORTED_MESSAGE("The API will change towards more flexibility")
    RigidConstraintModelTpl : ConstraintModelBase<RigidConstraintModelTpl<_Scalar, _Options>>
>>>>>>> fbc93a6a
  {
    EIGEN_MAKE_ALIGNED_OPERATOR_NEW

    typedef _Scalar Scalar;
    enum
    {
      Options = _Options
    };
    typedef ConstraintModelBase<RigidConstraintModelTpl<_Scalar, _Options>> Base;

    template<typename NewScalar, int NewOptions>
    friend struct RigidConstraintModelTpl;

    using Base::base;
    using Base::colwise_span_indexes;
    using Base::colwise_sparsity;

    typedef RigidConstraintModelTpl ContactModel;
    typedef RigidConstraintDataTpl<Scalar, Options> ContactData;
    typedef RigidConstraintDataTpl<Scalar, Options> ConstraintData;

    typedef SE3Tpl<Scalar, Options> SE3;
    typedef MotionTpl<Scalar, Options> Motion;
    typedef ForceTpl<Scalar, Options> Force;
    typedef BaumgarteCorrectorParametersTpl<Scalar> BaumgarteCorrectorParameters;
    typedef typename Base::BooleanVector BooleanVector;
    typedef typename Base::IndexVector IndexVector;
    typedef Eigen::Matrix<Scalar, 3, 6, Options> Matrix36;
<<<<<<< HEAD
    typedef Eigen::Matrix<Scalar, 6, 6, Options> Matrix6;
    typedef Eigen::Matrix<Scalar, 3, 1, Options> Vector3;
    typedef Eigen::Matrix<Scalar, 6, 1, Options> Vector6;
=======
>>>>>>> fbc93a6a

    ///  \brief Type of the contact.
    ContactType type;

    /// \brief Index of the first joint in the model tree
    JointIndex joint1_id;

    /// \brief Index of the second joint in the model tree
    JointIndex joint2_id;

    /// \brief Relative placement with respect to the frame of joint1.
    SE3 joint1_placement;

    /// \brief Relative placement with respect to the frame of joint2.
    SE3 joint2_placement;

    /// \brief Reference frame where the constraint is expressed (LOCAL_WORLD_ALIGNED or LOCAL)
    ReferenceFrame reference_frame;

    /// \brief Desired contact placement
    SE3 desired_contact_placement;

    /// \brief Desired contact spatial velocity
    Motion desired_contact_velocity;

    /// \brief Desired contact spatial acceleration
    Motion desired_contact_acceleration;

    ///  \brief Corrector parameters
    BaumgarteCorrectorParameters corrector;

    /// \brief Colwise sparsity pattern associated with joint 1.
    BooleanVector colwise_joint1_sparsity;

    /// \brief Colwise sparsity pattern associated with joint 2.
    BooleanVector colwise_joint2_sparsity;

    /// \brief Jointwise span indexes associated with joint 1.
    IndexVector joint1_span_indexes;

    /// \brief Jointwise span indexes associated with joint 2.
    IndexVector joint2_span_indexes;

    IndexVector loop_span_indexes;

    /// \brief Dimensions of the model
    int nv;

    ///  \brief Depth of the kinematic tree for joint1 and joint2
    size_t depth_joint1, depth_joint2;

    /// \brief Compliance associated with the contact model
    Vector3 compliance;

  protected:
    ///
    ///  \brief Default constructor
    ///
    RigidConstraintModelTpl()
    : nv(-1)
    , depth_joint1(0)
    , depth_joint2(0)
    {
    }

  public:
    ///
    ///  \brief Contructor with from a given type, joint indexes and placements.
    ///
    /// \param[in] type Type of the contact.
    /// \param[in] model Model associated to the constraint.
    /// \param[in] joint1_id Index of the joint 1 in the model tree.
    /// \param[in] joint2_id Index of the joint 2 in the model tree.
    /// \param[in] joint1_placement Placement of the constraint w.r.t the frame of joint1.
    /// \param[in] joint2_placement Placement of the constraint w.r.t the frame of joint2.
    /// \param[in] reference_frame Reference frame in which the constraints quantities are
    /// expressed.
    ///
    template<int OtherOptions, template<typename, int> class JointCollectionTpl>
    RigidConstraintModelTpl(
      const ContactType type,
      const ModelTpl<Scalar, OtherOptions, JointCollectionTpl> & model,
      const JointIndex joint1_id,
      const SE3 & joint1_placement,
      const JointIndex joint2_id,
      const SE3 & joint2_placement,
      const ReferenceFrame & reference_frame = LOCAL)
    : Base(model)
    , type(type)
    , joint1_id(joint1_id)
    , joint2_id(joint2_id)
    , joint1_placement(joint1_placement)
    , joint2_placement(joint2_placement)
    , reference_frame(reference_frame)
    , desired_contact_placement(SE3::Identity())
    , desired_contact_velocity(Motion::Zero())
    , desired_contact_acceleration(Motion::Zero())
    , corrector(size())
    , colwise_joint1_sparsity(model.nv)
    , colwise_joint2_sparsity(model.nv)
    , joint1_span_indexes((size_t)model.njoints)
    , joint2_span_indexes((size_t)model.njoints)
    , loop_span_indexes((size_t)model.nv)
    , compliance(Vector3::Zero())
    {
      init(model);
    }

    ///
    ///  \brief Contructor with from a given type, joint1_id and placement.
    ///
    /// \param[in] type Type of the contact.
    /// \param[in] joint1_id Index of the joint 1 in the model tree.
    /// \param[in] joint1_placement Placement of the constraint w.r.t the frame of joint1.
    /// \param[in] reference_frame Reference frame in which the constraints quantities are
    /// expressed.
    ///
    template<int OtherOptions, template<typename, int> class JointCollectionTpl>
    RigidConstraintModelTpl(
      const ContactType type,
      const ModelTpl<Scalar, OtherOptions, JointCollectionTpl> & model,
      const JointIndex joint1_id,
      const SE3 & joint1_placement,
      const ReferenceFrame & reference_frame = LOCAL)
    : Base(model)
    , type(type)
    , joint1_id(joint1_id)
    , joint2_id(0)
    , joint1_placement(joint1_placement)
    , joint2_placement(SE3::Identity())
    , reference_frame(reference_frame)
    , desired_contact_placement(SE3::Identity())
    , desired_contact_velocity(Motion::Zero())
    , desired_contact_acceleration(Motion::Zero())
    , corrector(size())
    , colwise_joint1_sparsity(model.nv)
    , colwise_joint2_sparsity(model.nv)
    , joint1_span_indexes((size_t)model.njoints)
    , joint2_span_indexes((size_t)model.njoints)
    , loop_span_indexes((size_t)model.nv)
    , compliance(Vector3::Zero())
    {
      init(model);
    }

    ///
    ///  \brief Contructor with from a given type and the joint ids.
    ///
    /// \param[in] type Type of the contact.
    /// \param[in] joint1_id Index of the joint 1 in the model tree.
    /// \param[in] joint2_id Index of the joint 2 in the model tree.
    ///
    template<int OtherOptions, template<typename, int> class JointCollectionTpl>
    RigidConstraintModelTpl(
      const ContactType type,
      const ModelTpl<Scalar, OtherOptions, JointCollectionTpl> & model,
      const JointIndex joint1_id,
      const JointIndex joint2_id,
      const ReferenceFrame & reference_frame = LOCAL)
    : Base(model)
    , type(type)
    , joint1_id(joint1_id)
    , joint2_id(joint2_id)
    , joint1_placement(SE3::Identity())
    , joint2_placement(SE3::Identity())
    , reference_frame(reference_frame)
    , desired_contact_placement(SE3::Identity())
    , desired_contact_velocity(Motion::Zero())
    , desired_contact_acceleration(Motion::Zero())
    , corrector(size())
    , colwise_joint1_sparsity(model.nv)
    , colwise_joint2_sparsity(model.nv)
    , joint1_span_indexes((size_t)model.njoints)
    , joint2_span_indexes((size_t)model.njoints)
    , loop_span_indexes((size_t)model.nv)
    , compliance(Vector3::Zero())
    {
      init(model);
    }

    ///
    ///  \brief Contructor with from a given type and .
    ///
    /// \param[in] type Type of the contact.
    /// \param[in] joint1_id Index of the joint 1 in the model tree.
    ///
    /// \remarks The second joint id (joint2_id) is set to be 0 (corresponding to the index of the
    /// universe).
    ///
    template<int OtherOptions, template<typename, int> class JointCollectionTpl>
    RigidConstraintModelTpl(
      const ContactType type,
      const ModelTpl<Scalar, OtherOptions, JointCollectionTpl> & model,
      const JointIndex joint1_id,
      const ReferenceFrame & reference_frame = LOCAL)
    : Base(model)
    , type(type)
    , joint1_id(joint1_id)
    , joint2_id(0) // set to be the Universe
    , joint1_placement(SE3::Identity())
    , joint2_placement(SE3::Identity())
    , reference_frame(reference_frame)
    , desired_contact_placement(SE3::Identity())
    , desired_contact_velocity(Motion::Zero())
    , desired_contact_acceleration(Motion::Zero())
    , corrector(size())
    , colwise_joint1_sparsity(model.nv)
    , colwise_joint2_sparsity(model.nv)
    , joint1_span_indexes((size_t)model.njoints)
    , joint2_span_indexes((size_t)model.njoints)
    , loop_span_indexes((size_t)model.nv)
    , compliance(Vector3::Zero())
    {
      init(model);
    }

    ///
    /// \brief Create data storage associated to the constraint
    ///
    ConstraintData createData() const
    {
      return ConstraintData(*this);
    }

    ///
    ///  \brief Comparison operator
    ///
    /// \param[in] other Other RigidConstraintModelTpl to compare with.
    ///
    /// \returns true if the two *this is equal to other (type, joint1_id and placement attributs
    /// must be the same).
    ///
    template<int OtherOptions>
    bool operator==(const RigidConstraintModelTpl<Scalar, OtherOptions> & other) const
    {
      return base() == other.base() && type == other.type && joint1_id == other.joint1_id
             && joint2_id == other.joint2_id && joint1_placement == other.joint1_placement
             && joint2_placement == other.joint2_placement
             && reference_frame == other.reference_frame && corrector == other.corrector
             && colwise_joint1_sparsity == other.colwise_joint1_sparsity
             && colwise_joint2_sparsity == other.colwise_joint2_sparsity
             && joint1_span_indexes == other.joint1_span_indexes
             && joint2_span_indexes == other.joint2_span_indexes && nv == other.nv
             && depth_joint1 == other.depth_joint1 && depth_joint2 == other.depth_joint2
<<<<<<< HEAD
             && loop_span_indexes == other.loop_span_indexes && compliance == other.compliance;
=======
             && loop_span_indexes == other.loop_span_indexes;
>>>>>>> fbc93a6a
    }

    ///
    ///  \brief Oposite of the comparison operator.
    ///
    /// \param[in] other Other RigidConstraintModelTpl to compare with.
    ///
    /// \returns false if the two *this is not equal to other (at least type, joint1_id or placement
    /// attributs is different).
    ///
    template<int OtherOptions>
    bool operator!=(const RigidConstraintModelTpl<Scalar, OtherOptions> & other) const
    {
      return !(*this == other);
    }

    /// \brief Evaluate the constraint values at the current state given by data and store the
    /// results in cdata.
    template<template<typename, int> class JointCollectionTpl>
    void calc(
      const ModelTpl<Scalar, Options, JointCollectionTpl> & model,
      const DataTpl<Scalar, Options, JointCollectionTpl> & data,
      RigidConstraintDataTpl<Scalar, Options> & cdata) const
    {
      PINOCCHIO_UNUSED_VARIABLE(model);

      if (joint1_id > 0)
        cdata.oMc1 = data.oMi[joint1_id] * joint1_placement;
      else
        cdata.oMc1 = joint1_placement;

      if (joint2_id > 0)
        cdata.oMc2 = data.oMi[joint2_id] * joint2_placement;
      else
        cdata.oMc2 = joint2_placement;

      // Compute relative placement
      cdata.c1Mc2 = cdata.oMc1.actInv(cdata.oMc2);
    }

    /// \brief Returns the constraint projector associated with joint 1.
    /// This matrix transforms a spatial velocity expressed at the origin to the first component of
    /// the constraint associated with joint 1.
<<<<<<< HEAD
    template<ReferenceFrame rf>
    Matrix36
    getA1(const RigidConstraintDataTpl<Scalar, Options> & cdata, ReferenceFrameTag<rf>) const
=======
    Matrix36 getA1(const RigidConstraintDataTpl<Scalar, Options> & cdata) const
>>>>>>> fbc93a6a
    {
      Matrix36 res;
      typedef typename SE3::Vector3 Vector3;

<<<<<<< HEAD
      if (std::is_same<ReferenceFrameTag<rf>, WorldFrame>::value)
      {
#define INTERNAL_LOOP(axis_id, v3_in, res)                                                         \
  CartesianAxis<axis_id>::cross(v3_in, v_tmp);                                                     \
  res.col(axis_id).noalias() = oM1.rotation().transpose() * v_tmp;

        const SE3 & oM1 = cdata.oMc1;
        Vector3 v_tmp;
        res.template leftCols<3>() = oM1.rotation().transpose();
        INTERNAL_LOOP(0, oM1.translation(), res.template rightCols<3>());
        INTERNAL_LOOP(1, oM1.translation(), res.template rightCols<3>());
        INTERNAL_LOOP(2, oM1.translation(), res.template rightCols<3>());

#undef INTERNAL_LOOP
      }
      else if (std::is_same<ReferenceFrameTag<rf>, LocalFrame>::value)
      {
#define INTERNAL_LOOP(axis_id, v3_in, res)                                                         \
  CartesianAxis<axis_id>::cross(v3_in, v_tmp);                                                     \
  res.col(axis_id).noalias() = M1.rotation().transpose() * v_tmp;

        const SE3 & M1 = this->joint1_placement;
        Vector3 v_tmp;
        res.template leftCols<3>() = M1.rotation().transpose();
        INTERNAL_LOOP(0, M1.translation(), res.template rightCols<3>());
        INTERNAL_LOOP(1, M1.translation(), res.template rightCols<3>());
        INTERNAL_LOOP(2, M1.translation(), res.template rightCols<3>());
=======
#define PINOCCHIO_INTERNAL_COMPUTATION(axis_id, v3_in, res)                                        \
  CartesianAxis<axis_id>::cross(v3_in, v_tmp);                                                     \
  res.col(axis_id).noalias() = oMl.rotation().transpose() * v_tmp;

      res.template leftCols<3>() = oMl.rotation().transpose();
      Vector3 v_tmp;
      PINOCCHIO_INTERNAL_COMPUTATION(0, oMl.translation(), res.template rightCols<3>());
      PINOCCHIO_INTERNAL_COMPUTATION(1, oMl.translation(), res.template rightCols<3>());
      PINOCCHIO_INTERNAL_COMPUTATION(2, oMl.translation(), res.template rightCols<3>());
>>>>>>> fbc93a6a

#undef INTERNAL_LOOP
      }

      return res;
    }

    /// \brief Returns the constraint projector associated with joint 2.
    /// This matrix transforms a spatial velocity expressed at the origin to the first component of
    /// the constraint associated with joint 2.
<<<<<<< HEAD
    template<ReferenceFrame rf>
    Matrix36
    getA2(const RigidConstraintDataTpl<Scalar, Options> & cdata, ReferenceFrameTag<rf>) const
=======
    Matrix36 getA2(const RigidConstraintDataTpl<Scalar, Options> & cdata) const
>>>>>>> fbc93a6a
    {
      Matrix36 res;
      typedef typename SE3::Vector3 Vector3;

<<<<<<< HEAD
      if (std::is_same<ReferenceFrameTag<rf>, WorldFrame>::value)
      {
#define INTERNAL_LOOP(axis_id, v3_in, res)                                                         \
  CartesianAxis<axis_id>::cross(v3_in, v_tmp);                                                     \
  res.col(axis_id).noalias() = oM1.rotation().transpose() * v_tmp;

        const SE3 & oM1 = cdata.oMc1;
        const SE3 & oM2 = cdata.oMc2;
        res.template leftCols<3>() = -oM1.rotation().transpose();
        Vector3 v_tmp;
        INTERNAL_LOOP(0, -oM2.translation(), res.template rightCols<3>());
        INTERNAL_LOOP(1, -oM2.translation(), res.template rightCols<3>());
        INTERNAL_LOOP(2, -oM2.translation(), res.template rightCols<3>());

#undef INTERNAL_LOOP
      }
      else if (std::is_same<ReferenceFrameTag<rf>, LocalFrame>::value)
      {
        const SE3 & j2Mc2 = this->joint2_placement;
        const SE3 & c1Mc2 = cdata.c1Mc2;
        const typename SE3::Matrix3 c1Rj2 = c1Mc2.rotation() * j2Mc2.rotation().transpose();
        res.template leftCols<3>() = -c1Rj2;
        Vector3 v_tmp;
#define INTERNAL_LOOP(axis_id, v3_in, res)                                                         \
  CartesianAxis<axis_id>::cross(v3_in, v_tmp);                                                     \
  res.col(axis_id).noalias() = -c1Rj2 * v_tmp;
=======
#define PINOCCHIO_INTERNAL_COMPUTATION(axis_id, v3_in, res)                                        \
  CartesianAxis<axis_id>::cross(v3_in, v_tmp);                                                     \
  res.col(axis_id).noalias() = oM1.rotation().transpose() * v_tmp;

      res.template leftCols<3>() = -oM1.rotation().transpose();
      Vector3 v_tmp;
      PINOCCHIO_INTERNAL_COMPUTATION(0, -oM2.translation(), res.template rightCols<3>());
      PINOCCHIO_INTERNAL_COMPUTATION(1, -oM2.translation(), res.template rightCols<3>());
      PINOCCHIO_INTERNAL_COMPUTATION(2, -oM2.translation(), res.template rightCols<3>());
>>>>>>> fbc93a6a

        INTERNAL_LOOP(0, j2Mc2.translation(), res.template rightCols<3>());
        INTERNAL_LOOP(1, j2Mc2.translation(), res.template rightCols<3>());
        INTERNAL_LOOP(2, j2Mc2.translation(), res.template rightCols<3>());

#undef INTERNAL_LOOP
      }

      return res;
    }

<<<<<<< HEAD
    ///
    /// @brief This function computes the spatial inertia associated with the constraint.
    /// This function is useful to express the constraint inertia associated with the constraint for
    /// AL settings.
    ///
    template<typename Vector3Like>
    Matrix6 computeConstraintSpatialInertia(
      const SE3Tpl<Scalar, Options> & placement,
      const Eigen::MatrixBase<Vector3Like> & diagonal_constraint_inertia) const
    {
      EIGEN_STATIC_ASSERT_SAME_VECTOR_SIZE(Vector3Like, Vector3);
      Matrix6 res;

      const auto & R = placement.rotation();
      const auto & t = placement.translation();

      typedef Eigen::Matrix<Scalar, 3, 3, Options> Matrix3;
      const Matrix3 R_Sigma = R * diagonal_constraint_inertia.asDiagonal();
      const Matrix3 t_skew = skew(t);

      auto block_LL = res.template block<3, 3>(SE3::LINEAR, SE3::LINEAR);
      auto block_LA = res.template block<3, 3>(SE3::LINEAR, SE3::ANGULAR);
      auto block_AL = res.template block<3, 3>(SE3::ANGULAR, SE3::LINEAR);
      auto block_AA = res.template block<3, 3>(SE3::ANGULAR, SE3::ANGULAR);

      block_LL.noalias() = R_Sigma * R.transpose();
      block_LA.noalias() = -block_LL * t_skew;
      block_AL.noalias() = block_LA.transpose();
      block_AA.noalias() = t_skew * block_LA;

      return res;
    }

    template<
      template<typename, int>
      class JointCollectionTpl,
      typename Vector3Like,
      typename Matrix6Like,
      typename Matrix6LikeAllocator>
    void appendConstraintDiagonalInertiaToJointInertias(
      const ModelTpl<Scalar, Options, JointCollectionTpl> & model,
      const DataTpl<Scalar, Options, JointCollectionTpl> & data,
      const RigidConstraintDataTpl<Scalar, Options> & cdata,
      const Eigen::MatrixBase<Vector3Like> & diagonal_constraint_inertia,
      std::vector<Matrix6Like, Matrix6LikeAllocator> & inertias) const
    {
      EIGEN_STATIC_ASSERT_SAME_VECTOR_SIZE(Vector3Like, Vector3);
      PINOCCHIO_UNUSED_VARIABLE(data);
      PINOCCHIO_UNUSED_VARIABLE(cdata);
      PINOCCHIO_CHECK_ARGUMENT_SIZE(inertias.size(), size_t(model.njoints));
      assert(
        ((joint1_id > 0 && joint2_id == 0) || (joint1_id == 0 && joint2_id > 0))
        && "The behavior is only defined for this context");

      if (this->joint1_id != 0)
      {
        const SE3 & placement = this->joint1_placement;
        inertias[this->joint1_id] +=
          computeConstraintSpatialInertia(placement, diagonal_constraint_inertia);
      }

      if (this->joint2_id != 0)
      {
        const SE3 & placement = this->joint2_placement;
        inertias[this->joint2_id] +=
          computeConstraintSpatialInertia(placement, diagonal_constraint_inertia);
      }
    }

    template<
      typename InputMatrix,
      typename OutputMatrix,
      template<typename, int>
      class JointCollectionTpl>
    void jacobian_matrix_product(
      const ModelTpl<Scalar, Options, JointCollectionTpl> & model,
      const DataTpl<Scalar, Options, JointCollectionTpl> & data,
      RigidConstraintDataTpl<Scalar, Options> & cdata,
      const Eigen::MatrixBase<InputMatrix> & mat,
      const Eigen::MatrixBase<OutputMatrix> & _res) const
    {
=======
    template<
      typename InputMatrix,
      typename OutputMatrix,
      template<typename, int>
      class JointCollectionTpl>
    void jacobian_matrix_product(
      const ModelTpl<Scalar, Options, JointCollectionTpl> & model,
      const DataTpl<Scalar, Options, JointCollectionTpl> & data,
      RigidConstraintDataTpl<Scalar, Options> & cdata,
      const Eigen::MatrixBase<InputMatrix> & mat,
      const Eigen::MatrixBase<OutputMatrix> & _res) const
    {
>>>>>>> fbc93a6a
      typedef DataTpl<Scalar, Options, JointCollectionTpl> Data;
      typedef typename Data::Vector3 Vector3;
      OutputMatrix & res = _res.const_cast_derived();

      PINOCCHIO_CHECK_ARGUMENT_SIZE(mat.rows(), model.nv);
      PINOCCHIO_CHECK_ARGUMENT_SIZE(mat.cols(), res.cols());
      PINOCCHIO_CHECK_ARGUMENT_SIZE(res.rows(), size());
      res.setZero();

      //      const Eigen::DenseIndex constraint_dim = size();
      //
      //      const Eigen::DenseIndex
      //      complexity_strategy_1 = 6 * res.cols() * 36 + constraint_dim * 36 * res.cols(),
      //      complexity_strategy_2 = 36 * constraint_dim * 6 + constraint_dim * 36 * res.cols();

<<<<<<< HEAD
      const Matrix36 A1 = getA1(cdata, WorldFrame());
      const Matrix36 A2 = getA2(cdata, WorldFrame());
=======
      const Matrix36 A1 = getA1(cdata);
      const Matrix36 A2 = getA2(cdata);
>>>>>>> fbc93a6a
      for (Eigen::DenseIndex jj = 0; jj < model.nv; ++jj)
      {
        if (!(colwise_joint1_sparsity[jj] || colwise_joint2_sparsity[jj]))
          continue;
        Matrix36 A;
        Vector3 AxSi;

        typedef typename Data::Matrix6x::ConstColXpr ConstColXpr;
        const ConstColXpr Jcol = data.J.col(jj);

        if (colwise_joint1_sparsity[jj] && colwise_joint2_sparsity[jj])
        {
          A = A1 + A2;
          AxSi.noalias() = A * Jcol;
        }
        else if (colwise_joint1_sparsity[jj])
          AxSi.noalias() = A1 * Jcol;
        else
          AxSi.noalias() = A2 * Jcol;

        res.noalias() += AxSi * mat.row(jj);
      }
    }

    ///  \brief Evaluate the Jacobian associated to the constraint at the given state stored in data
    /// and cdata.  The results Jacobian is evaluated in the jacobian input/output matrix.
    template<typename JacobianMatrix, template<typename, int> class JointCollectionTpl>
    void jacobian(
      const ModelTpl<Scalar, Options, JointCollectionTpl> & model,
      const DataTpl<Scalar, Options, JointCollectionTpl> & data,
      RigidConstraintDataTpl<Scalar, Options> & cdata,
      const Eigen::MatrixBase<JacobianMatrix> & _jacobian_matrix) const
    {
      typedef DataTpl<Scalar, Options, JointCollectionTpl> Data;
      JacobianMatrix & jacobian_matrix = _jacobian_matrix.const_cast_derived();

      const RigidConstraintModelTpl & cmodel = *this;

      const SE3 & oMc1 = cdata.oMc1;
      const SE3 & oMc2 = cdata.oMc2;
      const SE3 & c1Mc2 = cdata.c1Mc2;

      for (Eigen::DenseIndex jj = 0; jj < model.nv; ++jj)
      {

        if (colwise_joint1_sparsity[jj] || colwise_joint2_sparsity[jj])
        {
          const int sign = colwise_joint1_sparsity[jj] != colwise_joint2_sparsity[jj]
                             ? colwise_joint1_sparsity[jj] ? +1 : -1
                             : 0; // specific case for CONTACT_3D

          typedef typename Data::Matrix6x::ConstColXpr ConstColXpr;
          const ConstColXpr Jcol = data.J.col(jj);
          const MotionRef<const ConstColXpr> Jcol_motion(Jcol);

          switch (cmodel.type)
          {
          case CONTACT_3D: {
            switch (cmodel.reference_frame)
            {
            case LOCAL: {
              if (sign == 0)
              {
                const Motion Jcol_local1(oMc1.actInv(Jcol_motion)); // TODO: simplify computations
                const Motion Jcol_local2(oMc2.actInv(Jcol_motion)); // TODO: simplify computations
                const typename Motion::Vector3 Jdiff_linear =
                  Jcol_local1.linear() - c1Mc2.rotation() * Jcol_local2.linear();
                jacobian_matrix.col(jj) = Jdiff_linear;
                break;
              }
              else if (sign == 1)
              {
                const Motion Jcol_local(oMc1.actInv(Jcol_motion));
                jacobian_matrix.col(jj) = Jcol_local.linear();
                break;
              }
              else // sign == -1
              {
                Motion Jcol_local(oMc2.actInv(Jcol_motion)); // TODO: simplify computations
                Jcol_local.linear() =
                  c1Mc2.rotation() * Jcol_local.linear(); // TODO: simplify computations
                jacobian_matrix.col(jj) = -Jcol_local.linear();
                break;
              }
            }
            case LOCAL_WORLD_ALIGNED: {
              if (sign == 0)
              {
                const typename Motion::Vector3 Jdiff_linear =
                  (oMc2.translation() - oMc1.translation()).cross(Jcol_motion.angular());
                jacobian_matrix.col(jj) = Jdiff_linear;
                break;
<<<<<<< HEAD
              }
              else
              {
                typename Motion::Vector3 Jcol_local_world_aligned_linear(Jcol_motion.linear());
                if (sign == 1)
                  Jcol_local_world_aligned_linear -=
                    oMc1.translation().cross(Jcol_motion.angular());
                else
                  Jcol_local_world_aligned_linear -=
                    oMc2.translation().cross(Jcol_motion.angular());
                jacobian_matrix.col(jj) = Jcol_local_world_aligned_linear * Scalar(sign);
                break;
              }
            }
            }
=======
              }
              else
              {
                typename Motion::Vector3 Jcol_local_world_aligned_linear(Jcol_motion.linear());
                if (sign == 1)
                  Jcol_local_world_aligned_linear -=
                    oMc1.translation().cross(Jcol_motion.angular());
                else
                  Jcol_local_world_aligned_linear -=
                    oMc2.translation().cross(Jcol_motion.angular());
                jacobian_matrix.col(jj) = Jcol_local_world_aligned_linear * Scalar(sign);
                break;
              }
            }
            case WORLD: {
              PINOCCHIO_THROW_PRETTY(
                std::invalid_argument, "Contact3D in world frame is not managed");
            }
            }
>>>>>>> fbc93a6a
            break;
          }

          case CONTACT_6D: {
            assert(
              check_expression_if_real<Scalar>(sign != 0) && "sign should be equal to +1 or -1.");
            switch (cmodel.reference_frame)
            {
            case LOCAL: {
              const Motion Jcol_local(oMc1.actInv(Jcol_motion));
              jacobian_matrix.col(jj) = Jcol_local.toVector() * Scalar(sign);
<<<<<<< HEAD
              break;
            }
            case LOCAL_WORLD_ALIGNED: {
              Motion Jcol_local_world_aligned(Jcol_motion);
              Jcol_local_world_aligned.linear() -=
                oMc1.translation().cross(Jcol_local_world_aligned.angular());
              jacobian_matrix.col(jj) = Jcol_local_world_aligned.toVector() * Scalar(sign);
              break;
=======
              break;
            }
            case LOCAL_WORLD_ALIGNED: {
              Motion Jcol_local_world_aligned(Jcol_motion);
              Jcol_local_world_aligned.linear() -=
                oMc1.translation().cross(Jcol_local_world_aligned.angular());
              jacobian_matrix.col(jj) = Jcol_local_world_aligned.toVector() * Scalar(sign);
              break;
            }
            case WORLD: {
              PINOCCHIO_THROW_PRETTY(
                std::invalid_argument, "Contact6D in world frame is not managed");
>>>>>>> fbc93a6a
            }
            }
            break;
          }

          default:
            assert(false && "must never happened");
            break;
          }
        }
      }
    }

<<<<<<< HEAD
    /// \brief Map the constraint forces (aka constraint Lagrange multipliers) to the forces
    /// supported by the joints.
    template<
      template<typename, int>
      class JointCollectionTpl,
      typename ForceLike,
      typename ForceAllocator>
    void mapConstraintForceToJointForces(
      const ModelTpl<Scalar, Options, JointCollectionTpl> & model,
      const DataTpl<Scalar, Options, JointCollectionTpl> & data,
      const RigidConstraintDataTpl<Scalar, Options> & cdata,
      const Eigen::MatrixBase<ForceLike> & constraint_forces,
      std::vector<ForceTpl<Scalar, Options>, ForceAllocator> & joint_forces) const
    {
      PINOCCHIO_CHECK_ARGUMENT_SIZE(joint_forces.size(), size_t(model.njoints));
      PINOCCHIO_CHECK_ARGUMENT_SIZE(constraint_forces.rows(), size());
      PINOCCHIO_UNUSED_VARIABLE(data);

      assert(this->type == CONTACT_3D);

      // Todo: optimize code
      const Matrix36 A1 = getA1(cdata, LocalFrame()), A2 = getA2(cdata, LocalFrame());
      joint_forces[this->joint1_id].toVector().noalias() += A1.transpose() * constraint_forces;
      joint_forces[this->joint2_id].toVector().noalias() += A2.transpose() * constraint_forces;
    }

    /// \brief Map the joint accelerations to constraint value
    template<
      template<typename, int>
      class JointCollectionTpl,
      typename MotionAllocator,
      typename VectorLike>
    void mapJointMotionsToConstraintMotion(
      const ModelTpl<Scalar, Options, JointCollectionTpl> & model,
      const DataTpl<Scalar, Options, JointCollectionTpl> & data,
      const RigidConstraintDataTpl<Scalar, Options> & cdata,
      const std::vector<MotionTpl<Scalar, Options>, MotionAllocator> & joint_accelerations,
      const Eigen::MatrixBase<VectorLike> & constraint_value) const
    {
      PINOCCHIO_CHECK_ARGUMENT_SIZE(joint_accelerations.size(), size_t(model.njoints));
      PINOCCHIO_CHECK_ARGUMENT_SIZE(constraint_value.rows(), size());
      PINOCCHIO_UNUSED_VARIABLE(data);

      assert(this->type == CONTACT_3D);

      // Todo: optimize code

      if (this->joint1_id != 0 && this->joint2_id != 0)
      {
        const Matrix36 A1 = getA1(cdata, LocalFrame()), A2 = getA2(cdata, LocalFrame());
        constraint_value.const_cast_derived().noalias() =
          A1 * joint_accelerations[this->joint1_id].toVector()
          + A2 * joint_accelerations[this->joint2_id].toVector();
      }
      else if (this->joint1_id != 0)
      {
        const Matrix36 A1 = getA1(cdata, LocalFrame());
        constraint_value.const_cast_derived().noalias() =
          A1 * joint_accelerations[this->joint1_id].toVector();
      }
      else if (this->joint2_id != 0)
      {
        const Matrix36 A2 = getA2(cdata, LocalFrame());
        constraint_value.const_cast_derived().noalias() =
          A2 * joint_accelerations[this->joint2_id].toVector();
      }
      else
        constraint_value.const_cast_derived().setZero();
    }

=======
>>>>>>> fbc93a6a
    int size() const
    {
      switch (type)
      {
      case CONTACT_3D:
        return contact_dim<CONTACT_3D>::value;
      case CONTACT_6D:
        return contact_dim<CONTACT_6D>::value;
      default:
        return contact_dim<CONTACT_UNDEFINED>::value;
      }
      return -1;
    }

    /// \returns An expression of *this with the Scalar type casted to NewScalar.
    template<typename NewScalar>
    RigidConstraintModelTpl<NewScalar, Options> cast() const
    {
      typedef RigidConstraintModelTpl<NewScalar, Options> ReturnType;
      ReturnType res;
      res.base() = base();
      res.type = type;
      res.joint1_id = joint1_id;
      res.joint2_id = joint2_id;
      res.joint1_placement = joint1_placement.template cast<NewScalar>();
      res.joint2_placement = joint2_placement.template cast<NewScalar>();
      res.reference_frame = reference_frame;
      res.desired_contact_placement = desired_contact_placement.template cast<NewScalar>();
      res.desired_contact_velocity = desired_contact_velocity.template cast<NewScalar>();
      res.desired_contact_acceleration = desired_contact_acceleration.template cast<NewScalar>();
      res.corrector = corrector.template cast<NewScalar>();
      res.colwise_joint1_sparsity = colwise_joint1_sparsity;
      res.colwise_joint2_sparsity = colwise_joint2_sparsity;
      res.nv = nv;
      res.depth_joint1 = depth_joint1;
      res.depth_joint2 = depth_joint2;
      res.loop_span_indexes = loop_span_indexes;

      return res;
    }

  protected:
    template<int OtherOptions, template<typename, int> class JointCollectionTpl>
    void init(const ModelTpl<Scalar, OtherOptions, JointCollectionTpl> & model)
    {
      PINOCCHIO_CHECK_INPUT_ARGUMENT(
        reference_frame == LOCAL || reference_frame == LOCAL_WORLD_ALIGNED,
        "reference_frame should be LOCAL or LOCAL_WORLD_ALIGNED");
      nv = model.nv;
      depth_joint1 = static_cast<size_t>(model.supports[joint1_id].size());
      depth_joint2 = static_cast<size_t>(model.supports[joint2_id].size());

      typedef ModelTpl<Scalar, OtherOptions, JointCollectionTpl> Model;
      typedef typename Model::JointModel JointModel;
      static const bool default_sparsity_value = false;
      colwise_joint1_sparsity.fill(default_sparsity_value);
      colwise_joint2_sparsity.fill(default_sparsity_value);
      joint1_span_indexes.reserve((size_t)model.njoints);
      joint2_span_indexes.reserve((size_t)model.njoints);

      JointIndex current1_id = 0;
      if (joint1_id > 0)
        current1_id = joint1_id;

      JointIndex current2_id = 0;
      if (joint2_id > 0)
        current2_id = joint2_id;

      while (current1_id != current2_id)
      {
        if (current1_id > current2_id)
        {
          const JointModel & joint1 = model.joints[current1_id];
          joint1_span_indexes.push_back((Eigen::DenseIndex)current1_id);
          Eigen::DenseIndex current1_col_id = joint1.idx_v();
          for (int k = 0; k < joint1.nv(); ++k, ++current1_col_id)
          {
            colwise_joint1_sparsity[current1_col_id] = true;
          }
          current1_id = model.parents[current1_id];
        }
        else
        {
          const JointModel & joint2 = model.joints[current2_id];
          joint2_span_indexes.push_back((Eigen::DenseIndex)current2_id);
          Eigen::DenseIndex current2_col_id = joint2.idx_v();
          for (int k = 0; k < joint2.nv(); ++k, ++current2_col_id)
          {
            colwise_joint2_sparsity[current2_col_id] = true;
          }
          current2_id = model.parents[current2_id];
        }
      }
      assert(current1_id == current2_id && "current1_id should be equal to current2_id");

<<<<<<< HEAD
=======
      if (type == CONTACT_3D)
>>>>>>> fbc93a6a
      {
        JointIndex current_id = current1_id;
        while (current_id > 0)
        {
          const JointModel & joint = model.joints[current_id];
          joint1_span_indexes.push_back((Eigen::DenseIndex)current_id);
          joint2_span_indexes.push_back((Eigen::DenseIndex)current_id);
          Eigen::DenseIndex current_row_id = joint.idx_v();
          for (int k = 0; k < joint.nv(); ++k, ++current_row_id)
          {
            colwise_joint1_sparsity[current_row_id] = true;
            colwise_joint2_sparsity[current_row_id] = true;
          }
          current_id = model.parents[current_id];
        }
      }

      std::rotate(
        joint1_span_indexes.rbegin(), joint1_span_indexes.rbegin() + 1, joint1_span_indexes.rend());
      std::rotate(
        joint2_span_indexes.rbegin(), joint2_span_indexes.rbegin() + 1, joint2_span_indexes.rend());
      Base::colwise_span_indexes.reserve((size_t)model.nv);
      loop_span_indexes.reserve((size_t)model.nv);
      for (Eigen::DenseIndex col_id = 0; col_id < model.nv; ++col_id)
      {
        if (colwise_joint1_sparsity[col_id] || colwise_joint2_sparsity[col_id])
        {
          colwise_span_indexes.push_back(col_id);
          colwise_sparsity[col_id] = true;
        }

        if (colwise_joint1_sparsity[col_id] != colwise_joint2_sparsity[col_id])
        {
          loop_span_indexes.push_back(col_id);
        }
      }
    }
  };

<<<<<<< HEAD
  ///
  /// \brief Computes the sum of the sizes of the constraints contained in the input
  /// `contact_models` vector.
  template<typename Scalar, int Options, template<typename T> class Holder, class Allocator>
  size_t getTotalConstraintSize(
    const std::vector<Holder<const RigidConstraintModelTpl<Scalar, Options>>, Allocator> &
      contact_models)
  {
    size_t total_size = 0;
    for (size_t i = 0; i < contact_models.size(); ++i)
    {
      const RigidConstraintModel & contact_model = contact_models[i];
      total_size += size_t(contact_model.size());
    }
=======
  template<typename Scalar, int Options, class Allocator>
  size_t getTotalConstraintSize(
    const std::vector<RigidConstraintModelTpl<Scalar, Options>, Allocator> & contact_models)
  {
    typedef std::vector<RigidConstraintModelTpl<Scalar, Options>, Allocator> VectorType;
    size_t total_size = 0;
    for (typename VectorType::const_iterator it = contact_models.begin();
         it != contact_models.end(); ++it)
      total_size += it->size();
>>>>>>> fbc93a6a

    return total_size;
  }

  ///
<<<<<<< HEAD
  /// \brief Computes the sum of the sizes of the constraints contained in the input
  /// `contact_models` vector.
  template<typename Scalar, int Options, class Allocator>
  size_t getTotalConstraintSize(
    const std::vector<RigidConstraintModelTpl<Scalar, Options>, Allocator> & contact_models)
  {
    typedef std::reference_wrapper<const RigidConstraintModelTpl<Scalar, Options>>
      WrappedConstraintModelType;
    typedef std::vector<WrappedConstraintModelType> WrappedConstraintModelVector;

    WrappedConstraintModelVector wrapped_constraint_models(
      contact_models.cbegin(), contact_models.cend());

    return getTotalConstraintSize(wrapped_constraint_models);
  }

  ///
  ///  \brief Contact model structure containg all the info describing the rigid contact model
  ///
  template<typename _Scalar, int _Options>
  struct RigidConstraintDataTpl : ConstraintDataBase<RigidConstraintDataTpl<_Scalar, _Options>>
=======
  ///  \brief Contact model structure containg all the info describing the rigid contact model
  ///
  template<typename _Scalar, int _Options>
  struct PINOCCHIO_UNSUPPORTED_MESSAGE("The API will change towards more flexibility")
    RigidConstraintDataTpl : ConstraintDataBase<RigidConstraintDataTpl<_Scalar, _Options>>
>>>>>>> fbc93a6a
  {
    EIGEN_MAKE_ALIGNED_OPERATOR_NEW

    typedef _Scalar Scalar;
    enum
    {
      Options = _Options
    };

    typedef RigidConstraintModelTpl<Scalar, Options> ContactModel;
    typedef RigidConstraintDataTpl ContactData;

    typedef SE3Tpl<Scalar, Options> SE3;
    typedef MotionTpl<Scalar, Options> Motion;
    typedef ForceTpl<Scalar, Options> Force;
    typedef Eigen::Matrix<Scalar, 6, 6, Options> Matrix6;
    typedef PINOCCHIO_STD_VECTOR_WITH_EIGEN_ALLOCATOR(Matrix6) VectorOfMatrix6;
    typedef Eigen::Matrix<Scalar, 6, Eigen::Dynamic, Options> Matrix6x;
    typedef Eigen::Matrix<Scalar, Eigen::Dynamic, Eigen::Dynamic, Options> MatrixX;

    // data

    /// \brief Resulting contact forces
    Force contact_force;

    /// \brief Placement of the constraint frame 1 with respect to the WORLD frame
    SE3 oMc1;

    /// \brief Placement of the constraint frame 2 with respect to the WORLD frame
    SE3 oMc2;

    /// \brief Relative displacement between the two frames
    SE3 c1Mc2;

    /// \brief Current contact placement error
    Motion contact_placement_error;

    /// \brief Current contact spatial velocity of the constraint 1
    Motion contact1_velocity;

    /// \brief Current contact spatial velocity of the constraint 2
    Motion contact2_velocity;

    /// \brief Current contact velocity error
    Motion contact_velocity_error;

    /// \brief Current contact spatial acceleration
    Motion contact_acceleration;

    /// \brief Contact spatial acceleration desired
    Motion contact_acceleration_desired;

    /// \brief Current contact spatial error (due to the integration step).
    Motion contact_acceleration_error;

    /// \brief Current contact drift acceleration (acceleration only due to the Coriolis and
    /// centrifugal effects) for the constraint frame 1.
    Motion contact1_acceleration_drift;

    /// \brief Current contact drift acceleration (acceleration only due to the Coriolis and
    /// centrifugal effects) for the constraint frame 2.
    Motion contact2_acceleration_drift;

    /// \brief Contact deviation from the reference acceleration (a.k.a the error)
    Motion contact_acceleration_deviation;

    VectorOfMatrix6 extended_motion_propagators_joint1;
    VectorOfMatrix6 lambdas_joint1;
    VectorOfMatrix6 extended_motion_propagators_joint2;

    Matrix6x dv1_dq, da1_dq, da1_dv, da1_da;
    Matrix6x dv2_dq, da2_dq, da2_dv, da2_da;
    MatrixX dvc_dq, dac_dq, dac_dv, dac_da;

    /// \brief Default constructor
    RigidConstraintDataTpl()
    {
    }

    explicit RigidConstraintDataTpl(const ContactModel & contact_model)
    : contact_force(Force::Zero())
    , contact_placement_error(Motion::Zero())
    , contact1_velocity(Motion::Zero())
    , contact2_velocity(Motion::Zero())
    , contact_velocity_error(Motion::Zero())
    , contact_acceleration(Motion::Zero())
    , contact_acceleration_desired(Motion::Zero())
    , contact_acceleration_error(Motion::Zero())
    , contact1_acceleration_drift(Motion::Zero())
    , contact2_acceleration_drift(Motion::Zero())
    , contact_acceleration_deviation(Motion::Zero())
    , extended_motion_propagators_joint1(contact_model.depth_joint1, Matrix6::Zero())
    , lambdas_joint1(contact_model.depth_joint1, Matrix6::Zero())
    , extended_motion_propagators_joint2(contact_model.depth_joint2, Matrix6::Zero())
    , dv1_dq(6, contact_model.nv)
    , da1_dq(6, contact_model.nv)
    , da1_dv(6, contact_model.nv)
    , da1_da(6, contact_model.nv)
    , dv2_dq(6, contact_model.nv)
    , da2_dq(6, contact_model.nv)
    , da2_dv(6, contact_model.nv)
    , da2_da(6, contact_model.nv)
    , dvc_dq(contact_model.size(), contact_model.nv)
    , dac_dq(contact_model.size(), contact_model.nv)
    , dac_dv(contact_model.size(), contact_model.nv)
    , dac_da(contact_model.size(), contact_model.nv)
    {
    }

    bool operator==(const RigidConstraintDataTpl & other) const
    {
      return contact_force == other.contact_force && oMc1 == other.oMc1 && oMc2 == other.oMc2
             && c1Mc2 == other.c1Mc2 && contact_placement_error == other.contact_placement_error
             && contact1_velocity == other.contact1_velocity
             && contact2_velocity == other.contact2_velocity
             && contact_velocity_error == other.contact_velocity_error
             && contact_acceleration == other.contact_acceleration
             && contact_acceleration_desired == other.contact_acceleration_desired
             && contact_acceleration_error == other.contact_acceleration_error
             && contact1_acceleration_drift == other.contact1_acceleration_drift
             && contact2_acceleration_drift == other.contact2_acceleration_drift
             && contact_acceleration_deviation == other.contact_acceleration_deviation
             && extended_motion_propagators_joint1 == other.extended_motion_propagators_joint1
             && lambdas_joint1 == other.lambdas_joint1
             && extended_motion_propagators_joint2 == other.extended_motion_propagators_joint2
             //
             && dv1_dq == other.dv1_dq && da1_dq == other.da1_dq && da1_dv == other.da1_dv
             && da1_da == other.da1_da
             //
             && dv2_dq == other.dv2_dq && da2_dq == other.da2_dq && da2_dv == other.da2_dv
             && da2_da == other.da2_da
             //
             && dvc_dq == other.dvc_dq && dac_dq == other.dac_dq && dac_dv == other.dac_dv
             && dac_da == other.dac_da;
    }

    bool operator!=(const RigidConstraintDataTpl & other) const
    {
      return !(*this == other);
    }
  };
<<<<<<< HEAD
=======
  PINOCCHIO_COMPILER_DIAGNOSTIC_POP
>>>>>>> fbc93a6a

} // namespace pinocchio

#endif // ifndef __pinocchio_algorithm_contact_info_hpp__<|MERGE_RESOLUTION|>--- conflicted
+++ resolved
@@ -137,12 +137,8 @@
   ///  \brief Contact model structure containg all the info describing the rigid contact model
   ///
   template<typename _Scalar, int _Options>
-<<<<<<< HEAD
-  struct RigidConstraintModelTpl : ConstraintModelBase<RigidConstraintModelTpl<_Scalar, _Options>>
-=======
   struct PINOCCHIO_UNSUPPORTED_MESSAGE("The API will change towards more flexibility")
     RigidConstraintModelTpl : ConstraintModelBase<RigidConstraintModelTpl<_Scalar, _Options>>
->>>>>>> fbc93a6a
   {
     EIGEN_MAKE_ALIGNED_OPERATOR_NEW
 
@@ -171,12 +167,9 @@
     typedef typename Base::BooleanVector BooleanVector;
     typedef typename Base::IndexVector IndexVector;
     typedef Eigen::Matrix<Scalar, 3, 6, Options> Matrix36;
-<<<<<<< HEAD
     typedef Eigen::Matrix<Scalar, 6, 6, Options> Matrix6;
     typedef Eigen::Matrix<Scalar, 3, 1, Options> Vector3;
     typedef Eigen::Matrix<Scalar, 6, 1, Options> Vector6;
-=======
->>>>>>> fbc93a6a
 
     ///  \brief Type of the contact.
     ContactType type;
@@ -421,11 +414,7 @@
              && joint1_span_indexes == other.joint1_span_indexes
              && joint2_span_indexes == other.joint2_span_indexes && nv == other.nv
              && depth_joint1 == other.depth_joint1 && depth_joint2 == other.depth_joint2
-<<<<<<< HEAD
              && loop_span_indexes == other.loop_span_indexes && compliance == other.compliance;
-=======
-             && loop_span_indexes == other.loop_span_indexes;
->>>>>>> fbc93a6a
     }
 
     ///
@@ -469,18 +458,13 @@
     /// \brief Returns the constraint projector associated with joint 1.
     /// This matrix transforms a spatial velocity expressed at the origin to the first component of
     /// the constraint associated with joint 1.
-<<<<<<< HEAD
     template<ReferenceFrame rf>
     Matrix36
     getA1(const RigidConstraintDataTpl<Scalar, Options> & cdata, ReferenceFrameTag<rf>) const
-=======
-    Matrix36 getA1(const RigidConstraintDataTpl<Scalar, Options> & cdata) const
->>>>>>> fbc93a6a
     {
       Matrix36 res;
       typedef typename SE3::Vector3 Vector3;
 
-<<<<<<< HEAD
       if (std::is_same<ReferenceFrameTag<rf>, WorldFrame>::value)
       {
 #define INTERNAL_LOOP(axis_id, v3_in, res)                                                         \
@@ -508,17 +492,6 @@
         INTERNAL_LOOP(0, M1.translation(), res.template rightCols<3>());
         INTERNAL_LOOP(1, M1.translation(), res.template rightCols<3>());
         INTERNAL_LOOP(2, M1.translation(), res.template rightCols<3>());
-=======
-#define PINOCCHIO_INTERNAL_COMPUTATION(axis_id, v3_in, res)                                        \
-  CartesianAxis<axis_id>::cross(v3_in, v_tmp);                                                     \
-  res.col(axis_id).noalias() = oMl.rotation().transpose() * v_tmp;
-
-      res.template leftCols<3>() = oMl.rotation().transpose();
-      Vector3 v_tmp;
-      PINOCCHIO_INTERNAL_COMPUTATION(0, oMl.translation(), res.template rightCols<3>());
-      PINOCCHIO_INTERNAL_COMPUTATION(1, oMl.translation(), res.template rightCols<3>());
-      PINOCCHIO_INTERNAL_COMPUTATION(2, oMl.translation(), res.template rightCols<3>());
->>>>>>> fbc93a6a
 
 #undef INTERNAL_LOOP
       }
@@ -529,18 +502,13 @@
     /// \brief Returns the constraint projector associated with joint 2.
     /// This matrix transforms a spatial velocity expressed at the origin to the first component of
     /// the constraint associated with joint 2.
-<<<<<<< HEAD
     template<ReferenceFrame rf>
     Matrix36
     getA2(const RigidConstraintDataTpl<Scalar, Options> & cdata, ReferenceFrameTag<rf>) const
-=======
-    Matrix36 getA2(const RigidConstraintDataTpl<Scalar, Options> & cdata) const
->>>>>>> fbc93a6a
     {
       Matrix36 res;
       typedef typename SE3::Vector3 Vector3;
 
-<<<<<<< HEAD
       if (std::is_same<ReferenceFrameTag<rf>, WorldFrame>::value)
       {
 #define INTERNAL_LOOP(axis_id, v3_in, res)                                                         \
@@ -567,17 +535,6 @@
 #define INTERNAL_LOOP(axis_id, v3_in, res)                                                         \
   CartesianAxis<axis_id>::cross(v3_in, v_tmp);                                                     \
   res.col(axis_id).noalias() = -c1Rj2 * v_tmp;
-=======
-#define PINOCCHIO_INTERNAL_COMPUTATION(axis_id, v3_in, res)                                        \
-  CartesianAxis<axis_id>::cross(v3_in, v_tmp);                                                     \
-  res.col(axis_id).noalias() = oM1.rotation().transpose() * v_tmp;
-
-      res.template leftCols<3>() = -oM1.rotation().transpose();
-      Vector3 v_tmp;
-      PINOCCHIO_INTERNAL_COMPUTATION(0, -oM2.translation(), res.template rightCols<3>());
-      PINOCCHIO_INTERNAL_COMPUTATION(1, -oM2.translation(), res.template rightCols<3>());
-      PINOCCHIO_INTERNAL_COMPUTATION(2, -oM2.translation(), res.template rightCols<3>());
->>>>>>> fbc93a6a
 
         INTERNAL_LOOP(0, j2Mc2.translation(), res.template rightCols<3>());
         INTERNAL_LOOP(1, j2Mc2.translation(), res.template rightCols<3>());
@@ -589,7 +546,6 @@
       return res;
     }
 
-<<<<<<< HEAD
     ///
     /// @brief This function computes the spatial inertia associated with the constraint.
     /// This function is useful to express the constraint inertia associated with the constraint for
@@ -671,20 +627,6 @@
       const Eigen::MatrixBase<InputMatrix> & mat,
       const Eigen::MatrixBase<OutputMatrix> & _res) const
     {
-=======
-    template<
-      typename InputMatrix,
-      typename OutputMatrix,
-      template<typename, int>
-      class JointCollectionTpl>
-    void jacobian_matrix_product(
-      const ModelTpl<Scalar, Options, JointCollectionTpl> & model,
-      const DataTpl<Scalar, Options, JointCollectionTpl> & data,
-      RigidConstraintDataTpl<Scalar, Options> & cdata,
-      const Eigen::MatrixBase<InputMatrix> & mat,
-      const Eigen::MatrixBase<OutputMatrix> & _res) const
-    {
->>>>>>> fbc93a6a
       typedef DataTpl<Scalar, Options, JointCollectionTpl> Data;
       typedef typename Data::Vector3 Vector3;
       OutputMatrix & res = _res.const_cast_derived();
@@ -700,13 +642,8 @@
       //      complexity_strategy_1 = 6 * res.cols() * 36 + constraint_dim * 36 * res.cols(),
       //      complexity_strategy_2 = 36 * constraint_dim * 6 + constraint_dim * 36 * res.cols();
 
-<<<<<<< HEAD
       const Matrix36 A1 = getA1(cdata, WorldFrame());
       const Matrix36 A2 = getA2(cdata, WorldFrame());
-=======
-      const Matrix36 A1 = getA1(cdata);
-      const Matrix36 A2 = getA2(cdata);
->>>>>>> fbc93a6a
       for (Eigen::DenseIndex jj = 0; jj < model.nv; ++jj)
       {
         if (!(colwise_joint1_sparsity[jj] || colwise_joint2_sparsity[jj]))
@@ -799,23 +736,6 @@
                   (oMc2.translation() - oMc1.translation()).cross(Jcol_motion.angular());
                 jacobian_matrix.col(jj) = Jdiff_linear;
                 break;
-<<<<<<< HEAD
-              }
-              else
-              {
-                typename Motion::Vector3 Jcol_local_world_aligned_linear(Jcol_motion.linear());
-                if (sign == 1)
-                  Jcol_local_world_aligned_linear -=
-                    oMc1.translation().cross(Jcol_motion.angular());
-                else
-                  Jcol_local_world_aligned_linear -=
-                    oMc2.translation().cross(Jcol_motion.angular());
-                jacobian_matrix.col(jj) = Jcol_local_world_aligned_linear * Scalar(sign);
-                break;
-              }
-            }
-            }
-=======
               }
               else
               {
@@ -835,7 +755,6 @@
                 std::invalid_argument, "Contact3D in world frame is not managed");
             }
             }
->>>>>>> fbc93a6a
             break;
           }
 
@@ -847,16 +766,6 @@
             case LOCAL: {
               const Motion Jcol_local(oMc1.actInv(Jcol_motion));
               jacobian_matrix.col(jj) = Jcol_local.toVector() * Scalar(sign);
-<<<<<<< HEAD
-              break;
-            }
-            case LOCAL_WORLD_ALIGNED: {
-              Motion Jcol_local_world_aligned(Jcol_motion);
-              Jcol_local_world_aligned.linear() -=
-                oMc1.translation().cross(Jcol_local_world_aligned.angular());
-              jacobian_matrix.col(jj) = Jcol_local_world_aligned.toVector() * Scalar(sign);
-              break;
-=======
               break;
             }
             case LOCAL_WORLD_ALIGNED: {
@@ -869,7 +778,6 @@
             case WORLD: {
               PINOCCHIO_THROW_PRETTY(
                 std::invalid_argument, "Contact6D in world frame is not managed");
->>>>>>> fbc93a6a
             }
             }
             break;
@@ -883,7 +791,6 @@
       }
     }
 
-<<<<<<< HEAD
     /// \brief Map the constraint forces (aka constraint Lagrange multipliers) to the forces
     /// supported by the joints.
     template<
@@ -954,8 +861,6 @@
         constraint_value.const_cast_derived().setZero();
     }
 
-=======
->>>>>>> fbc93a6a
     int size() const
     {
       switch (type)
@@ -1051,10 +956,6 @@
       }
       assert(current1_id == current2_id && "current1_id should be equal to current2_id");
 
-<<<<<<< HEAD
-=======
-      if (type == CONTACT_3D)
->>>>>>> fbc93a6a
       {
         JointIndex current_id = current1_id;
         while (current_id > 0)
@@ -1094,7 +995,6 @@
     }
   };
 
-<<<<<<< HEAD
   ///
   /// \brief Computes the sum of the sizes of the constraints contained in the input
   /// `contact_models` vector.
@@ -1109,23 +1009,11 @@
       const RigidConstraintModel & contact_model = contact_models[i];
       total_size += size_t(contact_model.size());
     }
-=======
-  template<typename Scalar, int Options, class Allocator>
-  size_t getTotalConstraintSize(
-    const std::vector<RigidConstraintModelTpl<Scalar, Options>, Allocator> & contact_models)
-  {
-    typedef std::vector<RigidConstraintModelTpl<Scalar, Options>, Allocator> VectorType;
-    size_t total_size = 0;
-    for (typename VectorType::const_iterator it = contact_models.begin();
-         it != contact_models.end(); ++it)
-      total_size += it->size();
->>>>>>> fbc93a6a
 
     return total_size;
   }
 
   ///
-<<<<<<< HEAD
   /// \brief Computes the sum of the sizes of the constraints contained in the input
   /// `contact_models` vector.
   template<typename Scalar, int Options, class Allocator>
@@ -1147,13 +1035,6 @@
   ///
   template<typename _Scalar, int _Options>
   struct RigidConstraintDataTpl : ConstraintDataBase<RigidConstraintDataTpl<_Scalar, _Options>>
-=======
-  ///  \brief Contact model structure containg all the info describing the rigid contact model
-  ///
-  template<typename _Scalar, int _Options>
-  struct PINOCCHIO_UNSUPPORTED_MESSAGE("The API will change towards more flexibility")
-    RigidConstraintDataTpl : ConstraintDataBase<RigidConstraintDataTpl<_Scalar, _Options>>
->>>>>>> fbc93a6a
   {
     EIGEN_MAKE_ALIGNED_OPERATOR_NEW
 
@@ -1295,10 +1176,7 @@
       return !(*this == other);
     }
   };
-<<<<<<< HEAD
-=======
   PINOCCHIO_COMPILER_DIAGNOSTIC_POP
->>>>>>> fbc93a6a
 
 } // namespace pinocchio
 
