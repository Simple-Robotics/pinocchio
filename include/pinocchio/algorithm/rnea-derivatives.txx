--- conflicted
+++ resolved
@@ -9,12 +9,8 @@
 {
   namespace impl
   {
-<<<<<<< HEAD
-    extern template PINOCCHIO_DLLAPI void computeGeneralizedGravityDerivatives<
-=======
     extern template PINOCCHIO_EXPLICIT_INSTANTIATION_DECLARATION_DLLAPI void
     computeGeneralizedGravityDerivatives<
->>>>>>> fbc93a6a
       context::Scalar,
       context::Options,
       JointCollectionDefaultTpl,
@@ -25,12 +21,8 @@
       const Eigen::MatrixBase<Eigen::Ref<const context::VectorXs>> &,
       const Eigen::MatrixBase<Eigen::Ref<context::MatrixXs>> &);
 
-<<<<<<< HEAD
-    extern template PINOCCHIO_DLLAPI void computeStaticTorqueDerivatives<
-=======
     extern template PINOCCHIO_EXPLICIT_INSTANTIATION_DECLARATION_DLLAPI void
     computeStaticTorqueDerivatives<
->>>>>>> fbc93a6a
       context::Scalar,
       context::Options,
       JointCollectionDefaultTpl,
@@ -42,11 +34,7 @@
       const container::aligned_vector<context::Force> &,
       const Eigen::MatrixBase<Eigen::Ref<context::MatrixXs>> &);
 
-<<<<<<< HEAD
-    extern template PINOCCHIO_DLLAPI void computeRNEADerivatives<
-=======
     extern template PINOCCHIO_EXPLICIT_INSTANTIATION_DECLARATION_DLLAPI void computeRNEADerivatives<
->>>>>>> fbc93a6a
       context::Scalar,
       context::Options,
       JointCollectionDefaultTpl,
@@ -65,11 +53,7 @@
       const Eigen::MatrixBase<Eigen::Ref<context::MatrixXs>> &,
       const Eigen::MatrixBase<Eigen::Ref<context::MatrixXs>> &);
 
-<<<<<<< HEAD
-    extern template PINOCCHIO_DLLAPI void computeRNEADerivatives<
-=======
     extern template PINOCCHIO_EXPLICIT_INSTANTIATION_DECLARATION_DLLAPI void computeRNEADerivatives<
->>>>>>> fbc93a6a
       context::Scalar,
       context::Options,
       JointCollectionDefaultTpl,
@@ -88,11 +72,7 @@
       const Eigen::MatrixBase<Eigen::Ref<context::RowMatrixXs>> &,
       const Eigen::MatrixBase<Eigen::Ref<context::MatrixXs>> &);
 
-<<<<<<< HEAD
-    extern template PINOCCHIO_DLLAPI void computeRNEADerivatives<
-=======
     extern template PINOCCHIO_EXPLICIT_INSTANTIATION_DECLARATION_DLLAPI void computeRNEADerivatives<
->>>>>>> fbc93a6a
       context::Scalar,
       context::Options,
       JointCollectionDefaultTpl,
@@ -112,11 +92,7 @@
       const Eigen::MatrixBase<Eigen::Ref<context::MatrixXs>> &,
       const Eigen::MatrixBase<Eigen::Ref<context::MatrixXs>> &);
 
-<<<<<<< HEAD
-    extern template PINOCCHIO_DLLAPI void computeRNEADerivatives<
-=======
     extern template PINOCCHIO_EXPLICIT_INSTANTIATION_DECLARATION_DLLAPI void computeRNEADerivatives<
->>>>>>> fbc93a6a
       context::Scalar,
       context::Options,
       JointCollectionDefaultTpl,
@@ -136,11 +112,7 @@
       const Eigen::MatrixBase<Eigen::Ref<context::RowMatrixXs>> &,
       const Eigen::MatrixBase<Eigen::Ref<context::MatrixXs>> &);
 
-<<<<<<< HEAD
-    extern template PINOCCHIO_DLLAPI void computeRNEADerivatives<
-=======
     extern template PINOCCHIO_EXPLICIT_INSTANTIATION_DECLARATION_DLLAPI void computeRNEADerivatives<
->>>>>>> fbc93a6a
       context::Scalar,
       context::Options,
       JointCollectionDefaultTpl,
@@ -153,11 +125,7 @@
       const Eigen::MatrixBase<Eigen::Ref<const context::VectorXs>> &,
       const Eigen::MatrixBase<Eigen::Ref<const context::VectorXs>> &);
 
-<<<<<<< HEAD
-    extern template PINOCCHIO_DLLAPI void computeRNEADerivatives<
-=======
     extern template PINOCCHIO_EXPLICIT_INSTANTIATION_DECLARATION_DLLAPI void computeRNEADerivatives<
->>>>>>> fbc93a6a
       context::Scalar,
       context::Options,
       JointCollectionDefaultTpl,
