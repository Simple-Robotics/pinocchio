--- conflicted
+++ resolved
@@ -47,11 +47,7 @@
       assert(frame_id < model_in.frames.size());
       if (
         frame_id == 0 && model_in.frames[0].parentFrame == 0
-<<<<<<< HEAD
         && model_in.frames[0].parentJoint == 0) // This is the universe, maybe renamed.
-=======
-        && model_in.frames[0].parent == 0) // This is the universe, maybe renamed.
->>>>>>> fbc93a6a
         return model_out.getFrameId(model_out.frames[0].name, type);
       else
         return model_out.getFrameId(frame_name_in_model_in, type);
@@ -69,11 +65,7 @@
       typedef ModelTpl<Scalar, Options, JointCollectionTpl> Model;
       typedef typename Model::Frame Frame;
 
-<<<<<<< HEAD
       PINOCCHIO_THROW_IF(
-=======
-      PINOCCHIO_THROW(
->>>>>>> fbc93a6a
         parentFrame < model.frames.size(), std::invalid_argument,
         "parentFrame is greater than the size of the frames vector.");
 
@@ -109,8 +101,6 @@
 
           // Modify frame placement
           frame.placement = pframe.placement * pfMAB * frame.placement;
-<<<<<<< HEAD
-=======
           // Some frames may have some inertia attached to them. In this case, we need to remove it
           // from the parent joint. To prevent introducing NaNs, we check if the frame inertia is
           // not NaN and is not zero.
@@ -118,7 +108,6 @@
           {
             model.inertias[frame.parentJoint] -= frame.inertia;
           }
->>>>>>> fbc93a6a
           model.addFrame(frame);
         }
       }
@@ -219,10 +208,6 @@
               frame.parentFrame = getFrameId(
                 modelAB, model, modelAB.frames[frame.parentFrame].name,
                 modelAB.frames[frame.parentFrame].type);
-<<<<<<< HEAD
-            }
-
-=======
             }
             // Some frames may have some inertia attached to them. In this case, we need to remove
             // it from the parent joint. To prevent introducing NaNs, we check if the frame inertia
@@ -231,7 +216,6 @@
             {
               model.inertias[frame.parentJoint] -= frame.inertia;
             }
->>>>>>> fbc93a6a
             model.addFrame(frame);
           }
         }
@@ -270,19 +254,6 @@
     appendModel(modelA, modelB, geomModelA, geomModelB, frameInModelA, aMb, model, geomModel);
   }
 
-<<<<<<< HEAD
-  template<typename Scalar, int Options, template<typename, int> class JointCollectionTpl>
-  void appendModel(
-    const ModelTpl<Scalar, Options, JointCollectionTpl> & modelA,
-    const ModelTpl<Scalar, Options, JointCollectionTpl> & modelB,
-    const GeometryModel & geomModelA,
-    const GeometryModel & geomModelB,
-    const FrameIndex frameInModelA,
-    const SE3Tpl<Scalar, Options> & aMb,
-    ModelTpl<Scalar, Options, JointCollectionTpl> & model,
-    GeometryModel & geomModel)
-  {
-=======
   // Compute whether Joint child is a descendent of parent in a given model
   // Joints are represented by their id in the model
   template<typename Scalar, int Options, template<typename, int> class JointCollectionTpl>
@@ -314,20 +285,14 @@
     ModelTpl<Scalar, Options, JointCollectionTpl> & model,
     GeometryModel & geomModel)
   {
->>>>>>> fbc93a6a
     typedef details::AppendJointOfModelAlgoTpl<Scalar, Options, JointCollectionTpl>
       AppendJointOfModelAlgo;
     typedef typename AppendJointOfModelAlgo::ArgsType ArgsType;
 
     PINOCCHIO_CHECK_INPUT_ARGUMENT(
       (bool)(frameInModelA < (FrameIndex)modelA.nframes),
-<<<<<<< HEAD
-      "frameInModelA is an invalid Frame index, greater than the number of frames contained in "
-      "modelA.");
-=======
       "frameInModelA is an invalid Frame index, greater than the "
       "number of frames contained in modelA.");
->>>>>>> fbc93a6a
 
     typedef ModelTpl<Scalar, Options, JointCollectionTpl> Model;
     typedef typename Model::SE3 SE3;
@@ -347,14 +312,6 @@
 
     geomModel.geometryObjects.reserve(geomModelA.ngeoms + geomModelB.ngeoms);
 
-<<<<<<< HEAD
-    // Copy modelA joints until frame.parentJoint
-    details::appendUniverseToModel(modelA, geomModelA, 0, id, model, geomModel);
-    for (JointIndex jid = 1; jid <= frame.parentJoint; ++jid)
-    {
-      ArgsType args(modelA, geomModelA, 0, id, model, geomModel);
-      AppendJointOfModelAlgo::run(modelA.joints[jid], args);
-=======
     details::appendUniverseToModel(modelA, geomModelA, 0, id, model, geomModel);
     // Compute joints of A that should be added before and after joints of B
     std::vector<JointIndex> AJointsBeforeB;
@@ -383,7 +340,6 @@
     {
       ArgsType args(modelA, geomModelA, 0, id, model, geomModel);
       AppendJointOfModelAlgo::run(modelA.joints[*jid], args);
->>>>>>> fbc93a6a
     }
 
     // Copy modelB joints
@@ -398,19 +354,12 @@
     }
 
     // Copy remaining joints of modelA
-<<<<<<< HEAD
-    for (JointIndex jid = frame.parentJoint + 1; jid < modelA.joints.size(); ++jid)
-    {
-      ArgsType args(modelA, geomModelA, 0, id, model, geomModel);
-      AppendJointOfModelAlgo::run(modelA.joints[jid], args);
-=======
     // Copy modelA joints that should come before model B
     for (std::vector<JointIndex>::const_iterator jid = AJointsAfterB.begin();
          jid != AJointsAfterB.end(); ++jid)
     {
       ArgsType args(modelA, geomModelA, 0, id, model, geomModel);
       AppendJointOfModelAlgo::run(modelA.joints[*jid], args);
->>>>>>> fbc93a6a
     }
 
     // Retrieve and set the reference configurations
@@ -533,11 +482,8 @@
     // Sort indexes
     std::sort(list_of_joints_to_lock.begin(), list_of_joints_to_lock.end());
 
-<<<<<<< HEAD
-=======
     typename Model::FrameVector::const_iterator frame_it = input_model.frames.begin();
 
->>>>>>> fbc93a6a
     // Check that they are not two identical elements
     for (size_t id = 1; id < list_of_joints_to_lock.size(); ++id)
     {
@@ -568,10 +514,6 @@
 
     for (JointIndex joint_id = 1; joint_id < (JointIndex)input_model.njoints; ++joint_id)
     {
-<<<<<<< HEAD
-=======
-
->>>>>>> fbc93a6a
       const JointIndex joint_id_to_lock = (current_index_to_lock < list_of_joints_to_lock.size())
                                             ? list_of_joints_to_lock[current_index_to_lock]
                                             : 0;
@@ -612,8 +554,6 @@
           std::vector<JointIndex>::const_iterator support_joint_it = std::find(
             list_of_joints_to_lock.begin(), list_of_joints_to_lock.end(), input_frame.parent);
 
-<<<<<<< HEAD
-=======
           if (support_joint_it != list_of_joints_to_lock.end())
           {
             if (
@@ -642,7 +582,6 @@
           }
         }
 
->>>>>>> fbc93a6a
         // Compute the new placement of the joint with respect to its parent joint in the new
         // kinematic tree.
         JointData joint_data = joint_input_model.createData();
@@ -711,14 +650,8 @@
         std::make_pair(config_name, reduced_config_vector));
     }
 
-<<<<<<< HEAD
-    // Add all frames
-    typename Model::FrameVector::const_iterator frame_it = input_model.frames.begin();
-    for (++frame_it; frame_it != input_model.frames.end(); ++frame_it)
-=======
     // Add all the missing frames
     for (; frame_it != input_model.frames.end(); ++frame_it)
->>>>>>> fbc93a6a
     {
       const Frame & input_frame = *frame_it;
       const std::string & support_joint_name = input_model.names[input_frame.parentJoint];
