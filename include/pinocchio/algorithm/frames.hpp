--- conflicted
+++ resolved
@@ -65,28 +65,6 @@
     DataTpl<Scalar, Options, JointCollectionTpl> & data,
     const Eigen::MatrixBase<ConfigVectorType> & q);
 
-<<<<<<< HEAD
-  /**
-   * @brief      Updates the position of each frame contained in the model.
-   *             This function is now deprecated and has been renamed updateFramePlacements.
-   *
-   * @tparam JointCollection Collection of Joint types.
-   *
-   * @param[in]  model  The kinematic model.
-   * @param      data   Data associated to model.
-   *
-   * @warning    One of the algorithms forwardKinematics should have been called first.
-   */
-  template<typename Scalar, int Options, template<typename, int> class JointCollectionTpl>
-  PINOCCHIO_DEPRECATED inline void framesForwardKinematics(
-    const ModelTpl<Scalar, Options, JointCollectionTpl> & model,
-    DataTpl<Scalar, Options, JointCollectionTpl> & data)
-  {
-    updateFramePlacements(model, data);
-  }
-
-=======
->>>>>>> fbc93a6a
   /**
    * @brief      Returns the spatial velocity of the Frame expressed in the desired reference frame.
    *             You must first call pinocchio::forwardKinematics to update placement and velocity
@@ -166,11 +144,7 @@
   /**
    * @brief      Returns the spatial acceleration of the Frame expressed in the desired reference
    * frame. You must first call pinocchio::forwardKinematics to update placement, velocity and
-<<<<<<< HEAD
-   * acceleration values in data structure.
-=======
    * acceleration values in the data structure.
->>>>>>> fbc93a6a
    *
    * @param[in]  model       The kinematic model
    * @param[in]  data        Data associated to model
@@ -515,32 +489,6 @@
       model, data, q.derived(), frameId, LOCAL, PINOCCHIO_EIGEN_CONST_CAST(Matrix6xLike, J));
   }
 
-<<<<<<< HEAD
-  ///
-  /// \brief This function is now deprecated and has been renamed computeFrameJacobian. This
-  /// signature will be removed in future release of Pinocchio.
-  ///
-  /// \copydoc pinocchio::computeFrameJacobian
-  ///
-  template<
-    typename Scalar,
-    int Options,
-    template<typename, int>
-    class JointCollectionTpl,
-    typename ConfigVectorType,
-    typename Matrix6xLike>
-  PINOCCHIO_DEPRECATED inline void frameJacobian(
-    const ModelTpl<Scalar, Options, JointCollectionTpl> & model,
-    DataTpl<Scalar, Options, JointCollectionTpl> & data,
-    const Eigen::MatrixBase<ConfigVectorType> & q,
-    const FrameIndex frameId,
-    const Eigen::MatrixBase<Matrix6xLike> & J)
-  {
-    computeFrameJacobian(model, data, q, frameId, PINOCCHIO_EIGEN_CONST_CAST(Matrix6xLike, J));
-  }
-
-=======
->>>>>>> fbc93a6a
   ///
   /// \brief Computes the Jacobian time variation of a specific frame (given by frame_id) expressed
   /// either in the WORLD frame (rf = WORLD), in the local world aligned (rf = LOCAL_WORLD_ALIGNED)
