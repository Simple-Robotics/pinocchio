--- conflicted
+++ resolved
@@ -20,10 +20,8 @@
   template<
     typename S1,
     int O1,
-    template<typename, int>
-    class JointCollectionTpl,
-    template<typename T>
-    class Holder,
+    template<typename, int> class JointCollectionTpl,
+    template<typename T> class Holder,
     class ConstraintModel,
     class ConstraintAllocator>
   void ContactCholeskyDecompositionTpl<Scalar, Options>::allocate(
@@ -168,15 +166,9 @@
   template<
     typename S1,
     int O1,
-<<<<<<< HEAD
-    template<typename, int>
-    class JointCollectionTpl,
-    template<typename T>
-    class Holder,
+    template<typename, int> class JointCollectionTpl,
+    template<typename T> class Holder,
     class ConstraintModel,
-=======
-    template<typename, int> class JointCollectionTpl,
->>>>>>> 902d6766
     class ConstraintModelAllocator,
     class ConstraintData,
     class ConstraintDataAllocator,
