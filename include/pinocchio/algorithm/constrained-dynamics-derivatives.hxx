--- conflicted
+++ resolved
@@ -422,10 +422,6 @@
     data.oa_gf[0] = -model.gravity;
 
     // TODO: Temp variable
-<<<<<<< HEAD
-=======
-    Force of_tmp, of_tmp2;
->>>>>>> fbc93a6a
     Motion a_tmp;
 
     typedef ComputeConstraintDynamicsDerivativesForwardStep<
@@ -449,10 +445,6 @@
     // Compute the contact frame partial derivatives
     typename Data::SE3::Matrix6 Jlog;
     Eigen::DenseIndex current_row_sol_id = 0;
-<<<<<<< HEAD
-=======
-    const Eigen::DenseIndex constraint_dim = data.contact_chol.constraintDim();
->>>>>>> fbc93a6a
     for (size_t k = 0; k < contact_models.size(); ++k)
     {
       typedef typename RigidConstraintModel::BooleanVector BooleanVector;
@@ -514,7 +506,6 @@
           const Motion v2_in_c1 = cdata.c1Mc2.act(cdata.contact2_velocity);
           const Motion a2_in_c1 = cdata.oMc1.actInv(data.oa[cmodel.joint2_id]);
 
-<<<<<<< HEAD
           Eigen::DenseIndex k = Eigen::DenseIndex(cmodel.colwise_span_indexes.size()) - 1;
           Eigen::DenseIndex col_id;
           while (cmodel.reference_frame == LOCAL && cmodel.colwise_span_indexes.size() > 0)
@@ -522,24 +513,11 @@
             if (k >= 0)
             {
               col_id = cmodel.colwise_span_indexes[size_t(k)];
-=======
-          Eigen::DenseIndex k = loop_span_indexes.size() - 1;
-          Eigen::DenseIndex col_id;
-          while (cmodel.reference_frame == LOCAL && loop_span_indexes.size() > 0)
-          {
-            if (k >= 0)
-            {
-              col_id = loop_span_indexes[k];
->>>>>>> fbc93a6a
               k--;
             }
             else
             {
-<<<<<<< HEAD
               col_id = data.parents_fromRow[size_t(col_id)];
-=======
-              col_id = data.parents_fromRow[(size_t)col_id];
->>>>>>> fbc93a6a
               if (col_id < 0)
                 break;
             }
@@ -663,16 +641,10 @@
           }
 
           // d./dq
-<<<<<<< HEAD
           for (Eigen::DenseIndex k = 0; k < Eigen::DenseIndex(cmodel.colwise_span_indexes.size());
                ++k)
           {
             const Eigen::DenseIndex col_id = cmodel.colwise_span_indexes[size_t(k)];
-=======
-          for (Eigen::DenseIndex k = 0; k < loop_span_indexes.size(); ++k)
-          {
-            const Eigen::DenseIndex col_id = loop_span_indexes[k];
->>>>>>> fbc93a6a
 
             const MotionRef<typename Data::Matrix6x::ColXpr> J_col(data.J.col(col_id));
             const Force J_col_cross_contact_force_in_WORLD = J_col.cross(contact_force_in_WORLD);
@@ -701,11 +673,8 @@
           const Eigen::DenseIndex colRef2 =
             nv(model.joints[joint2_id]) + idx_v(model.joints[joint2_id]) - 1;
 
-<<<<<<< HEAD
           Force of_tmp, of_tmp2; // temporary Force variables
 
-=======
->>>>>>> fbc93a6a
           switch (cmodel.reference_frame)
           {
           case LOCAL: {
@@ -713,21 +682,12 @@
             const Motion & c2_acc_c2 = getFrameClassicalAcceleration(
               model, data, cmodel.joint2_id, cmodel.joint2_placement, cmodel.reference_frame);
             a_tmp.angular().noalias() = cdata.oMc2.rotation() * c2_acc_c2.linear();
-<<<<<<< HEAD
             break;
           }
           case LOCAL_WORLD_ALIGNED: {
             of_tmp.linear() = cdata.contact_force.linear();
             break;
           }
-=======
-            break;
-          }
-          case LOCAL_WORLD_ALIGNED: {
-            of_tmp.linear() = cdata.contact_force.linear();
-            break;
-          }
->>>>>>> fbc93a6a
           default: {
             assert(false && "must never happen");
             break;
@@ -735,15 +695,9 @@
           }
 
           // d./dq
-<<<<<<< HEAD
           for (Eigen::DenseIndex k = 0; k < Eigen::DenseIndex(cmodel.loop_span_indexes.size()); ++k)
           {
             const Eigen::DenseIndex col_id = cmodel.loop_span_indexes[size_t(k)];
-=======
-          for (Eigen::DenseIndex k = 0; k < loop_span_indexes.size(); ++k)
-          {
-            const Eigen::DenseIndex col_id = loop_span_indexes[k];
->>>>>>> fbc93a6a
 
             const MotionRef<typename Data::Matrix6x::ColXpr> J_col(data.J.col(col_id));
 
@@ -803,11 +757,7 @@
       // Add the contribution of the corrector
       if (
         check_expression_if_real<Scalar>(!isZero(cmodel.corrector.Kp, static_cast<Scalar>(0.)))
-<<<<<<< HEAD
-        or check_expression_if_real<Scalar>(!isZero(cmodel.corrector.Kd, static_cast<Scalar>(0.))))
-=======
         || check_expression_if_real<Scalar>(!isZero(cmodel.corrector.Kd, static_cast<Scalar>(0.))))
->>>>>>> fbc93a6a
       {
         Jlog6(cdata.c1Mc2.inverse(), Jlog);
 
@@ -825,16 +775,10 @@
           contact_dac_dq += cmodel.corrector.Kd.asDiagonal() * contact_dvc_dq;
           contact_dac_dv += cmodel.corrector.Kd.asDiagonal() * contact_dac_da;
           // d./dq
-<<<<<<< HEAD
           for (Eigen::DenseIndex k = 0; k < Eigen::DenseIndex(cmodel.colwise_span_indexes.size());
                ++k)
           {
             const Eigen::DenseIndex row_id = cmodel.colwise_span_indexes[size_t(k)];
-=======
-          for (Eigen::DenseIndex k = 0; k < loop_span_indexes.size(); ++k)
-          {
-            const Eigen::DenseIndex row_id = loop_span_indexes[k];
->>>>>>> fbc93a6a
             // contact_dac_dq.col(row_id) += cmodel.corrector.Kd * contact_dvc_dq.col(row_id);
             contact_dac_dq.col(row_id).noalias() +=
               cmodel.corrector.Kp.asDiagonal() * Jlog * contact_dac_da.col(row_id);
@@ -857,16 +801,10 @@
             typename SE3::Matrix3 vc2_cross_in_c1, vc2_cross_in_world;
             skew(a_tmp.linear(), vc2_cross_in_world);
             vc2_cross_in_c1.noalias() = cdata.oMc1.rotation().transpose() * vc2_cross_in_world;
-<<<<<<< HEAD
             for (Eigen::DenseIndex k = 0; k < Eigen::DenseIndex(cmodel.loop_span_indexes.size());
                  ++k)
             {
               const Eigen::DenseIndex row_id = cmodel.loop_span_indexes[size_t(k)];
-=======
-            for (Eigen::DenseIndex k = 0; k < loop_span_indexes.size(); ++k)
-            {
-              const Eigen::DenseIndex row_id = loop_span_indexes[k];
->>>>>>> fbc93a6a
               const MotionRef<typename Data::Matrix6x::ColXpr> J_col(data.J.col(row_id));
               if (joint2_indexes[row_id])
               {
