--- conflicted
+++ resolved
@@ -506,11 +506,7 @@
           const Motion a2_in_c1 = cdata.oMc1.actInv(data.oa[cmodel.joint2_id]);
 
           Eigen::DenseIndex k = Eigen::DenseIndex(cmodel.colwise_span_indexes.size()) - 1;
-<<<<<<< HEAD
-          Eigen::DenseIndex col_id;
-=======
           Eigen::DenseIndex col_id(0);
->>>>>>> c989669e
           while (cmodel.reference_frame == LOCAL && cmodel.colwise_span_indexes.size() > 0)
           {
             if (k >= 0)
