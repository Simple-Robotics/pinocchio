--- conflicted
+++ resolved
@@ -11,54 +11,13 @@
 
 namespace pinocchio
 {
-<<<<<<< HEAD
-  namespace minimal
-  {
-    ///
-    /// \brief Computes the upper triangular part of the joint space inertia matrix M by
-    ///        using the Composite Rigid Body Algorithm (Chapter 6, Rigid-Body Dynamics Algorithms,
-    ///        R. Featherstone, 2008). The result is accessible through data.M.
-    ///
-    /// \note You can easly get data.M symetric by copying the stricly upper trinangular part
-    ///       in the stricly lower tringular part with
-    ///       data.M.triangularView<Eigen::StrictlyLower>() =
-    ///       data.M.transpose().triangularView<Eigen::StrictlyLower>();
-    ///
-    /// \tparam JointCollection Collection of Joint types.
-    /// \tparam ConfigVectorType Type of the joint configuration vector.
-    ///
-    /// \param[in] model The model structure of the rigid body system.
-    /// \param[in] data The data structure of the rigid body system.
-    /// \param[in] q The joint configuration vector (dim model.nq).
-    ///
-    /// \return The joint space inertia matrix with only the upper triangular part computed.
-    ///
-    template<
-      typename Scalar,
-      int Options,
-      template<typename, int>
-      class JointCollectionTpl,
-      typename ConfigVectorType>
-    const typename DataTpl<Scalar, Options, JointCollectionTpl>::MatrixXs & crba(
-      const ModelTpl<Scalar, Options, JointCollectionTpl> & model,
-      DataTpl<Scalar, Options, JointCollectionTpl> & data,
-      const Eigen::MatrixBase<ConfigVectorType> & q);
-  } // namespace minimal
-
-=======
->>>>>>> fbc93a6a
   ///
   /// \brief Computes the upper triangular part of the joint space inertia matrix M by
   ///        using the Composite Rigid Body Algorithm (Chapter 6, Rigid-Body Dynamics Algorithms, R.
   ///        Featherstone, 2008). The result is accessible through data.M.
   ///
-<<<<<<< HEAD
-  /// \note You can easly get data.M symetric by copying the stricly upper trinangular part
-  ///       in the stricly lower tringular part with
-=======
   /// \note You can easily get data.M symmetric by copying the strictly upper triangular part
   ///       in the strictly lower triangular part with
->>>>>>> fbc93a6a
   ///       data.M.triangularView<Eigen::StrictlyLower>() =
   ///       data.M.transpose().triangularView<Eigen::StrictlyLower>();
   ///
@@ -69,13 +28,8 @@
   /// \tparam JointCollection Collection of Joint types.
   /// \tparam ConfigVectorType Type of the joint configuration vector.
   ///
-<<<<<<< HEAD
-  /// \note A direct outcome of this algorithm is the computation of the centroidal momemntum matrix
-  /// (data.Ag), a forward geometry
-=======
   /// \note In WORLD convention, a direct outcome of this algorithm is the computation of the
   /// centroidal momentum matrix (data.Ag), a forward geometry
->>>>>>> fbc93a6a
   ///       and the joint jacobian matrix (data.J).
   ///
   /// \param[in] model The model structure of the rigid body system.
@@ -94,12 +48,8 @@
   const typename DataTpl<Scalar, Options, JointCollectionTpl>::MatrixXs & crba(
     const ModelTpl<Scalar, Options, JointCollectionTpl> & model,
     DataTpl<Scalar, Options, JointCollectionTpl> & data,
-<<<<<<< HEAD
-    const Eigen::MatrixBase<ConfigVectorType> & q);
-=======
     const Eigen::MatrixBase<ConfigVectorType> & q,
     const Convention convention = Convention::LOCAL);
->>>>>>> fbc93a6a
 
   PINOCCHIO_DEFINE_ALGO_CHECKER(CRBA);
 
