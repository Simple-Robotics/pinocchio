//
// Copyright (c) 2018 CNRS
// Copyright (c) 2018-2024 INRIA
//

#ifndef __pinocchio_algorithm_aba_derivatives_hpp__
#define __pinocchio_algorithm_aba_derivatives_hpp__

#include "pinocchio/multibody/model.hpp"
#include "pinocchio/multibody/data.hpp"

#include <type_traits>

namespace pinocchio
{
  ///
  /// \brief The derivatives of the Articulated-Body algorithm.
  ///
  /// \tparam JointCollection Collection of Joint types.
  /// \tparam ConfigVectorType Type of the joint configuration vector.
  /// \tparam TangentVectorType1 Type of the joint velocity vector.
  /// \tparam TangentVectorType2 Type of the joint torque vector.
  /// \tparam MatrixType1 Type of the matrix containing the partial derivative with respect to the
  /// joint configuration vector. \tparam MatrixType2 Type of the matrix containing the partial
  /// derivative with respect to the joint velocity vector. \tparam MatrixType3 Type of the matrix
  /// containing the partial derivative with respect to the joint torque vector.
  ///
  /// \param[in] model The model structure of the rigid body system.
  /// \param[in] data The data structure of the rigid body system.
  /// \param[in] q The joint configuration vector (dim model.nq).
  /// \param[in] v The joint velocity vector (dim model.nv).
  /// \param[in] tau The joint torque vector (dim model.nv).
  /// \param[out] aba_partial_dq Partial derivative of the generalized torque vector with respect to
  /// the joint configuration. \param[out] aba_partial_dv Partial derivative of the generalized
  /// torque vector with respect to the joint velocity. \param[out] aba_partial_dtau Partial
  /// derivative of the generalized torque vector with respect to the joint torque.
  ///
  /// \note aba_partial_dtau is in fact nothing more than the inverse of the joint space inertia
  /// matrix.
  ///
  /// \sa pinocchio::aba
  ///
  template<
    typename Scalar,
    int Options,
    template<typename, int> class JointCollectionTpl,
    typename ConfigVectorType,
    typename TangentVectorType1,
    typename TangentVectorType2,
    typename MatrixType1,
    typename MatrixType2,
    typename MatrixType3>
  void computeABADerivatives(
    const ModelTpl<Scalar, Options, JointCollectionTpl> & model,
    DataTpl<Scalar, Options, JointCollectionTpl> & data,
    const Eigen::MatrixBase<ConfigVectorType> & q,
    const Eigen::MatrixBase<TangentVectorType1> & v,
    const Eigen::MatrixBase<TangentVectorType2> & tau,
    const Eigen::MatrixBase<MatrixType1> & aba_partial_dq,
    const Eigen::MatrixBase<MatrixType2> & aba_partial_dv,
    const Eigen::MatrixBase<MatrixType3> & aba_partial_dtau);
  ///
  /// \brief The derivatives of the Articulated-Body algorithm with external forces.
  ///
  /// \tparam JointCollection Collection of Joint types.
  /// \tparam ConfigVectorType Type of the joint configuration vector.
  /// \tparam TangentVectorType1 Type of the joint velocity vector.
  /// \tparam TangentVectorType2 Type of the joint torque vector.
  /// \tparam MatrixType1 Type of the matrix containing the partial derivative with respect to the
  /// joint configuration vector. \tparam MatrixType2 Type of the matrix containing the partial
  /// derivative with respect to the joint velocity vector. \tparam MatrixType3 Type of the matrix
  /// containing the partial derivative with respect to the joint torque vector.
  ///
  /// \param[in] model The model structure of the rigid body system.
  /// \param[in] data The data structure of the rigid body system.
  /// \param[in] q The joint configuration vector (dim model.nq).
  /// \param[in] v The joint velocity vector (dim model.nv).
  /// \param[in] tau The joint torque vector (dim model.nv).
  /// \param[in] fext External forces expressed in the local frame of the joints (dim
  /// model.njoints). \param[out] aba_partial_dq Partial derivative of the generalized torque vector
  /// with respect to the joint configuration. \param[out] aba_partial_dv Partial derivative of the
  /// generalized torque vector with respect to the joint velocity. \param[out] aba_partial_dtau
  /// Partial derivative of the generalized torque vector with respect to the joint torque.
  ///
  /// \note aba_partial_dtau is in fact nothing more than the inverse of the joint space inertia
  /// matrix.
  ///
  /// \sa pinocchio::aba
  ///
  template<
    typename Scalar,
    int Options,
    template<typename, int> class JointCollectionTpl,
    typename ConfigVectorType,
    typename TangentVectorType1,
    typename TangentVectorType2,
    typename SpatialForce,
    typename SpatialForceAllocator,
    typename MatrixType1,
    typename MatrixType2,
    typename MatrixType3>
  void computeABADerivatives(
    const ModelTpl<Scalar, Options, JointCollectionTpl> & model,
    DataTpl<Scalar, Options, JointCollectionTpl> & data,
    const Eigen::MatrixBase<ConfigVectorType> & q,
    const Eigen::MatrixBase<TangentVectorType1> & v,
    const Eigen::MatrixBase<TangentVectorType2> & tau,
    const std::vector<SpatialForce, SpatialForceAllocator> & fext,
    const Eigen::MatrixBase<MatrixType1> & aba_partial_dq,
    const Eigen::MatrixBase<MatrixType2> & aba_partial_dv,
    const Eigen::MatrixBase<MatrixType3> & aba_partial_dtau);

  ///
  /// \brief The derivatives of the Articulated-Body algorithm.
  ///
  /// \tparam JointCollection Collection of Joint types.
  /// \tparam ConfigVectorType Type of the joint configuration vector.
  /// \tparam TangentVectorType1 Type of the joint velocity vector.
  /// \tparam TangentVectorType2 Type of the joint torque vector.
  ///
  /// \param[in] model The model structure of the rigid body system.
  /// \param[in] data The data structure of the rigid body system.
  /// \param[in] q The joint configuration vector (dim model.nq).
  /// \param[in] v The joint velocity vector (dim model.nv).
  /// \param[in] tau The joint torque vector (dim model.nv).
  ///
  /// \returns The results are stored in data.ddq_dq, data.ddq_dv and data.Minv which respectively
  /// correspond
  ///          to the partial derivatives of the joint acceleration vector with respect to the joint
  ///          configuration, velocity and torque. And as for pinocchio::computeMinverse, only the
  ///          upper triangular part of data.Minv is filled.
  ///
  /// \sa pinocchio::aba and \sa pinocchio::computeABADerivatives.
  ///
  template<
    typename Scalar,
    int Options,
    template<typename, int> class JointCollectionTpl,
    typename ConfigVectorType,
    typename TangentVectorType1,
    typename TangentVectorType2>
  typename std::enable_if<
    ConfigVectorType::IsVectorAtCompileTime || TangentVectorType1::IsVectorAtCompileTime
      || TangentVectorType2::IsVectorAtCompileTime,
    void>::type
  computeABADerivatives(
    const ModelTpl<Scalar, Options, JointCollectionTpl> & model,
    DataTpl<Scalar, Options, JointCollectionTpl> & data,
    const Eigen::MatrixBase<ConfigVectorType> & q,
    const Eigen::MatrixBase<TangentVectorType1> & v,
    const Eigen::MatrixBase<TangentVectorType2> & tau);

  ///
  /// \brief The derivatives of the Articulated-Body algorithm with external forces.
  ///
  /// \tparam JointCollection Collection of Joint types.
  /// \tparam ConfigVectorType Type of the joint configuration vector.
  /// \tparam TangentVectorType1 Type of the joint velocity vector.
  /// \tparam TangentVectorType2 Type of the joint torque vector.
  ///
  /// \param[in] model The model structure of the rigid body system.
  /// \param[in] data The data structure of the rigid body system.
  /// \param[in] q The joint configuration vector (dim model.nq).
  /// \param[in] v The joint velocity vector (dim model.nv).
  /// \param[in] tau The joint torque vector (dim model.nv).
  /// \param[in] fext External forces expressed in the local frame of the joints (dim
  /// model.njoints).
  ///
  /// \returns The results are stored in data.ddq_dq, data.ddq_dv and data.Minv which respectively
  /// correspond
  ///          to the partial derivatives of the joint acceleration vector with respect to the joint
  ///          configuration, velocity and torque. And as for pinocchio::computeMinverse, only the
  ///          upper triangular part of data.Minv is filled.
  ///
  /// \sa pinocchio::aba and \sa pinocchio::computeABADerivatives.
  ///
  template<
    typename Scalar,
    int Options,
    template<typename, int> class JointCollectionTpl,
    typename ConfigVectorType,
    typename TangentVectorType1,
    typename TangentVectorType2,
    typename SpatialForce,
    typename SpatialForceAllocator>
  void computeABADerivatives(
    const ModelTpl<Scalar, Options, JointCollectionTpl> & model,
    DataTpl<Scalar, Options, JointCollectionTpl> & data,
    const Eigen::MatrixBase<ConfigVectorType> & q,
    const Eigen::MatrixBase<TangentVectorType1> & v,
    const Eigen::MatrixBase<TangentVectorType2> & tau,
    const std::vector<SpatialForce, SpatialForceAllocator> & fext);

  ///
  /// \brief The derivatives of the Articulated-Body algorithm.
  ///        This function exploits the internal computations made in pinocchio::aba to
  ///        significantly reduced the computation burden.
  ///
  /// \tparam JointCollection Collection of Joint types.
  /// \tparam MatrixType1 Type of the matrix containing the partial derivative with respect to the
  /// joint configuration vector. \tparam MatrixType2 Type of the matrix containing the partial
  /// derivative with respect to the joint velocity vector. \tparam MatrixType3 Type of the matrix
  /// containing the partial derivative with respect to the joint torque vector.
  ///
  /// \param[in] model The model structure of the rigid body system.
  /// \param[in] data The data structure of the rigid body system.
  /// \param[out] aba_partial_dq Partial derivative of the generalized torque vector with respect to
  /// the joint configuration. \param[out] aba_partial_dv Partial derivative of the generalized
  /// torque vector with respect to the joint velocity. \param[out] aba_partial_dtau Partial
  /// derivative of the generalized torque vector with respect to the joint torque.
  ///
  /// \note aba_partial_dtau is in fact nothing more than the inverse of the joint space inertia
  /// matrix.
  ///
  /// \sa pinocchio::aba
  ///
  template<
    typename Scalar,
    int Options,
    template<typename, int> class JointCollectionTpl,
    typename MatrixType1,
    typename MatrixType2,
    typename MatrixType3>
  typename std::enable_if<
    !(MatrixType1::IsVectorAtCompileTime || MatrixType2::IsVectorAtCompileTime
      || MatrixType3::IsVectorAtCompileTime),
    void>::type
  computeABADerivatives(
    const ModelTpl<Scalar, Options, JointCollectionTpl> & model,
    DataTpl<Scalar, Options, JointCollectionTpl> & data,
    const Eigen::MatrixBase<MatrixType1> & aba_partial_dq,
    const Eigen::MatrixBase<MatrixType2> & aba_partial_dv,
    const Eigen::MatrixBase<MatrixType3> & aba_partial_dtau);

  ///
  /// \brief The derivatives of the Articulated-Body algorithm.
  ///        This function exploits the internal computations made in pinocchio::aba to
  ///        significantly reduced the computation burden.
  ///
  /// \tparam JointCollection Collection of Joint types.
  ///
  /// \param[in] model The model structure of the rigid body system.
  /// \param[in] data The data structure of the rigid body system.
  ///
  /// \sa pinocchio::aba
  ///
  template<typename Scalar, int Options, template<typename, int> class JointCollectionTpl>
  void computeABADerivatives(
    const ModelTpl<Scalar, Options, JointCollectionTpl> & model,
    DataTpl<Scalar, Options, JointCollectionTpl> & data);

  ///
  /// \brief The derivatives of the Articulated-Body algorithm with external forces.
  ///        This function exploits the internal computations made in pinocchio::aba to
  ///        significantly reduced the computation burden.
  ///
  /// \tparam JointCollection Collection of Joint types.
  /// \tparam MatrixType1 Type of the matrix containing the partial derivative with respect to the
  /// joint configuration vector. \tparam MatrixType2 Type of the matrix containing the partial
  /// derivative with respect to the joint velocity vector. \tparam MatrixType3 Type of the matrix
  /// containing the partial derivative with respect to the joint torque vector.
  ///
  /// \param[in] model The model structure of the rigid body system.
  /// \param[in] data The data structure of the rigid body system.
  /// \param[in] fext External forces expressed in the local frame of the joints (dim
  /// model.njoints). \param[out] aba_partial_dq Partial derivative of the generalized torque vector
  /// with respect to the joint configuration. \param[out] aba_partial_dv Partial derivative of the
  /// generalized torque vector with respect to the joint velocity. \param[out] aba_partial_dtau
  /// Partial derivative of the generalized torque vector with respect to the joint torque.
  ///
  /// \note aba_partial_dtau is in fact nothing more than the inverse of the joint space inertia
  /// matrix.
  ///
  /// \sa pinocchio::aba
  ///
  template<
    typename Scalar,
    int Options,
<<<<<<< HEAD
    template<typename, int>
    class JointCollectionTpl,
    typename SpatialForce,
    typename SpatialForceAllocator,
=======
    template<typename, int> class JointCollectionTpl,
>>>>>>> 902d6766
    typename MatrixType1,
    typename MatrixType2,
    typename MatrixType3>
  void computeABADerivatives(
    const ModelTpl<Scalar, Options, JointCollectionTpl> & model,
    DataTpl<Scalar, Options, JointCollectionTpl> & data,
    const std::vector<SpatialForce, SpatialForceAllocator> & fext,
    const Eigen::MatrixBase<MatrixType1> & aba_partial_dq,
    const Eigen::MatrixBase<MatrixType2> & aba_partial_dv,
    const Eigen::MatrixBase<MatrixType3> & aba_partial_dtau);

  ///
  /// \brief The derivatives of the Articulated-Body algorithm with external forces.
  ///        This function exploits the internal computations made in pinocchio::aba to
  ///        significantly reduced the computation burden.
  ///
  /// \tparam JointCollection Collection of Joint types.
  ///
  /// \param[in] model The model structure of the rigid body system.
  /// \param[in] data The data structure of the rigid body system.
  /// \param[in] fext External forces expressed in the local frame of the joints (dim
  /// model.njoints).
  ///
  /// \note aba_partial_dtau is in fact nothing more than the inverse of the joint space inertia
  /// matrix.
  ///
  /// \sa pinocchio::aba
  ///
  template<
    typename Scalar,
    int Options,
    template<typename, int>
    class JointCollectionTpl,
    typename SpatialForce,
    typename SpatialForceAllocator>
  void computeABADerivatives(
    const ModelTpl<Scalar, Options, JointCollectionTpl> & model,
    DataTpl<Scalar, Options, JointCollectionTpl> & data,
    const std::vector<SpatialForce, SpatialForceAllocator> & fext);

} // namespace pinocchio

/* --- Details -------------------------------------------------------------------- */
#include "pinocchio/algorithm/aba-derivatives.hxx"

#if PINOCCHIO_ENABLE_TEMPLATE_INSTANTIATION
  #include "pinocchio/algorithm/aba-derivatives.txx"
#endif // PINOCCHIO_ENABLE_TEMPLATE_INSTANTIATION

#endif // ifndef __pinocchio_algorithm_aba_derivatives_hpp__<|MERGE_RESOLUTION|>--- conflicted
+++ resolved
@@ -276,14 +276,9 @@
   template<
     typename Scalar,
     int Options,
-<<<<<<< HEAD
-    template<typename, int>
-    class JointCollectionTpl,
+    template<typename, int> class JointCollectionTpl,
     typename SpatialForce,
     typename SpatialForceAllocator,
-=======
-    template<typename, int> class JointCollectionTpl,
->>>>>>> 902d6766
     typename MatrixType1,
     typename MatrixType2,
     typename MatrixType3>
@@ -315,8 +310,7 @@
   template<
     typename Scalar,
     int Options,
-    template<typename, int>
-    class JointCollectionTpl,
+    template<typename, int> class JointCollectionTpl,
     typename SpatialForce,
     typename SpatialForceAllocator>
   void computeABADerivatives(
