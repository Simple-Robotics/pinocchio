--- conflicted
+++ resolved
@@ -81,7 +81,6 @@
   ///  Please use the class RigidConstraintModel to define new contacts, and
   ///  initConstraintDynamics(model, data, contact_models) and constraintDynamics(model, data, q, v,
   ///  tau, contact_models, contact_datas[,prox_settings]) instead.
-<<<<<<< HEAD
 
   /// \note It solves the following problem: <BR>
   ///       <CENTER> \f$ \begin{eqnarray} \underset{\ddot{q}}{\min} & & \| \ddot{q} -
@@ -133,95 +132,6 @@
       const Eigen::MatrixBase<ConstraintMatrixType> & J,
       const Eigen::MatrixBase<DriftVectorType> & gamma,
       const Scalar inv_damping = 0.);
-
-  ///
-  /// \brief Compute the forward dynamics with contact constraints.
-  ///
-  /// \deprecated This function signature has been deprecated and will be removed in future releases
-  /// of Pinocchio.
-  ///             Please change for the new signature of
-  ///             forwardDynamics(model,data[,q],v,tau,J,gamma[,inv_damping]).
-  ///
-=======
-
->>>>>>> fbc93a6a
-  /// \note It solves the following problem: <BR>
-  ///       <CENTER> \f$ \begin{eqnarray} \underset{\ddot{q}}{\min} & & \| \ddot{q} -
-  ///       \ddot{q}_{\text{free}} \|_{M(q)} \\{}
-  ///           \text{s.t.} & & J (q) \ddot{q} + \gamma (q, \dot{q}) = 0 \end{eqnarray} \f$
-  ///           </CENTER> <BR>
-  ///       where \f$ \ddot{q}_{\text{free}} \f$ is the free acceleration (i.e. without
-  ///       constraints), \f$ M \f$ is the mass matrix, \f$ J \f$ the constraint Jacobian and \f$
-  ///       \gamma \f$ is the constraint drift.
-  ///  By default, the constraint Jacobian is assumed to be full rank, and undamped Cholesky inverse
-  ///  is performed.
-  ///
-  /// \tparam JointCollection Collection of Joint types.
-  /// \tparam ConfigVectorType Type of the joint configuration vector.
-  /// \tparam TangentVectorType1 Type of the joint velocity vector.
-  /// \tparam TangentVectorType2 Type of the joint torque vector.
-  /// \tparam ConstraintMatrixType Type of the constraint matrix.
-  /// \tparam DriftVectorType Type of the drift vector.
-
-  ///
-  /// \param[in] model The model structure of the rigid body system.
-  /// \param[in] data The data structure of the rigid body system.
-  /// \param[in] v The joint velocity (vector dim model.nv).
-  /// \param[in] tau The joint torque vector (dim model.nv).
-  /// \param[in] J The Jacobian of the constraints (dim nb_constraints*model.nv).
-  /// \param[in] gamma The drift of the constraints (dim nb_constraints).
-  /// \param[in] inv_damping Damping factor for Cholesky decomposition of JMinvJt. Set to zero if
-<<<<<<< HEAD
-  /// constraints are full rank. \param[in] updateKinematics If true, the algorithm calls first
-  /// pinocchio::computeAllTerms. Otherwise, it uses the current dynamic values stored in data. \\ %
-=======
-  /// constraints are full rank.
->>>>>>> fbc93a6a
-  ///            \note A hint: 1e-12 as the damping factor gave good result in the particular case
-  ///            of redundancy in contact constraints on the two feet.
-  ///
-  /// \return A reference to the joint acceleration stored in data.ddq. The Lagrange Multipliers
-  /// linked to the contact forces are available throw data.lambda_c vector.
-  ///
-  template<
-    typename Scalar,
-    int Options,
-    template<typename, int>
-    class JointCollectionTpl,
-<<<<<<< HEAD
-    typename ConfigVectorType,
-    typename TangentVectorType1,
-    typename TangentVectorType2,
-=======
-    typename TangentVectorType,
->>>>>>> fbc93a6a
-    typename ConstraintMatrixType,
-    typename DriftVectorType>
-  PINOCCHIO_DEPRECATED inline const typename DataTpl<Scalar, Options, JointCollectionTpl>::
-    TangentVectorType &
-    forwardDynamics(
-      const ModelTpl<Scalar, Options, JointCollectionTpl> & model,
-      DataTpl<Scalar, Options, JointCollectionTpl> & data,
-<<<<<<< HEAD
-      const Eigen::MatrixBase<ConfigVectorType> & q,
-      const Eigen::MatrixBase<TangentVectorType1> & v,
-      const Eigen::MatrixBase<TangentVectorType2> & tau,
-      const Eigen::MatrixBase<ConstraintMatrixType> & J,
-      const Eigen::MatrixBase<DriftVectorType> & gamma,
-      const Scalar inv_damping,
-      const bool updateKinematics)
-  {
-    if (updateKinematics)
-      return forwardDynamics(model, data, q, v, tau, J, gamma, inv_damping);
-    else
-      return forwardDynamics(model, data, tau, J, gamma, inv_damping);
-  }
-=======
-      const Eigen::MatrixBase<TangentVectorType> & tau,
-      const Eigen::MatrixBase<ConstraintMatrixType> & J,
-      const Eigen::MatrixBase<DriftVectorType> & gamma,
-      const Scalar inv_damping = 0.);
->>>>>>> fbc93a6a
 
   ///
   /// \brief Computes the inverse of the KKT matrix for dynamics with contact constraints.
@@ -349,7 +259,6 @@
   ///  Please use the class RigidConstraintModel to define new contacts, and
   ///  initConstraintDynamics(model, data, contact_models) and impulseDynamics(model, data, q,
   ///  v_before, contact_models, contact_datas[,r_coeff, mu]) instead.
-<<<<<<< HEAD
   /// \note It solves the following problem: <BR>
   ///       <CENTER> \f$ \begin{eqnarray} \underset{\dot{q}^{+}}{\min} & & \| \dot{q}^{+} -
   ///       \dot{q}^{-} \|_{M(q)} \\{}
@@ -394,80 +303,6 @@
       const Scalar r_coeff = 0.,
       const Scalar inv_damping = 0.);
 
-  ///
-  /// \brief Compute the impulse dynamics with contact constraints.
-  ///
-  /// \deprecated This function has been deprecated and will be removed in future releases of
-  /// Pinocchio.
-  ///  Please use the class RigidConstraintModel to define new contacts, and
-  ///  initConstraintDynamics(model, data, contact_models) and impulseDynamics(model, data, q,
-  ///  v_before, contact_models, contact_datas[,r_coeff, mu]) instead.
-  ///
-=======
->>>>>>> fbc93a6a
-  /// \note It solves the following problem: <BR>
-  ///       <CENTER> \f$ \begin{eqnarray} \underset{\dot{q}^{+}}{\min} & & \| \dot{q}^{+} -
-  ///       \dot{q}^{-} \|_{M(q)} \\{}
-  ///           \text{s.t.} & & J (q) \dot{q}^{+} = - \epsilon J (q) \dot{q}^{-}  \end{eqnarray} \f$
-  ///           </CENTER> <BR>
-  ///       where \f$ \dot{q}^{-} \f$ is the generalized velocity before impact,
-  ///       \f$ M \f$ is the joint space mass matrix, \f$ J \f$ the constraint Jacobian and \f$
-  ///       \epsilon \f$ is the coefficient of restitution (1 for a fully elastic impact or 0 for a
-  ///       rigid impact).
-  ///
-  /// \tparam JointCollection Collection of Joint types.
-  /// \tparam ConfigVectorType Type of the joint configuration vector.
-  /// \tparam TangentVectorType Type of the joint velocity vector.
-  /// \tparam ConstraintMatrixType Type of the constraint matrix.
-  ///
-  /// \param[in] model The model structure of the rigid body system.
-  /// \param[in] data The data structure of the rigid body system.
-  /// \param[in] v_before The joint velocity before impact (vector dim model.nv).
-  /// \param[in] J The Jacobian of the constraints (dim nb_constraints*model.nv).
-  /// \param[in] r_coeff The coefficient of restitution. Must be in [0;1].
-<<<<<<< HEAD
-  /// \param[in] updateKinematics If true, the algorithm calls first pinocchio::crba. Otherwise, it
-  /// uses the current mass matrix value stored in data.
-=======
-  /// \param[in] inv_damping Damping factor for Cholesky decomposition of JMinvJt. Set to zero if
-  /// constraints are full rank.
->>>>>>> fbc93a6a
-  ///
-  /// \return A reference to the generalized velocity after impact stored in data.dq_after. The
-  /// Lagrange Multipliers linked to the contact impulsed are available throw data.impulse_c vector.
-  ///
-  template<
-    typename Scalar,
-    int Options,
-    template<typename, int>
-    class JointCollectionTpl,
-    typename ConfigVectorType,
-    typename TangentVectorType,
-    typename ConstraintMatrixType>
-  PINOCCHIO_DEPRECATED inline const typename DataTpl<Scalar, Options, JointCollectionTpl>::
-    TangentVectorType &
-    impulseDynamics(
-      const ModelTpl<Scalar, Options, JointCollectionTpl> & model,
-      DataTpl<Scalar, Options, JointCollectionTpl> & data,
-<<<<<<< HEAD
-      const Eigen::MatrixBase<ConfigVectorType> & q,
-      const Eigen::MatrixBase<TangentVectorType> & v_before,
-      const Eigen::MatrixBase<ConstraintMatrixType> & J,
-      const Scalar r_coeff,
-      const bool updateKinematics)
-  {
-    if (updateKinematics)
-      return impulseDynamics(model, data, q, v_before, J, r_coeff, Scalar(0));
-    else
-      return impulseDynamics(model, data, v_before, J, r_coeff, Scalar(0));
-  }
-=======
-      const Eigen::MatrixBase<TangentVectorType> & v_before,
-      const Eigen::MatrixBase<ConstraintMatrixType> & J,
-      const Scalar r_coeff = 0.,
-      const Scalar inv_damping = 0.);
->>>>>>> fbc93a6a
-
 } // namespace pinocchio
 
 #include "pinocchio/algorithm/contact-dynamics.hxx"
