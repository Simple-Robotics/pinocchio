--- conflicted
+++ resolved
@@ -8,12 +8,8 @@
 namespace pinocchio
 {
 
-<<<<<<< HEAD
-  extern template PINOCCHIO_DLLAPI void getFrameVelocityDerivatives<
-=======
   extern template PINOCCHIO_EXPLICIT_INSTANTIATION_DECLARATION_DLLAPI void
   getFrameVelocityDerivatives<
->>>>>>> fbc93a6a
     context::Scalar,
     context::Options,
     JointCollectionDefaultTpl,
@@ -27,12 +23,8 @@
     const Eigen::MatrixBase<context::Matrix6xs> &,
     const Eigen::MatrixBase<context::Matrix6xs> &);
 
-<<<<<<< HEAD
-  extern template PINOCCHIO_DLLAPI void getFrameVelocityDerivatives<
-=======
   extern template PINOCCHIO_EXPLICIT_INSTANTIATION_DECLARATION_DLLAPI void
   getFrameVelocityDerivatives<
->>>>>>> fbc93a6a
     context::Scalar,
     context::Options,
     JointCollectionDefaultTpl,
@@ -45,12 +37,8 @@
     const Eigen::MatrixBase<context::Matrix6xs> &,
     const Eigen::MatrixBase<context::Matrix6xs> &);
 
-<<<<<<< HEAD
-  extern template PINOCCHIO_DLLAPI void getFrameAccelerationDerivatives<
-=======
   extern template PINOCCHIO_EXPLICIT_INSTANTIATION_DECLARATION_DLLAPI void
   getFrameAccelerationDerivatives<
->>>>>>> fbc93a6a
     context::Scalar,
     context::Options,
     JointCollectionDefaultTpl,
@@ -68,12 +56,8 @@
     const Eigen::MatrixBase<context::Matrix6xs> &,
     const Eigen::MatrixBase<context::Matrix6xs> &);
 
-<<<<<<< HEAD
-  extern template PINOCCHIO_DLLAPI void getFrameAccelerationDerivatives<
-=======
   extern template PINOCCHIO_EXPLICIT_INSTANTIATION_DECLARATION_DLLAPI void
   getFrameAccelerationDerivatives<
->>>>>>> fbc93a6a
     context::Scalar,
     context::Options,
     JointCollectionDefaultTpl,
@@ -90,12 +74,8 @@
     const Eigen::MatrixBase<context::Matrix6xs> &,
     const Eigen::MatrixBase<context::Matrix6xs> &);
 
-<<<<<<< HEAD
-  extern template PINOCCHIO_DLLAPI void getFrameAccelerationDerivatives<
-=======
   extern template PINOCCHIO_EXPLICIT_INSTANTIATION_DECLARATION_DLLAPI void
   getFrameAccelerationDerivatives<
->>>>>>> fbc93a6a
     context::Scalar,
     context::Options,
     JointCollectionDefaultTpl,
@@ -115,12 +95,8 @@
     const Eigen::MatrixBase<context::Matrix6xs> &,
     const Eigen::MatrixBase<context::Matrix6xs> &);
 
-<<<<<<< HEAD
-  extern template PINOCCHIO_DLLAPI void getFrameAccelerationDerivatives<
-=======
   extern template PINOCCHIO_EXPLICIT_INSTANTIATION_DECLARATION_DLLAPI void
   getFrameAccelerationDerivatives<
->>>>>>> fbc93a6a
     context::Scalar,
     context::Options,
     JointCollectionDefaultTpl,
