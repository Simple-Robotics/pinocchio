--- conflicted
+++ resolved
@@ -57,43 +57,6 @@
     const DataTpl<Scalar, Options, JointCollectionTpl> & data,
     const GeometryModel & geom_model,
     GeometryData & geom_data);
-<<<<<<< HEAD
-
-  ///
-  /// \brief Set a mesh scaling vector to each GeometryObject contained in the the GeometryModel.
-  ///
-  /// \param[in]  geom_model The geometry model containing the collision objects.
-  /// \param[in]  meshScale The scale to be applied to each GeometryObject
-  ///
-  /// \deprecated This function is now deprecated without replacement.
-  ///
-  template<typename Vector3Like>
-  PINOCCHIO_DEPRECATED inline void setGeometryMeshScales(
-    GeometryModel & geom_model, const Eigen::MatrixBase<Vector3Like> & meshScale)
-  {
-    EIGEN_STATIC_ASSERT_VECTOR_SPECIFIC_SIZE(Vector3Like, 3);
-    for (GeomIndex index = 0; index < geom_model.ngeoms; index++)
-      geom_model.geometryObjects[index].meshScale = meshScale;
-  }
-
-  ///
-  /// \brief     Set an isotropic mesh scaling to each GeometryObject contained in the the
-  /// GeometryModel.
-  ///
-  /// \param[in]  geom_model The geometry model containing the collision objects.
-  /// \param[in]  meshScale The scale, to be applied to each GeometryObject, equally in all
-  /// directions
-  ///
-  /// \deprecated This function is now deprecated without replacement.
-  ///
-  PINOCCHIO_DEPRECATED
-  inline void setGeometryMeshScales(GeometryModel & geom_model, const double meshScale)
-  {
-    for (GeomIndex index = 0; index < geom_model.ngeoms; index++)
-      geom_model.geometryObjects[index].meshScale.setConstant(meshScale);
-  }
-=======
->>>>>>> fbc93a6a
 
   ///
   /// Append geom_model2 to geom_model1
