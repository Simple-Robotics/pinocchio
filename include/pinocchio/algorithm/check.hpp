--- conflicted
+++ resolved
@@ -5,135 +5,8 @@
 #ifndef __pinocchio_algorithm_check_hpp__
 #define __pinocchio_algorithm_check_hpp__
 
-<<<<<<< HEAD
-#include "pinocchio/multibody/model.hpp"
-#include "pinocchio/multibody/data.hpp"
-
-#include <boost/fusion/container/list.hpp>
-#include <boost/fusion/container/generation/make_list.hpp>
-
-#ifndef PINOCCHIO_ALGO_CHECKER_LIST_MAX_LIST_SIZE
-  #define PINOCCHIO_ALGO_CHECKER_LIST_MAX_LIST_SIZE 5
-#endif
-
-namespace pinocchio
-{
-
-  /// CRTP class describing the API of the checkers
-  template<typename AlgorithmCheckerDerived>
-  struct AlgorithmCheckerBase
-  {
-    inline AlgorithmCheckerDerived & derived()
-    {
-      return *static_cast<AlgorithmCheckerDerived *>(this);
-    }
-
-    inline const AlgorithmCheckerDerived & derived() const
-    {
-      return *static_cast<const AlgorithmCheckerDerived *>(this);
-    }
-
-    template<typename Scalar, int Options, template<typename, int> class JointCollectionTpl>
-    inline bool checkModel(const ModelTpl<Scalar, Options, JointCollectionTpl> & model) const
-    {
-      return derived().checkModel_impl(model);
-    }
-  };
-
-#define PINOCCHIO_DEFINE_ALGO_CHECKER(NAME)                                                        \
-  struct NAME##Checker : public AlgorithmCheckerBase<NAME##Checker>                                \
-  {                                                                                                \
-    template<typename Scalar, int Options, template<typename, int> class JointCollectionTpl>       \
-    inline bool checkModel_impl(const ModelTpl<Scalar, Options, JointCollectionTpl> &) const;      \
-  }
-
-  /// Simple model checker, that assert that model.parents is indeed a tree.
-  PINOCCHIO_DEFINE_ALGO_CHECKER(Parent);
-
-#if !defined(BOOST_FUSION_HAS_VARIADIC_LIST)
-  /// Checker having a list of Checker as input argument
-  template<BOOST_PP_ENUM_PARAMS_WITH_A_DEFAULT(
-    PINOCCHIO_ALGO_CHECKER_LIST_MAX_LIST_SIZE, class D, boost::fusion::void_)>
-  struct AlgorithmCheckerList
-  : AlgorithmCheckerBase<
-      AlgorithmCheckerList<BOOST_PP_ENUM_PARAMS(PINOCCHIO_ALGO_CHECKER_LIST_MAX_LIST_SIZE, D)>>
-  {
-    typedef typename boost::fusion::list<BOOST_PP_ENUM_PARAMS(
-      PINOCCHIO_ALGO_CHECKER_LIST_MAX_LIST_SIZE, D)>
-      ArgType;
-
-    AlgorithmCheckerList(const ArgType & checkerList)
-    : checkerList(checkerList)
-    {
-    }
-
-    // Calls model.check for each checker in the fusion::list.
-    // Each list element is supposed to implement the AlgorithmCheckerBase API.
-    template<typename Scalar, int Options, template<typename, int> class JointCollectionTpl>
-    bool checkModel_impl(const ModelTpl<Scalar, Options, JointCollectionTpl> & model) const;
-
-    const ArgType & checkerList;
-  };
-
-  #define MAKE_ALGO_CHECKER_LIST(z, n, _)                                                          \
-    /**/                                                                                           \
-    template<BOOST_PP_ENUM_PARAMS(BOOST_PP_INC(n), class D)>                                       \
-    AlgorithmCheckerList<BOOST_PP_ENUM_PARAMS(BOOST_PP_INC(n), D)> makeAlgoCheckerList(            \
-      BOOST_PP_ENUM_BINARY_PARAMS(BOOST_PP_INC(n), D, const & arg))                                \
-    {                                                                                              \
-      return AlgorithmCheckerList<BOOST_PP_ENUM_PARAMS(BOOST_PP_INC(n), D)>(                       \
-        boost::fusion::make_list(BOOST_PP_ENUM_PARAMS(BOOST_PP_INC(n), arg)));                     \
-    }
-
-  BOOST_PP_REPEAT(PINOCCHIO_ALGO_CHECKER_LIST_MAX_LIST_SIZE, MAKE_ALGO_CHECKER_LIST, BOOST_PP_EMPTY)
-#else
-  template<class... D>
-  struct AlgorithmCheckerList : AlgorithmCheckerBase<AlgorithmCheckerList<D...>>
-  {
-    typedef typename boost::fusion::list<D...> ArgType;
-
-    AlgorithmCheckerList(const ArgType & checkerList)
-    : checkerList(checkerList)
-    {
-    }
-
-    // Calls model.check for each checker in the fusion::list.
-    // Each list element is supposed to implement the AlgorithmCheckerBase API.
-    template<typename Scalar, int Options, template<typename, int> class JointCollectionTpl>
-    bool checkModel_impl(const ModelTpl<Scalar, Options, JointCollectionTpl> & model) const;
-
-    const ArgType & checkerList;
-  };
-
-  template<class... T>
-  AlgorithmCheckerList<T...> makeAlgoCheckerList(const T &... args)
-  {
-    return AlgorithmCheckerList<T...>(boost::fusion::make_list(args...));
-  }
-
-#endif
-
-  /// Check the validity of data wrt to model, in particular if model has been modified.
-  ///
-  /// \param[in] model reference model
-  /// \param[in] data corresponding data
-  ///
-  /// \returns True if data is valid wrt model.
-  template<typename Scalar, int Options, template<typename, int> class JointCollectionTpl>
-  inline bool checkData(
-    const ModelTpl<Scalar, Options, JointCollectionTpl> & model,
-    const DataTpl<Scalar, Options, JointCollectionTpl> & data);
-
-} // namespace pinocchio
-
-/* --- Details -------------------------------------------------------------------- */
-#include "pinocchio/algorithm/check.hxx"
-
-#endif // ifndef __pinocchio_algorithm_check_hpp__
-=======
 // This header is provided for backward compatibility
 #include "pinocchio/algorithm/check-model.hpp"
 #include "pinocchio/algorithm/check-data.hpp"
 
-#endif // __pinocchio_algorithm_check_hpp__
->>>>>>> 73389165
+#endif // __pinocchio_algorithm_check_hpp__