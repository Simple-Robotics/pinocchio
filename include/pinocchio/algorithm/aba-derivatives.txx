//
// Copyright (c) 2022 INRIA
//

#ifndef __pinocchio_algorithm_aba_derivatives_txx__
#define __pinocchio_algorithm_aba_derivatives_txx__

namespace pinocchio
{
  namespace impl
  {

<<<<<<< HEAD
    extern template PINOCCHIO_DLLAPI void computeABADerivatives<
=======
    extern template PINOCCHIO_EXPLICIT_INSTANTIATION_DECLARATION_DLLAPI void computeABADerivatives<
>>>>>>> fbc93a6a
      context::Scalar,
      context::Options,
      JointCollectionDefaultTpl,
      Eigen::Ref<const context::VectorXs>,
      Eigen::Ref<const context::VectorXs>,
      Eigen::Ref<const context::VectorXs>,
      Eigen::Ref<context::MatrixXs>,
      Eigen::Ref<context::MatrixXs>,
      Eigen::Ref<context::MatrixXs>>(
      const context::Model &,
      context::Data &,
      const Eigen::MatrixBase<Eigen::Ref<const context::VectorXs>> &,
      const Eigen::MatrixBase<Eigen::Ref<const context::VectorXs>> &,
      const Eigen::MatrixBase<Eigen::Ref<const context::VectorXs>> &,
      const Eigen::MatrixBase<Eigen::Ref<context::MatrixXs>> &,
      const Eigen::MatrixBase<Eigen::Ref<context::MatrixXs>> &,
      const Eigen::MatrixBase<Eigen::Ref<context::MatrixXs>> &);

<<<<<<< HEAD
    extern template PINOCCHIO_DLLAPI void computeABADerivatives<
=======
    extern template PINOCCHIO_EXPLICIT_INSTANTIATION_DECLARATION_DLLAPI void computeABADerivatives<
>>>>>>> fbc93a6a
      context::Scalar,
      context::Options,
      JointCollectionDefaultTpl,
      Eigen::Ref<const context::VectorXs>,
      Eigen::Ref<const context::VectorXs>,
      Eigen::Ref<const context::VectorXs>,
      Eigen::Ref<context::MatrixXs>,
      Eigen::Ref<context::MatrixXs>,
      Eigen::Ref<context::RowMatrixXs>>(
      const context::Model &,
      context::Data &,
      const Eigen::MatrixBase<Eigen::Ref<const context::VectorXs>> &,
      const Eigen::MatrixBase<Eigen::Ref<const context::VectorXs>> &,
      const Eigen::MatrixBase<Eigen::Ref<const context::VectorXs>> &,
      const Eigen::MatrixBase<Eigen::Ref<context::MatrixXs>> &,
      const Eigen::MatrixBase<Eigen::Ref<context::MatrixXs>> &,
      const Eigen::MatrixBase<Eigen::Ref<context::RowMatrixXs>> &);

<<<<<<< HEAD
    extern template PINOCCHIO_DLLAPI void computeABADerivatives<
=======
    extern template PINOCCHIO_EXPLICIT_INSTANTIATION_DECLARATION_DLLAPI void computeABADerivatives<
>>>>>>> fbc93a6a
      context::Scalar,
      context::Options,
      JointCollectionDefaultTpl,
      Eigen::Ref<const context::VectorXs>,
      Eigen::Ref<const context::VectorXs>,
      Eigen::Ref<const context::VectorXs>,
      Eigen::Ref<context::MatrixXs>,
      Eigen::Ref<context::MatrixXs>,
      Eigen::Ref<context::MatrixXs>>(
      const context::Model &,
      context::Data &,
      const Eigen::MatrixBase<Eigen::Ref<const context::VectorXs>> &,
      const Eigen::MatrixBase<Eigen::Ref<const context::VectorXs>> &,
      const Eigen::MatrixBase<Eigen::Ref<const context::VectorXs>> &,
      const container::aligned_vector<ForceTpl<context::Scalar, context::Options>> &,
      const Eigen::MatrixBase<Eigen::Ref<context::MatrixXs>> &,
      const Eigen::MatrixBase<Eigen::Ref<context::MatrixXs>> &,
      const Eigen::MatrixBase<Eigen::Ref<context::MatrixXs>> &);

<<<<<<< HEAD
    extern template PINOCCHIO_DLLAPI void computeABADerivatives<
=======
    extern template PINOCCHIO_EXPLICIT_INSTANTIATION_DECLARATION_DLLAPI void computeABADerivatives<
>>>>>>> fbc93a6a
      context::Scalar,
      context::Options,
      JointCollectionDefaultTpl,
      Eigen::Ref<const context::VectorXs>,
      Eigen::Ref<const context::VectorXs>,
      Eigen::Ref<const context::VectorXs>,
      Eigen::Ref<context::MatrixXs>,
      Eigen::Ref<context::MatrixXs>,
      Eigen::Ref<context::RowMatrixXs>>(
      const context::Model &,
      context::Data &,
      const Eigen::MatrixBase<Eigen::Ref<const context::VectorXs>> &,
      const Eigen::MatrixBase<Eigen::Ref<const context::VectorXs>> &,
      const Eigen::MatrixBase<Eigen::Ref<const context::VectorXs>> &,
      const container::aligned_vector<ForceTpl<context::Scalar, context::Options>> &,
      const Eigen::MatrixBase<Eigen::Ref<context::MatrixXs>> &,
      const Eigen::MatrixBase<Eigen::Ref<context::MatrixXs>> &,
      const Eigen::MatrixBase<Eigen::Ref<context::RowMatrixXs>> &);

<<<<<<< HEAD
    extern template PINOCCHIO_DLLAPI void computeABADerivatives<
=======
    extern template PINOCCHIO_EXPLICIT_INSTANTIATION_DECLARATION_DLLAPI void computeABADerivatives<
>>>>>>> fbc93a6a
      context::Scalar,
      context::Options,
      JointCollectionDefaultTpl,
      Eigen::Ref<const context::VectorXs>,
      Eigen::Ref<const context::VectorXs>,
      Eigen::Ref<const context::VectorXs>>(
      const context::Model &,
      context::Data &,
      const Eigen::MatrixBase<Eigen::Ref<const context::VectorXs>> &,
      const Eigen::MatrixBase<Eigen::Ref<const context::VectorXs>> &,
      const Eigen::MatrixBase<Eigen::Ref<const context::VectorXs>> &);

<<<<<<< HEAD
    extern template PINOCCHIO_DLLAPI void computeABADerivatives<
=======
    extern template PINOCCHIO_EXPLICIT_INSTANTIATION_DECLARATION_DLLAPI void computeABADerivatives<
>>>>>>> fbc93a6a
      context::Scalar,
      context::Options,
      JointCollectionDefaultTpl,
      Eigen::Ref<const context::VectorXs>,
      Eigen::Ref<const context::VectorXs>,
      Eigen::Ref<const context::VectorXs>>(
      const context::Model &,
      context::Data &,
      const Eigen::MatrixBase<Eigen::Ref<const context::VectorXs>> &,
      const Eigen::MatrixBase<Eigen::Ref<const context::VectorXs>> &,
      const Eigen::MatrixBase<Eigen::Ref<const context::VectorXs>> &,
      const container::aligned_vector<ForceTpl<context::Scalar, context::Options>> &);

<<<<<<< HEAD
    extern template PINOCCHIO_DLLAPI void computeABADerivatives<
=======
    extern template PINOCCHIO_EXPLICIT_INSTANTIATION_DECLARATION_DLLAPI void computeABADerivatives<
>>>>>>> fbc93a6a
      context::Scalar,
      context::Options,
      JointCollectionDefaultTpl,
      Eigen::Ref<context::MatrixXs>,
      Eigen::Ref<context::MatrixXs>,
      Eigen::Ref<context::MatrixXs>>(
      const context::Model &,
      context::Data &,
      const Eigen::MatrixBase<Eigen::Ref<context::MatrixXs>> &,
      const Eigen::MatrixBase<Eigen::Ref<context::MatrixXs>> &,
      const Eigen::MatrixBase<Eigen::Ref<context::MatrixXs>> &);
  } // namespace impl

<<<<<<< HEAD
  extern template PINOCCHIO_DLLAPI void
=======
  extern template PINOCCHIO_EXPLICIT_INSTANTIATION_DECLARATION_DLLAPI void
>>>>>>> fbc93a6a
  computeABADerivatives<context::Scalar, context::Options, JointCollectionDefaultTpl>(
    const context::Model &, context::Data &);

  namespace impl
  {
<<<<<<< HEAD
    extern template PINOCCHIO_DLLAPI void computeABADerivatives<
=======
    extern template PINOCCHIO_EXPLICIT_INSTANTIATION_DECLARATION_DLLAPI void computeABADerivatives<
>>>>>>> fbc93a6a
      context::Scalar,
      context::Options,
      JointCollectionDefaultTpl,
      Eigen::Ref<context::MatrixXs>,
      Eigen::Ref<context::MatrixXs>,
      Eigen::Ref<context::MatrixXs>>(
      const context::Model &,
      context::Data &,
      const container::aligned_vector<ForceTpl<context::Scalar, context::Options>> &,
      const Eigen::MatrixBase<Eigen::Ref<context::MatrixXs>> &,
      const Eigen::MatrixBase<Eigen::Ref<context::MatrixXs>> &,
      const Eigen::MatrixBase<Eigen::Ref<context::MatrixXs>> &);
  } // namespace impl

<<<<<<< HEAD
  extern template PINOCCHIO_DLLAPI void
=======
  extern template PINOCCHIO_EXPLICIT_INSTANTIATION_DECLARATION_DLLAPI void
>>>>>>> fbc93a6a
  computeABADerivatives<context::Scalar, context::Options, JointCollectionDefaultTpl>(
    const context::Model &,
    context::Data &,
    const container::aligned_vector<ForceTpl<context::Scalar, context::Options>> &);
} // namespace pinocchio

#endif // ifndef __pinocchio_algorithm_aba_derivatives_txx__<|MERGE_RESOLUTION|>--- conflicted
+++ resolved
@@ -10,11 +10,7 @@
   namespace impl
   {
 
-<<<<<<< HEAD
-    extern template PINOCCHIO_DLLAPI void computeABADerivatives<
-=======
     extern template PINOCCHIO_EXPLICIT_INSTANTIATION_DECLARATION_DLLAPI void computeABADerivatives<
->>>>>>> fbc93a6a
       context::Scalar,
       context::Options,
       JointCollectionDefaultTpl,
@@ -33,11 +29,7 @@
       const Eigen::MatrixBase<Eigen::Ref<context::MatrixXs>> &,
       const Eigen::MatrixBase<Eigen::Ref<context::MatrixXs>> &);
 
-<<<<<<< HEAD
-    extern template PINOCCHIO_DLLAPI void computeABADerivatives<
-=======
     extern template PINOCCHIO_EXPLICIT_INSTANTIATION_DECLARATION_DLLAPI void computeABADerivatives<
->>>>>>> fbc93a6a
       context::Scalar,
       context::Options,
       JointCollectionDefaultTpl,
@@ -56,11 +48,7 @@
       const Eigen::MatrixBase<Eigen::Ref<context::MatrixXs>> &,
       const Eigen::MatrixBase<Eigen::Ref<context::RowMatrixXs>> &);
 
-<<<<<<< HEAD
-    extern template PINOCCHIO_DLLAPI void computeABADerivatives<
-=======
     extern template PINOCCHIO_EXPLICIT_INSTANTIATION_DECLARATION_DLLAPI void computeABADerivatives<
->>>>>>> fbc93a6a
       context::Scalar,
       context::Options,
       JointCollectionDefaultTpl,
@@ -80,11 +68,7 @@
       const Eigen::MatrixBase<Eigen::Ref<context::MatrixXs>> &,
       const Eigen::MatrixBase<Eigen::Ref<context::MatrixXs>> &);
 
-<<<<<<< HEAD
-    extern template PINOCCHIO_DLLAPI void computeABADerivatives<
-=======
     extern template PINOCCHIO_EXPLICIT_INSTANTIATION_DECLARATION_DLLAPI void computeABADerivatives<
->>>>>>> fbc93a6a
       context::Scalar,
       context::Options,
       JointCollectionDefaultTpl,
@@ -104,11 +88,7 @@
       const Eigen::MatrixBase<Eigen::Ref<context::MatrixXs>> &,
       const Eigen::MatrixBase<Eigen::Ref<context::RowMatrixXs>> &);
 
-<<<<<<< HEAD
-    extern template PINOCCHIO_DLLAPI void computeABADerivatives<
-=======
     extern template PINOCCHIO_EXPLICIT_INSTANTIATION_DECLARATION_DLLAPI void computeABADerivatives<
->>>>>>> fbc93a6a
       context::Scalar,
       context::Options,
       JointCollectionDefaultTpl,
@@ -121,11 +101,7 @@
       const Eigen::MatrixBase<Eigen::Ref<const context::VectorXs>> &,
       const Eigen::MatrixBase<Eigen::Ref<const context::VectorXs>> &);
 
-<<<<<<< HEAD
-    extern template PINOCCHIO_DLLAPI void computeABADerivatives<
-=======
     extern template PINOCCHIO_EXPLICIT_INSTANTIATION_DECLARATION_DLLAPI void computeABADerivatives<
->>>>>>> fbc93a6a
       context::Scalar,
       context::Options,
       JointCollectionDefaultTpl,
@@ -139,11 +115,7 @@
       const Eigen::MatrixBase<Eigen::Ref<const context::VectorXs>> &,
       const container::aligned_vector<ForceTpl<context::Scalar, context::Options>> &);
 
-<<<<<<< HEAD
-    extern template PINOCCHIO_DLLAPI void computeABADerivatives<
-=======
     extern template PINOCCHIO_EXPLICIT_INSTANTIATION_DECLARATION_DLLAPI void computeABADerivatives<
->>>>>>> fbc93a6a
       context::Scalar,
       context::Options,
       JointCollectionDefaultTpl,
@@ -157,21 +129,13 @@
       const Eigen::MatrixBase<Eigen::Ref<context::MatrixXs>> &);
   } // namespace impl
 
-<<<<<<< HEAD
-  extern template PINOCCHIO_DLLAPI void
-=======
   extern template PINOCCHIO_EXPLICIT_INSTANTIATION_DECLARATION_DLLAPI void
->>>>>>> fbc93a6a
   computeABADerivatives<context::Scalar, context::Options, JointCollectionDefaultTpl>(
     const context::Model &, context::Data &);
 
   namespace impl
   {
-<<<<<<< HEAD
-    extern template PINOCCHIO_DLLAPI void computeABADerivatives<
-=======
     extern template PINOCCHIO_EXPLICIT_INSTANTIATION_DECLARATION_DLLAPI void computeABADerivatives<
->>>>>>> fbc93a6a
       context::Scalar,
       context::Options,
       JointCollectionDefaultTpl,
@@ -186,11 +150,7 @@
       const Eigen::MatrixBase<Eigen::Ref<context::MatrixXs>> &);
   } // namespace impl
 
-<<<<<<< HEAD
-  extern template PINOCCHIO_DLLAPI void
-=======
   extern template PINOCCHIO_EXPLICIT_INSTANTIATION_DECLARATION_DLLAPI void
->>>>>>> fbc93a6a
   computeABADerivatives<context::Scalar, context::Options, JointCollectionDefaultTpl>(
     const context::Model &,
     context::Data &,
