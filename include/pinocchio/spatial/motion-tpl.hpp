--- conflicted
+++ resolved
@@ -97,24 +97,17 @@
     {
     }
 
-<<<<<<< HEAD
-    template<typename M2>
-=======
     // Same explanation as converting constructor from MotionBase
     template<
       typename M2,
       typename std::enable_if<!std::is_convertible<MotionDense<M2>, MotionTpl>::value, bool>::type =
         true>
->>>>>>> fbc93a6a
     explicit MotionTpl(const MotionDense<M2> & clone)
     {
       linear() = clone.linear();
       angular() = clone.angular();
     }
 
-<<<<<<< HEAD
-    template<typename M2>
-=======
     // MotionBase implement a conversion function to PlainReturnType.
     // Usually, PlainReturnType is defined as MotionTpl.
     // In this case, this converting constructor is redundant and
@@ -123,7 +116,6 @@
       typename M2,
       typename std::enable_if<!std::is_convertible<MotionBase<M2>, MotionTpl>::value, bool>::type =
         true>
->>>>>>> fbc93a6a
     explicit MotionTpl(const MotionBase<M2> & clone)
     {
       *this = clone;
