--- conflicted
+++ resolved
@@ -113,7 +113,6 @@
     }
 
   }; // struct MotionZeroTpl
-<<<<<<< HEAD
 
   template<typename M1, typename Scalar, int Options>
   inline const M1 & operator+(const MotionBase<M1> & v, const MotionZeroTpl<Scalar, Options> &)
@@ -127,45 +126,6 @@
     return v.derived();
   }
 
-  /// \brief BiasZeroTpl has been replaced by MotionZeroTpl. Please use this naming instead.
-  template<typename Scalar, int Options>
-  struct PINOCCHIO_DEPRECATED BiasZeroTpl : MotionZeroTpl<Scalar, Options>
-  {
-    typedef MotionZeroTpl<Scalar, Options> Base;
-    BiasZeroTpl(const Base &)
-    {
-    }
-  };
-
-  PINOCCHIO_COMPILER_DIAGNOSTIC_PUSH
-  PINOCCHIO_COMPILER_DIAGNOSTIC_IGNORED_DEPRECECATED_DECLARATIONS
-  template<typename Scalar, int Options>
-  struct SE3GroupAction<BiasZeroTpl<Scalar, Options>>
-  {
-    typedef BiasZeroTpl<Scalar, Options> ReturnType;
-  };
-
-  template<typename Scalar, int Options, typename MotionDerived>
-  struct MotionAlgebraAction<BiasZeroTpl<Scalar, Options>, MotionDerived>
-  {
-    typedef BiasZeroTpl<Scalar, Options> ReturnType;
-  };
-  PINOCCHIO_COMPILER_DIAGNOSTIC_POP
-=======
-
-  template<typename M1, typename Scalar, int Options>
-  inline const M1 & operator+(const MotionBase<M1> & v, const MotionZeroTpl<Scalar, Options> &)
-  {
-    return v.derived();
-  }
-
-  template<typename Scalar, int Options, typename M1>
-  inline const M1 & operator+(const MotionZeroTpl<Scalar, Options> &, const MotionBase<M1> & v)
-  {
-    return v.derived();
-  }
->>>>>>> fbc93a6a
-
 } // namespace pinocchio
 
 #endif // ifndef __pinocchio_spatial_motion_zero_hpp__