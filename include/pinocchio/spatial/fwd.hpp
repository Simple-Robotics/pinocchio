//
// Copyright (c) 2015-2020 CNRS INRIA
// Copyright (c) 2016 Wandercraft, 86 rue de Paris 91400 Orsay, France.
//

#ifndef __pinocchio_spatial_fwd_hpp__
#define __pinocchio_spatial_fwd_hpp__

#include "pinocchio/fwd.hpp"
#include "pinocchio/macros.hpp"

namespace pinocchio
{
  /// \internal
  namespace internal
  {
    ///  \brief Default return type for the operation: Type*Scalar
    template<typename Type, typename Scalar>
    struct RHSScalarMultiplication
    {
      typedef Type ReturnType;
    };

    ///  \brief Default return type for the operation: Scalar*Type
    template<typename Type, typename Scalar>
    struct LHSScalarMultiplication
    {
      typedef Type ReturnType;
    };
  } // namespace internal
  /// \endinternal

  /**
   * \addtogroup pinocchio_spatial
   * @{
   */

  template<typename Scalar, int Options = context::Options>
  struct SE3Tpl;

  template<typename Derived>
  class MotionBase;
  template<typename Derived>
  class MotionDense;
  template<typename Vector6ArgType>
  class MotionRef;
  template<typename Scalar, int Options = context::Options>
  struct MotionZeroTpl;
<<<<<<< HEAD
  template<typename Scalar, int Options = context::Options>
  struct PINOCCHIO_DEPRECATED BiasZeroTpl;
=======
>>>>>>> fbc93a6a

  template<typename Derived>
  class ForceBase;
  template<typename Derived>
  class ForceDense;
  template<typename Vector6ArgType>
  class ForceRef;

  template<typename Scalar, int Options = context::Options>
  struct InertiaTpl;
  template<typename Scalar, int Options = context::Options>
  class Symmetric3Tpl;

  typedef SE3Tpl<context::Scalar, context::Options> SE3;
  typedef MotionTpl<context::Scalar, context::Options> Motion;
  typedef ForceTpl<context::Scalar, context::Options> Force;
  typedef InertiaTpl<context::Scalar, context::Options> Inertia;
  typedef Symmetric3Tpl<context::Scalar, context::Options> Symmetric3;
  typedef MotionZeroTpl<context::Scalar, context::Options> MotionZero;
<<<<<<< HEAD

  PINOCCHIO_COMPILER_DIAGNOSTIC_PUSH
  PINOCCHIO_COMPILER_DIAGNOSTIC_IGNORED_DEPRECECATED_DECLARATIONS
  typedef BiasZeroTpl<context::Scalar, context::Options> BiasZero;
  PINOCCHIO_COMPILER_DIAGNOSTIC_POP
=======
>>>>>>> fbc93a6a

  /**
   * @}
   */
  // end of group spatial

#define SPATIAL_TYPEDEF_TEMPLATE_GENERIC(derived, TYPENAME)                                        \
  typedef TYPENAME traits<derived>::Scalar Scalar;                                                 \
  typedef TYPENAME traits<derived>::Vector3 Vector3;                                               \
  typedef TYPENAME traits<derived>::Vector4 Vector4;                                               \
  typedef TYPENAME traits<derived>::Vector6 Vector6;                                               \
  typedef TYPENAME traits<derived>::Matrix3 Matrix3;                                               \
  typedef TYPENAME traits<derived>::Matrix4 Matrix4;                                               \
  typedef TYPENAME traits<derived>::Matrix6 Matrix6;                                               \
  typedef TYPENAME traits<derived>::Angular_t Angular_t;                                           \
  typedef TYPENAME traits<derived>::Linear_t Linear_t;                                             \
  typedef TYPENAME traits<derived>::ConstAngular_t ConstAngular_t;                                 \
  typedef TYPENAME traits<derived>::ConstLinear_t ConstLinear_t;                                   \
  typedef TYPENAME traits<derived>::ActionMatrix_t ActionMatrix_t;                                 \
  typedef TYPENAME traits<derived>::Quaternion_t Quaternion_t;                                     \
  typedef TYPENAME traits<derived>::SE3 SE3;                                                       \
  typedef TYPENAME traits<derived>::Force Force;                                                   \
  typedef TYPENAME traits<derived>::Motion Motion;                                                 \
  typedef TYPENAME traits<derived>::Symmetric3 Symmetric3;                                         \
  enum                                                                                             \
  {                                                                                                \
    LINEAR = traits<derived>::LINEAR,                                                              \
    ANGULAR = traits<derived>::ANGULAR                                                             \
  }

#define SPATIAL_TYPEDEF_TEMPLATE(derived) SPATIAL_TYPEDEF_TEMPLATE_GENERIC(derived, typename)

#define SPATIAL_TYPEDEF_NO_TEMPLATE(derived)                                                       \
  SPATIAL_TYPEDEF_TEMPLATE_GENERIC(derived, PINOCCHIO_MACRO_EMPTY_ARG)

  namespace internal
  {
    // for certain Scalar type, it might be needed to proceed to call some normalization procedure
    // in when performing a cast. This struct is an helper to support such modality.
    template<typename Class, typename NewScalar, typename Scalar>
    struct cast_call_normalize_method;
  } // namespace internal

} // namespace pinocchio

#endif // ifndef __pinocchio_spatial_fwd_hpp__<|MERGE_RESOLUTION|>--- conflicted
+++ resolved
@@ -46,11 +46,6 @@
   class MotionRef;
   template<typename Scalar, int Options = context::Options>
   struct MotionZeroTpl;
-<<<<<<< HEAD
-  template<typename Scalar, int Options = context::Options>
-  struct PINOCCHIO_DEPRECATED BiasZeroTpl;
-=======
->>>>>>> fbc93a6a
 
   template<typename Derived>
   class ForceBase;
@@ -70,14 +65,6 @@
   typedef InertiaTpl<context::Scalar, context::Options> Inertia;
   typedef Symmetric3Tpl<context::Scalar, context::Options> Symmetric3;
   typedef MotionZeroTpl<context::Scalar, context::Options> MotionZero;
-<<<<<<< HEAD
-
-  PINOCCHIO_COMPILER_DIAGNOSTIC_PUSH
-  PINOCCHIO_COMPILER_DIAGNOSTIC_IGNORED_DEPRECECATED_DECLARATIONS
-  typedef BiasZeroTpl<context::Scalar, context::Options> BiasZero;
-  PINOCCHIO_COMPILER_DIAGNOSTIC_POP
-=======
->>>>>>> fbc93a6a
 
   /**
    * @}
