//
// Copyright (c) 2021 INRIA
//

#ifndef __pinocchio_autodiff_code_generator_algo_hpp__
#define __pinocchio_autodiff_code_generator_algo_hpp__

#include <casadi/core/code_generator.hpp>

#include "pinocchio/autodiff/casadi.hpp"
#include "pinocchio/algorithm/aba.hpp"
#include "pinocchio/algorithm/aba-derivatives.hpp"
#include "pinocchio/algorithm/joint-configuration.hpp"
#include "pinocchio/algorithm/constrained-dynamics-derivatives.hpp"
#include "pinocchio/algorithm/constrained-dynamics.hpp"

namespace pinocchio
{
  namespace casadi
  {

    template<typename _Scalar>
    struct AutoDiffAlgoBase
    {
      typedef _Scalar Scalar;
      typedef ::casadi::SX ADScalar;
      typedef ::casadi::SXVector ADSVector;
      typedef ::casadi::DM DMMatrix;
      typedef ::casadi::DMVector DMVector;
      enum
      {
        Options = 0
      };

      typedef pinocchio::ModelTpl<Scalar, Options> Model;
      typedef pinocchio::DataTpl<Scalar, Options> Data;
      typedef pinocchio::ModelTpl<ADScalar, Options> ADModel;
      typedef pinocchio::DataTpl<ADScalar, Options> ADData;

      typedef typename Model::ConfigVectorType ConfigVectorType;
      typedef typename Model::TangentVectorType TangentVectorType;
      typedef typename ADModel::ConfigVectorType ADConfigVectorType;
      typedef typename ADModel::TangentVectorType ADTangentVectorType;

      typedef typename Data::MatrixXs MatrixXs;
      typedef typename Data::VectorXs VectorXs;
      typedef typename Data::RowMatrixXs RowMatrixXs;

      typedef ::casadi::Function ADFun;

      AutoDiffAlgoBase(
        const Model & model,
        const std::string & filename,
        const std::string & libname,
        const std::string & fun_name)
      : ad_model(model.template cast<ADScalar>())
      , ad_data(ad_model)
      , filename(filename)
      , libname(libname)
      , fun_name(fun_name)
      , cg_generated(filename)
      , build_forward(true)
      , build_jacobian(true)
      {
      }

      virtual ~AutoDiffAlgoBase()
      {
      }

      /// \brief build the mapping Y = f(X)
      virtual void buildMap() = 0;

      void initLib()
      {
        buildMap();
        // Generated code;
        cg_generated.add(ad_fun);
        if (build_jacobian)
        {
          cg_generated.add(ad_fun_derivs);
        }
        cg_generated.generate();
      }

      bool existLib() const
      {
        std::ifstream file((libname + ".so").c_str());
        return file.good();
      }

      void compileLib()
      {
        std::string compile_command =
          "clang -fPIC -shared -Ofast -DNDEBUG " + filename + ".c -o " + libname + ".so";

#ifdef __APPLE__
        compile_command += " -isysroot "
                           "/Applications/Xcode.app/Contents/Developer/Platforms/MacOSX.platform/"
                           "Developer/SDKs/MacOSX.sdk";
#endif

        const int flag = system(compile_command.c_str());
        if (flag != 0)
        {
          std::cerr << "Compilation failed" << std::endl; // TODO: raised here
        }
      }

      void loadLib(const bool generate_if_not_exist = true)
      {
        if (!existLib() && generate_if_not_exist)
          compileLib();

        fun = ::casadi::external(fun_name, "./" + libname + ".so");
        if (build_jacobian)
        {
          fun_derivs = ::casadi::external(fun_name + "_derivs", "./" + libname + ".so");
        }
      }

    protected:
      ADModel ad_model;
      ADData ad_data;
      std::string filename, libname, fun_name;
      ::casadi::CodeGenerator cg_generated;

      /// \brief Options to generate or not the source code for the evaluation function
      bool build_forward;
      /// \brief Options to build or not the Jacobian of he function
      bool build_jacobian;

      ADFun ad_fun, ad_fun_derivs;
      ADFun fun, fun_derivs;
      std::vector<DMMatrix> fun_output, fun_output_derivs;
    };

    template<typename _Scalar>
    struct AutoDiffABA : public AutoDiffAlgoBase<_Scalar>
    {
      typedef AutoDiffAlgoBase<_Scalar> Base;
      typedef typename Base::Scalar Scalar;

      typedef typename Base::TangentVectorType TangentVectorType;
      typedef typename Base::RowMatrixXs RowMatrixXs;
      typedef typename Base::VectorXs VectorXs;
      typedef typename Base::MatrixXs MatrixXs;

      typedef typename Base::ADFun ADFun;
      typedef typename Base::DMVector DMVector;
      typedef typename Base::DMMatrix DMMatrix;
      typedef typename Base::ADScalar ADScalar;
      typedef typename Base::ADSVector ADSVector;
      typedef typename Base::ADConfigVectorType ADConfigVectorType;
      typedef typename Base::ADTangentVectorType ADTangentVectorType;

      explicit AutoDiffABA(
        const Model & model,
        const std::string & filename = "casadi_aba",
        const std::string & libname = "libcasadi_cg_aba",
        const std::string & fun_name = "eval_f")
      : Base(model, filename, libname, fun_name)
      , ddq(model.nv)
      , ddq_dq(model.nv, model.nv)
      , ddq_dv(model.nv, model.nv)
      , ddq_dtau(model.nv, model.nv)
      , cs_q(ADScalar::sym("q", model.nq))
      , cs_v(ADScalar::sym("v", model.nv))
      , cs_tau(ADScalar::sym("tau", model.nv))
      , cs_v_int(ADScalar::sym("v_inc", model.nv))
      , cs_ddq(model.nv, 1)
      , q_ad(model.nq)
      , q_int_ad(model.nq)
      , v_ad(model.nv)
      , v_int_ad(model.nv)
      , tau_ad(model.nv)
      , q_vec((size_t)model.nq)
      , v_vec((size_t)model.nv)
      , v_int_vec((size_t)model.nv)
      , tau_vec((size_t)model.nv)
      {
        q_ad = Eigen::Map<ADConfigVectorType>(
          static_cast<std::vector<ADScalar>>(cs_q).data(), model.nq, 1);
        v_int_ad = Eigen::Map<ADConfigVectorType>(
          static_cast<std::vector<ADScalar>>(cs_v_int).data(), model.nv, 1);
        v_ad = Eigen::Map<ADTangentVectorType>(
          static_cast<std::vector<ADScalar>>(cs_v).data(), model.nv, 1);
        tau_ad = Eigen::Map<ADTangentVectorType>(
          static_cast<std::vector<ADScalar>>(cs_tau).data(), model.nv, 1);

        Eigen::Map<TangentVectorType>(v_int_vec.data(), model.nv, 1).setZero();
      }

      virtual ~AutoDiffABA()
      {
      }

      virtual void buildMap()
      {
        // Integrate q + v_int = q_int
        pinocchio::integrate(ad_model, q_ad, v_int_ad, q_int_ad);
        // Run ABA with new q_int
<<<<<<< HEAD
        pinocchio::aba(ad_model, ad_data, q_int_ad, v_ad, tau_ad);
=======
        pinocchio::aba(ad_model, ad_data, q_int_ad, v_ad, tau_ad, Convention::WORLD);
>>>>>>> fbc93a6a
        // Copy Output
        pinocchio::casadi::copy(ad_data.ddq, cs_ddq);

        cs_ddq_dq = jacobian(cs_ddq, cs_v_int);
        cs_ddq_dv = jacobian(cs_ddq, cs_v);
        cs_ddq_dtau = jacobian(cs_ddq, cs_tau);

        ad_fun = ADFun(fun_name, ADSVector{cs_q, cs_v_int, cs_v, cs_tau}, ADSVector{cs_ddq});

        ad_fun_derivs = ADFun(
          fun_name + "_derivs", ADSVector{cs_q, cs_v_int, cs_v, cs_tau},
          ADSVector{cs_ddq_dq, cs_ddq_dv, cs_ddq_dtau});
      }

      template<typename ConfigVectorType1, typename TangentVectorType1, typename TangentVectorType2>
      void evalFunction(
        const Eigen::MatrixBase<ConfigVectorType1> & q,
        const Eigen::MatrixBase<TangentVectorType1> & v,
        const Eigen::MatrixBase<TangentVectorType2> & tau)
      {
        Eigen::Map<ConfigVectorType1>(q_vec.data(), ad_model.nq, 1) = q;
        Eigen::Map<TangentVectorType1>(v_vec.data(), ad_model.nv, 1) = v;
        Eigen::Map<TangentVectorType2>(tau_vec.data(), ad_model.nv, 1) = tau;
        fun_output = fun(DMVector{q_vec, v_int_vec, v_vec, tau_vec});
        ddq = Eigen::Map<TangentVectorType>(
          static_cast<std::vector<Scalar>>(fun_output[0]).data(), ad_model.nv, 1);
      }

      template<typename ConfigVectorType1, typename TangentVectorType1, typename TangentVectorType2>
      void evalJacobian(
        const Eigen::MatrixBase<ConfigVectorType1> & q,
        const Eigen::MatrixBase<TangentVectorType1> & v,
        const Eigen::MatrixBase<TangentVectorType2> & tau)
      {
        Eigen::Map<ConfigVectorType1>(q_vec.data(), ad_model.nq, 1) = q;
        Eigen::Map<TangentVectorType1>(v_vec.data(), ad_model.nv, 1) = v;
        Eigen::Map<TangentVectorType2>(tau_vec.data(), ad_model.nv, 1) = tau;
        fun_output_derivs = fun_derivs(DMVector{q_vec, v_int_vec, v_vec, tau_vec});

        ddq_dq = Eigen::Map<MatrixXs>(
          static_cast<std::vector<Scalar>>(fun_output_derivs[0]).data(), ad_model.nv, ad_model.nv);
        ddq_dv = Eigen::Map<MatrixXs>(
          static_cast<std::vector<Scalar>>(fun_output_derivs[1]).data(), ad_model.nv, ad_model.nv);
        ddq_dtau = Eigen::Map<MatrixXs>(
          static_cast<std::vector<Scalar>>(fun_output_derivs[2]).data(), ad_model.nv, ad_model.nv);
      }

      TangentVectorType ddq;
      RowMatrixXs ddq_dq, ddq_dv, ddq_dtau;

    protected:
      using Base::ad_data;
      using Base::ad_model;
      using Base::cg_generated;
      using Base::filename;
      using Base::fun_name;
      using Base::libname;

      using Base::ad_fun;
      using Base::ad_fun_derivs;
      using Base::fun;
      using Base::fun_derivs;
      using Base::fun_output;
      using Base::fun_output_derivs;

      ADScalar cs_q, cs_v, cs_tau, cs_v_int, cs_ddq;

      // Derivatives
      ADScalar cs_ddq_dq, cs_ddq_dv, cs_ddq_dtau;

      ADConfigVectorType q_ad, q_int_ad;
      ADTangentVectorType v_ad, v_int_ad, tau_ad;

      std::vector<Scalar> q_vec, v_vec, v_int_vec, tau_vec;
    };

    template<typename _Scalar>
    struct AutoDiffABADerivatives : public AutoDiffAlgoBase<_Scalar>
    {

      typedef AutoDiffAlgoBase<_Scalar> Base;
      typedef typename Base::Scalar Scalar;

      typedef typename Base::TangentVectorType TangentVectorType;
      typedef typename Base::RowMatrixXs RowMatrixXs;
      typedef typename Base::VectorXs VectorXs;
      typedef typename Base::MatrixXs MatrixXs;

      typedef typename Base::ADFun ADFun;
      typedef typename Base::DMVector DMVector;
      typedef typename Base::DMMatrix DMMatrix;
      typedef typename Base::ADScalar ADScalar;
      typedef typename Base::ADSVector ADSVector;
      typedef typename Base::ADConfigVectorType ADConfigVectorType;
      typedef typename Base::ADTangentVectorType ADTangentVectorType;

      explicit AutoDiffABADerivatives(
        const Model & model,
        const std::string & filename = "casadi_abaDerivs",
        const std::string & libname = "libcasadi_cg_abaDerivs",
        const std::string & fun_name = "eval_f")
      : Base(model, filename, libname, fun_name)
      , cs_q(ADScalar::sym("q", model.nq))
      , cs_v(ADScalar::sym("v", model.nv))
      , cs_tau(ADScalar::sym("tau", model.nv))
      , q_ad(model.nq)
      , v_ad(model.nv)
      , tau_ad(model.nv)
      , cs_ddq(model.nv, 1)
      , q_vec((size_t)model.nq)
      , v_vec((size_t)model.nv)
      , tau_vec((size_t)model.nv)
      , ddq(model.nv)
      , ddq_dq(model.nv, model.nv)
      , ddq_dv(model.nv, model.nv)
      , ddq_dtau(model.nv, model.nv)
      {
        q_ad = Eigen::Map<ADConfigVectorType>(
          static_cast<std::vector<ADScalar>>(cs_q).data(), model.nq, 1);
        v_ad = Eigen::Map<ADTangentVectorType>(
          static_cast<std::vector<ADScalar>>(cs_v).data(), model.nv, 1);
        tau_ad = Eigen::Map<ADTangentVectorType>(
          static_cast<std::vector<ADScalar>>(cs_tau).data(), model.nv, 1);

        Base::build_jacobian = false;
      }

      virtual ~AutoDiffABADerivatives()
      {
      }

      virtual void buildMap()
      {
        // Run ABA with new q_int
        pinocchio::computeABADerivatives(ad_model, ad_data, q_ad, v_ad, tau_ad);
        // Copy Output
        ad_data.Minv.template triangularView<Eigen::StrictlyLower>() =
          ad_data.Minv.transpose().template triangularView<Eigen::StrictlyLower>();
        pinocchio::casadi::copy(ad_data.ddq, cs_ddq);
        pinocchio::casadi::copy(ad_data.ddq_dq, cs_ddq_dq);
        pinocchio::casadi::copy(ad_data.ddq_dv, cs_ddq_dv);
        pinocchio::casadi::copy(ad_data.Minv, cs_ddq_dtau);

        ad_fun = ADFun(
          fun_name, ADSVector{cs_q, cs_v, cs_tau},
          ADSVector{cs_ddq, cs_ddq_dq, cs_ddq_dv, cs_ddq_dtau});
      }

      template<typename ConfigVectorType1, typename TangentVectorType1, typename TangentVectorType2>
      void evalFunction(
        const Eigen::MatrixBase<ConfigVectorType1> & q,
        const Eigen::MatrixBase<TangentVectorType1> & v,
        const Eigen::MatrixBase<TangentVectorType2> & tau)
      {
        Eigen::Map<ConfigVectorType1>(q_vec.data(), ad_model.nq, 1) = q;
        Eigen::Map<TangentVectorType1>(v_vec.data(), ad_model.nv, 1) = v;
        Eigen::Map<TangentVectorType2>(tau_vec.data(), ad_model.nv, 1) = tau;
        fun_output = fun(DMVector{q_vec, v_vec, tau_vec});

        ddq = Eigen::Map<TangentVectorType>(
          static_cast<std::vector<Scalar>>(fun_output[0]).data(), ad_model.nv, 1);
        ddq_dq = Eigen::Map<MatrixXs>(
          static_cast<std::vector<Scalar>>(fun_output[1]).data(), ad_model.nv, ad_model.nv);
        ddq_dv = Eigen::Map<MatrixXs>(
          static_cast<std::vector<Scalar>>(fun_output[2]).data(), ad_model.nv, ad_model.nv);
        ddq_dtau = Eigen::Map<MatrixXs>(
          static_cast<std::vector<Scalar>>(fun_output[3]).data(), ad_model.nv, ad_model.nv);
      }

      TangentVectorType ddq;
      RowMatrixXs ddq_dq, ddq_dv, ddq_dtau;

    protected:
      using Base::ad_data;
      using Base::ad_model;
      using Base::cg_generated;
      using Base::filename;
      using Base::fun_name;
      using Base::libname;

      using Base::ad_fun;
      using Base::ad_fun_derivs;
      using Base::fun;
      using Base::fun_derivs;
      using Base::fun_output;
      using Base::fun_output_derivs;

      ADScalar cs_q, cs_v, cs_tau, cs_ddq;
      // Derivatives
      ADScalar cs_ddq_dq, cs_ddq_dv, cs_ddq_dtau;

      ADConfigVectorType q_ad;
      ADTangentVectorType v_ad, tau_ad;
      std::vector<Scalar> q_vec, v_vec, tau_vec;
    };

    template<typename _Scalar>
    struct AutoDiffConstraintDynamics : public AutoDiffAlgoBase<_Scalar>
    {
      typedef AutoDiffAlgoBase<_Scalar> Base;
      typedef typename Base::Scalar Scalar;
      typedef typename Base::ADScalar ADScalar;
      typedef typename Base::ADSVector ADSVector;

      typedef typename Base::TangentVectorType TangentVectorType;
      typedef typename Base::RowMatrixXs RowMatrixXs;
      typedef typename Base::VectorXs VectorXs;
      typedef typename Base::MatrixXs MatrixXs;

      typedef typename Base::ADFun ADFun;
      typedef typename Base::DMVector DMVector;
      typedef typename Base::DMMatrix DMMatrix;
      typedef typename Base::ADConfigVectorType ADConfigVectorType;
      typedef typename Base::ADTangentVectorType ADTangentVectorType;

      typedef typename pinocchio::RigidConstraintModelTpl<Scalar, Base::Options> ConstraintModel;
      typedef Eigen::aligned_allocator<ConstraintModel> ConstraintModelAllocator;
      typedef typename std::vector<ConstraintModel, ConstraintModelAllocator> ConstraintModelVector;
      typedef typename pinocchio::RigidConstraintDataTpl<Scalar, Base::Options> ConstraintData;
      typedef Eigen::aligned_allocator<ConstraintData> ConstraintDataAllocator;
      typedef typename std::vector<ConstraintData, ConstraintDataAllocator> ConstraintDataVector;

      typedef typename pinocchio::RigidConstraintModelTpl<ADScalar, Base::Options>
        ADConstraintModel;
      typedef Eigen::aligned_allocator<ADConstraintModel> ADConstraintModelAllocator;
      typedef typename std::vector<ADConstraintModel, ADConstraintModelAllocator>
        ADConstraintModelVector;
      typedef typename pinocchio::RigidConstraintDataTpl<ADScalar, Base::Options> ADConstraintData;
      typedef Eigen::aligned_allocator<ADConstraintData> ADConstraintDataAllocator;
      typedef typename std::vector<ADConstraintData, ADConstraintDataAllocator>
        ADConstraintDataVector;

      static Eigen::DenseIndex constraintDim(const ConstraintModelVector & contact_models)
      {
        Eigen::DenseIndex num_total_constraints = 0;
        for (typename ConstraintModelVector::const_iterator it = contact_models.begin();
             it != contact_models.end(); ++it)
        {
          PINOCCHIO_CHECK_INPUT_ARGUMENT(
            it->size() > 0, "The dimension of the constraint must be positive");
          num_total_constraints += it->size();
        }
        return num_total_constraints;
      }

      explicit AutoDiffConstraintDynamics(
        const Model & model,
        const ConstraintModelVector & contact_models,
        const std::string & filename = "casadi_contactDyn",
        const std::string & libname = "libcasadi_cg_contactDyn",
        const std::string & fun_name = "eval_f")
      : Base(model, filename, libname, fun_name)
      , nc(constraintDim(contact_models))
      , cs_q(ADScalar::sym("q", model.nq))
      , cs_v(ADScalar::sym("v", model.nv))
      , cs_tau(ADScalar::sym("tau", model.nv))
      , cs_v_int(ADScalar::sym("v_inc", model.nv))
      , q_ad(model.nq)
      , q_int_ad(model.nq)
      , v_ad(model.nv)
      , v_int_ad(model.nv)
      , tau_ad(model.nv)
      , cs_ddq(model.nv, 1)
      , cs_lambda_c(model.nv, 1)
      , q_vec((size_t)model.nq)
      , v_vec((size_t)model.nv)
      , v_int_vec((size_t)model.nv)
      , tau_vec((size_t)model.nv)
      , ddq(model.nv)
      , ddq_dq(model.nv, model.nv)
      , ddq_dv(model.nv, model.nv)
      , ddq_dtau(model.nv, model.nv)
      {
        lambda_c.resize(nc);
        lambda_c.setZero();
        dlambda_dq.resize(nc, model.nv);
        dlambda_dq.setZero();
        dlambda_dv.resize(nc, model.nv);
        dlambda_dv.setZero();
        dlambda_dtau.resize(nc, model.nv);
        dlambda_dtau.setZero();
        q_ad = Eigen::Map<ADConfigVectorType>(
          static_cast<std::vector<ADScalar>>(cs_q).data(), model.nq, 1);
        v_int_ad = Eigen::Map<ADConfigVectorType>(
          static_cast<std::vector<ADScalar>>(cs_v_int).data(), model.nv, 1);
        v_ad = Eigen::Map<ADTangentVectorType>(
          static_cast<std::vector<ADScalar>>(cs_v).data(), model.nv, 1);
        tau_ad = Eigen::Map<ADTangentVectorType>(
          static_cast<std::vector<ADScalar>>(cs_tau).data(), model.nv, 1);

        Eigen::Map<TangentVectorType>(v_int_vec.data(), model.nv, 1).setZero();

        for (int k = 0; k < contact_models.size(); ++k)
        {
          ad_contact_models.push_back(contact_models[k].template cast<ADScalar>());
          ad_contact_datas.push_back(ADConstraintData(ad_contact_models[k]));
        }
      }

      virtual ~AutoDiffConstraintDynamics()
      {
      }

      virtual void buildMap()
      {
        pinocchio::initConstraintDynamics(ad_model, ad_data, ad_contact_models);
        // Integrate q + v_int = q_int
        pinocchio::integrate(ad_model, q_ad, v_int_ad, q_int_ad);
        // Run contact dynamics with new q_int
        pinocchio::constraintDynamics(
          ad_model, ad_data, q_int_ad, v_ad, tau_ad, ad_contact_models, ad_contact_datas);
        // Copy Output
        pinocchio::casadi::copy(ad_data.ddq, cs_ddq);
        pinocchio::casadi::copy(ad_data.lambda_c, cs_lambda_c);

        cs_ddq_dq = jacobian(cs_ddq, cs_v_int);
        cs_ddq_dv = jacobian(cs_ddq, cs_v);
        cs_ddq_dtau = jacobian(cs_ddq, cs_tau);

        cs_lambda_dq = jacobian(cs_lambda_c, cs_v_int);
        cs_lambda_dv = jacobian(cs_lambda_c, cs_v);
        cs_lambda_dtau = jacobian(cs_lambda_c, cs_tau);

        ad_fun =
          ADFun(fun_name, ADSVector{cs_q, cs_v_int, cs_v, cs_tau}, ADSVector{cs_ddq, cs_lambda_c});
        ad_fun_derivs = ADFun(
          fun_name + "_derivs", ADSVector{cs_q, cs_v_int, cs_v, cs_tau},
          ADSVector{cs_ddq_dq, cs_ddq_dv, cs_ddq_dtau, cs_lambda_dq, cs_lambda_dv, cs_lambda_dtau});
      }

      template<typename ConfigVectorType1, typename TangentVectorType1, typename TangentVectorType2>
      void evalFunction(
        const Eigen::MatrixBase<ConfigVectorType1> & q,
        const Eigen::MatrixBase<TangentVectorType1> & v,
        const Eigen::MatrixBase<TangentVectorType2> & tau)
      {
        Eigen::Map<ConfigVectorType1>(q_vec.data(), ad_model.nq, 1) = q;
        Eigen::Map<TangentVectorType1>(v_vec.data(), ad_model.nv, 1) = v;
        Eigen::Map<TangentVectorType2>(tau_vec.data(), ad_model.nv, 1) = tau;
        fun_output = fun(DMVector{q_vec, v_int_vec, v_vec, tau_vec});
        ddq = Eigen::Map<TangentVectorType>(
          static_cast<std::vector<Scalar>>(fun_output[0]).data(), ad_model.nv, 1);
        lambda_c = Eigen::Map<TangentVectorType>(
          static_cast<std::vector<Scalar>>(fun_output[1]).data(), nc, 1);
      }

      template<typename ConfigVectorType1, typename TangentVectorType1, typename TangentVectorType2>
      void evalJacobian(
        const Eigen::MatrixBase<ConfigVectorType1> & q,
        const Eigen::MatrixBase<TangentVectorType1> & v,
        const Eigen::MatrixBase<TangentVectorType2> & tau)
      {
        Eigen::Map<ConfigVectorType1>(q_vec.data(), ad_model.nq, 1) = q;
        Eigen::Map<TangentVectorType1>(v_vec.data(), ad_model.nv, 1) = v;
        Eigen::Map<TangentVectorType2>(tau_vec.data(), ad_model.nv, 1) = tau;
        fun_output_derivs = fun_derivs(DMVector{q_vec, v_int_vec, v_vec, tau_vec});
        ddq_dq = Eigen::Map<MatrixXs>(
          static_cast<std::vector<Scalar>>(fun_output_derivs[0]).data(), ad_model.nv, ad_model.nv);
        ddq_dv = Eigen::Map<MatrixXs>(
          static_cast<std::vector<Scalar>>(fun_output_derivs[1]).data(), ad_model.nv, ad_model.nv);
        ddq_dtau = Eigen::Map<MatrixXs>(
          static_cast<std::vector<Scalar>>(fun_output_derivs[2]).data(), ad_model.nv, ad_model.nv);
        dlambda_dq = Eigen::Map<MatrixXs>(
          static_cast<std::vector<Scalar>>(fun_output_derivs[3]).data(), nc, ad_model.nv);
        dlambda_dv = Eigen::Map<MatrixXs>(
          static_cast<std::vector<Scalar>>(fun_output_derivs[4]).data(), nc, ad_model.nv);
        dlambda_dtau = Eigen::Map<MatrixXs>(
          static_cast<std::vector<Scalar>>(fun_output_derivs[5]).data(), nc, ad_model.nv);
      }

      TangentVectorType ddq;
      VectorXs lambda_c;
      RowMatrixXs ddq_dq, ddq_dv, ddq_dtau, dlambda_dq, dlambda_dv, dlambda_dtau;

    protected:
      using Base::ad_data;
      using Base::ad_model;
      using Base::cg_generated;
      using Base::filename;
      using Base::fun_name;
      using Base::libname;

      using Base::ad_fun;
      using Base::ad_fun_derivs;
      using Base::fun;
      using Base::fun_derivs;
      using Base::fun_output;
      using Base::fun_output_derivs;

      ADConstraintModelVector ad_contact_models;
      ADConstraintDataVector ad_contact_datas;

      Eigen::DenseIndex nc;
      ADScalar cs_q, cs_v, cs_tau, cs_v_int, cs_ddq, cs_lambda_c;

      // Derivatives
      ADScalar cs_ddq_dq, cs_ddq_dv, cs_ddq_dtau, cs_lambda_dq, cs_lambda_dv, cs_lambda_dtau;

      ADConfigVectorType q_ad, q_int_ad;
      ADTangentVectorType v_ad, v_int_ad, tau_ad;

      std::vector<Scalar> q_vec, v_vec, v_int_vec, tau_vec;
    };

    template<typename _Scalar>
    struct AutoDiffConstraintDynamicsDerivatives : public AutoDiffAlgoBase<_Scalar>
    {
      typedef AutoDiffAlgoBase<_Scalar> Base;
      typedef typename Base::Scalar Scalar;
      typedef typename Base::ADScalar ADScalar;
      typedef typename Base::ADSVector ADSVector;

      typedef typename Base::TangentVectorType TangentVectorType;
      typedef typename Base::RowMatrixXs RowMatrixXs;
      typedef typename Base::VectorXs VectorXs;
      typedef typename Base::MatrixXs MatrixXs;

      typedef typename Base::ADFun ADFun;
      typedef typename Base::DMVector DMVector;
      typedef typename Base::DMMatrix DMMatrix;
      typedef typename Base::ADConfigVectorType ADConfigVectorType;
      typedef typename Base::ADTangentVectorType ADTangentVectorType;

      typedef typename pinocchio::RigidConstraintModelTpl<Scalar, Base::Options> ConstraintModel;
      typedef Eigen::aligned_allocator<ConstraintModel> ConstraintModelAllocator;
      typedef typename std::vector<ConstraintModel, ConstraintModelAllocator> ConstraintModelVector;
      typedef typename pinocchio::RigidConstraintDataTpl<Scalar, Base::Options> ConstraintData;
      typedef Eigen::aligned_allocator<ConstraintData> ConstraintDataAllocator;
      typedef typename std::vector<ConstraintData, ConstraintDataAllocator> ConstraintDataVector;

      typedef typename pinocchio::RigidConstraintModelTpl<ADScalar, Base::Options>
        ADConstraintModel;
      typedef Eigen::aligned_allocator<ADConstraintModel> ADConstraintModelAllocator;
      typedef typename std::vector<ADConstraintModel, ADConstraintModelAllocator>
        ADConstraintModelVector;
      typedef typename pinocchio::RigidConstraintDataTpl<ADScalar, Base::Options> ADConstraintData;
      typedef Eigen::aligned_allocator<ADConstraintData> ADConstraintDataAllocator;
      typedef typename std::vector<ADConstraintData, ADConstraintDataAllocator>
        ADConstraintDataVector;

      static Eigen::DenseIndex constraintDim(const ConstraintModelVector & contact_models)
      {
        Eigen::DenseIndex num_total_constraints = 0;
        for (typename ConstraintModelVector::const_iterator it = contact_models.begin();
             it != contact_models.end(); ++it)
        {
          PINOCCHIO_CHECK_INPUT_ARGUMENT(
            it->size() > 0, "The dimension of the constraint must be positive");
          num_total_constraints += it->size();
        }
        return num_total_constraints;
      }

      explicit AutoDiffConstraintDynamicsDerivatives(
        const Model & model,
        const ConstraintModelVector & contact_models,
        const std::string & filename = "casadi_contactDynDerivs",
        const std::string & libname = "libcasadi_cg_contactDynDerivs",
        const std::string & fun_name = "eval_f")
      : Base(model, filename, libname, fun_name)
      , nc(constraintDim(contact_models))
      , cs_q(ADScalar::sym("q", model.nq))
      , cs_v(ADScalar::sym("v", model.nv))
      , cs_tau(ADScalar::sym("tau", model.nv))
      , q_ad(model.nq)
      , v_ad(model.nv)
      , tau_ad(model.nv)
      , cs_ddq(model.nv, 1)
      , cs_lambda_c(model.nv, 1)
      , q_vec((size_t)model.nq)
      , v_vec((size_t)model.nv)
      , tau_vec((size_t)model.nv)
      , ddq(model.nv)
      , ddq_dq(model.nv, model.nv)
      , ddq_dv(model.nv, model.nv)
      , ddq_dtau(model.nv, model.nv)
      {
        lambda_c.resize(nc);
        lambda_c.setZero();
        dlambda_dq.resize(nc, model.nv);
        dlambda_dq.setZero();
        dlambda_dv.resize(nc, model.nv);
        dlambda_dv.setZero();
        dlambda_dtau.resize(nc, model.nv);
        dlambda_dtau.setZero();

        q_ad = Eigen::Map<ADConfigVectorType>(
          static_cast<std::vector<ADScalar>>(cs_q).data(), model.nq, 1);
        v_ad = Eigen::Map<ADTangentVectorType>(
          static_cast<std::vector<ADScalar>>(cs_v).data(), model.nv, 1);
        tau_ad = Eigen::Map<ADTangentVectorType>(
          static_cast<std::vector<ADScalar>>(cs_tau).data(), model.nv, 1);

        for (int k = 0; k < contact_models.size(); ++k)
        {
          ad_contact_models.push_back(contact_models[k].template cast<ADScalar>());
          ad_contact_datas.push_back(ADConstraintData(ad_contact_models[k]));
        }

        Base::build_jacobian = false;
      }

      virtual ~AutoDiffConstraintDynamicsDerivatives()
      {
      }

      virtual void buildMap()
      {
        pinocchio::initConstraintDynamics(ad_model, ad_data, ad_contact_models);
        pinocchio::constraintDynamics(
          ad_model, ad_data, q_ad, v_ad, tau_ad, ad_contact_models, ad_contact_datas);
        pinocchio::computeConstraintDynamicsDerivatives(
          ad_model, ad_data, ad_contact_models, ad_contact_datas);
        // Copy Output
        pinocchio::casadi::copy(ad_data.ddq, cs_ddq);
        pinocchio::casadi::copy(ad_data.lambda_c, cs_lambda_c);
        pinocchio::casadi::copy(ad_data.ddq_dq, cs_ddq_dq);
        pinocchio::casadi::copy(ad_data.ddq_dv, cs_ddq_dv);
        pinocchio::casadi::copy(ad_data.ddq_dtau, cs_ddq_dtau);
        pinocchio::casadi::copy(ad_data.dlambda_dq, cs_lambda_dq);
        pinocchio::casadi::copy(ad_data.dlambda_dv, cs_lambda_dv);
        pinocchio::casadi::copy(ad_data.dlambda_dtau, cs_lambda_dtau);

        ad_fun = ADFun(
          fun_name, ADSVector{cs_q, cs_v, cs_tau},
          ADSVector{
            cs_ddq, cs_lambda_c, cs_ddq_dq, cs_ddq_dv, cs_ddq_dtau, cs_lambda_dq, cs_lambda_dv,
            cs_lambda_dtau});
      }

      template<typename ConfigVectorType1, typename TangentVectorType1, typename TangentVectorType2>
      void evalFunction(
        const Eigen::MatrixBase<ConfigVectorType1> & q,
        const Eigen::MatrixBase<TangentVectorType1> & v,
        const Eigen::MatrixBase<TangentVectorType2> & tau)
      {
        Eigen::Map<ConfigVectorType1>(q_vec.data(), ad_model.nq, 1) = q;
        Eigen::Map<TangentVectorType1>(v_vec.data(), ad_model.nv, 1) = v;
        Eigen::Map<TangentVectorType2>(tau_vec.data(), ad_model.nv, 1) = tau;
        fun_output = fun(DMVector{q_vec, v_vec, tau_vec});
        ddq = Eigen::Map<TangentVectorType>(
          static_cast<std::vector<Scalar>>(fun_output[0]).data(), ad_model.nv, 1);
        lambda_c = Eigen::Map<TangentVectorType>(
          static_cast<std::vector<Scalar>>(fun_output[1]).data(), nc, 1);
        ddq_dq = Eigen::Map<MatrixXs>(
          static_cast<std::vector<Scalar>>(fun_output[2]).data(), ad_model.nv, ad_model.nv);
        ddq_dv = Eigen::Map<MatrixXs>(
          static_cast<std::vector<Scalar>>(fun_output[3]).data(), ad_model.nv, ad_model.nv);
        ddq_dtau = Eigen::Map<MatrixXs>(
          static_cast<std::vector<Scalar>>(fun_output[4]).data(), ad_model.nv, ad_model.nv);
        dlambda_dq = Eigen::Map<MatrixXs>(
          static_cast<std::vector<Scalar>>(fun_output[5]).data(), nc, ad_model.nv);
        dlambda_dv = Eigen::Map<MatrixXs>(
          static_cast<std::vector<Scalar>>(fun_output[6]).data(), nc, ad_model.nv);
        dlambda_dtau = Eigen::Map<MatrixXs>(
          static_cast<std::vector<Scalar>>(fun_output[7]).data(), nc, ad_model.nv);
      }

      TangentVectorType ddq, lambda_c;
      RowMatrixXs ddq_dq, ddq_dv, ddq_dtau, dlambda_dq, dlambda_dv, dlambda_dtau;

    protected:
      using Base::ad_data;
      using Base::ad_model;
      using Base::cg_generated;
      using Base::filename;
      using Base::fun_name;
      using Base::libname;

      using Base::ad_fun;
      using Base::ad_fun_derivs;
      using Base::fun;
      using Base::fun_derivs;
      using Base::fun_output;
      using Base::fun_output_derivs;
      ADConstraintModelVector ad_contact_models;
      ADConstraintDataVector ad_contact_datas;

      Eigen::DenseIndex nc;
      ADScalar cs_q, cs_v, cs_tau, cs_ddq, cs_lambda_c;

      // Derivatives
      ADScalar cs_ddq_dq, cs_ddq_dv, cs_ddq_dtau, cs_lambda_dq, cs_lambda_dv, cs_lambda_dtau;

      ADConfigVectorType q_ad;
      ADTangentVectorType v_ad, tau_ad;

      std::vector<Scalar> q_vec, v_vec, tau_vec;
    };

  } // namespace casadi

} // namespace pinocchio

#endif // ifndef __pinocchio_autodiff_code_generator_algo_hpp__<|MERGE_RESOLUTION|>--- conflicted
+++ resolved
@@ -200,11 +200,7 @@
         // Integrate q + v_int = q_int
         pinocchio::integrate(ad_model, q_ad, v_int_ad, q_int_ad);
         // Run ABA with new q_int
-<<<<<<< HEAD
-        pinocchio::aba(ad_model, ad_data, q_int_ad, v_ad, tau_ad);
-=======
         pinocchio::aba(ad_model, ad_data, q_int_ad, v_ad, tau_ad, Convention::WORLD);
->>>>>>> fbc93a6a
         // Copy Output
         pinocchio::casadi::copy(ad_data.ddq, cs_ddq);
 
