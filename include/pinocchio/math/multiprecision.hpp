--- conflicted
+++ resolved
@@ -24,11 +24,7 @@
   : boost::integral_constant<
       bool,
       ((!std::numeric_limits<boost::multiprecision::number<Backend, ET>>::is_integer
-<<<<<<< HEAD
-        and std::numeric_limits<boost::multiprecision::number<Backend, ET>>::has_infinity))>
-=======
         && std::numeric_limits<boost::multiprecision::number<Backend, ET>>::has_infinity))>
->>>>>>> fbc93a6a
   {
   };
 } // namespace pinocchio
