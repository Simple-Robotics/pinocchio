//
// Copyright (c) 2015-2024 CNRS INRIA
// Copyright (c) 2015 Wandercraft, 86 rue de Paris 91400 Orsay, France.
//

#ifndef __pinocchio_multibody_data_hxx__
#define __pinocchio_multibody_data_hxx__

#include "pinocchio/spatial/fwd.hpp"
#include "pinocchio/multibody/model.hpp"
#include "pinocchio/utils/string-generator.hpp"
#include "pinocchio/multibody/liegroup/liegroup-algo.hpp"

/// @cond DEV

namespace pinocchio
{

  template<typename Scalar, int Options, template<typename, int> class JointCollectionTpl>
  DataTpl<Scalar, Options, JointCollectionTpl>::DataTpl(const Model & model)
  : joints(0)
  , a((std::size_t)model.njoints, Motion::Zero())
  , oa((std::size_t)model.njoints, Motion::Zero())
  , oa_drift((std::size_t)model.njoints, Motion::Zero())
  , oa_augmented((std::size_t)model.njoints, Motion::Zero())
  , a_gf((std::size_t)model.njoints, Motion::Zero())
  , oa_gf((std::size_t)model.njoints, Motion::Zero())
  , v((std::size_t)model.njoints, Motion::Zero())
  , ov((std::size_t)model.njoints, Motion::Zero())
  , f((std::size_t)model.njoints, Force::Zero())
  , of((std::size_t)model.njoints, Force::Zero())
  , of_augmented((std::size_t)model.njoints, Force::Zero())
  , h((std::size_t)model.njoints, Force::Zero())
  , oh((std::size_t)model.njoints, Force::Zero())
  , oMi((std::size_t)model.njoints, SE3::Identity())
  , liMi((std::size_t)model.njoints, SE3::Identity())
  , tau(VectorXs::Zero(model.nv))
  , nle(VectorXs::Zero(model.nv))
  , g(VectorXs::Zero(model.nv))
  , oMf((std::size_t)model.nframes, SE3::Identity())
  , Ycrb((std::size_t)model.njoints, Inertia::Zero())
  , dYcrb((std::size_t)model.njoints, Inertia::Zero())
  , M(MatrixXs::Zero(model.nv, model.nv))
  , Minv(MatrixXs::Zero(model.nv, model.nv))
  , C(MatrixXs::Zero(model.nv, model.nv))
  , dHdq(Matrix6x::Zero(6, model.nv))
  , dFdq(Matrix6x::Zero(6, model.nv))
  , dFdv(Matrix6x::Zero(6, model.nv))
  , dFda(Matrix6x::Zero(6, model.nv))
  , SDinv(Matrix6x::Zero(6, model.nv))
  , UDinv(Matrix6x::Zero(6, model.nv))
  , IS(MatrixXs::Zero(6, model.nv))
  , vxI((std::size_t)model.njoints, Inertia::Matrix6::Zero())
  , Ivx((std::size_t)model.njoints, Inertia::Matrix6::Zero())
  , B((std::size_t)model.njoints, Inertia::Matrix6::Zero())
  , oinertias((std::size_t)model.njoints, Inertia::Zero())
  , oYcrb((std::size_t)model.njoints, Inertia::Zero())
  , doYcrb((std::size_t)model.njoints, Inertia::Matrix6::Zero())
  , ddq(VectorXs::Zero(model.nv))
  , Yaba((std::size_t)model.njoints, Inertia::Matrix6::Zero())
  , oYaba((std::size_t)model.njoints, Inertia::Matrix6::Zero())
  , oL((std::size_t)model.njoints, Inertia::Matrix6::Zero())
  , oK((std::size_t)model.njoints, Inertia::Matrix6::Zero())
  , u(VectorXs::Zero(model.nv))
  , Ag(Matrix6x::Zero(6, model.nv))
  , dAg(Matrix6x::Zero(6, model.nv))
  , hg(Force::Zero())
  , dhg(Force::Zero())
  , Ig(Inertia::Zero())
  , Fcrb((std::size_t)model.njoints, Matrix6x::Zero(6, model.nv))
  , lastChild((std::size_t)model.njoints, -1)
  , nvSubtree((std::size_t)model.njoints, -1)
  , start_idx_v_fromRow((std::size_t)model.nv, -1)
  , end_idx_v_fromRow((std::size_t)model.nv, -1)
  , U(MatrixXs::Identity(model.nv, model.nv))
  , D(VectorXs::Zero(model.nv))
  , Dinv(VectorXs::Zero(model.nv))
  , tmp(VectorXs::Zero(model.nv))
  , parents_fromRow((std::size_t)model.nv, -1)
  , supports_fromRow((std::size_t)model.nv)
  , nvSubtree_fromRow((std::size_t)model.nv, -1)
  , J(Matrix6x::Zero(6, model.nv))
  , dJ(Matrix6x::Zero(6, model.nv))
  , ddJ(Matrix6x::Zero(6, model.nv))
  , psid(Matrix6x::Zero(6, model.nv))
  , psidd(Matrix6x::Zero(6, model.nv))
  , dVdq(Matrix6x::Zero(6, model.nv))
  , dAdq(Matrix6x::Zero(6, model.nv))
  , dAdv(Matrix6x::Zero(6, model.nv))
  , dtau_dq(RowMatrixXs::Zero(model.nv, model.nv))
  , dtau_dv(RowMatrixXs::Zero(model.nv, model.nv))
  , ddq_dq(RowMatrixXs::Zero(model.nv, model.nv))
  , ddq_dv(RowMatrixXs::Zero(model.nv, model.nv))
  , ddq_dtau(RowMatrixXs::Zero(model.nv, model.nv))
  , iMf((std::size_t)model.njoints, SE3::Identity())
  , com((std::size_t)model.njoints, Vector3::Zero())
  , vcom((std::size_t)model.njoints, Vector3::Zero())
  , acom((std::size_t)model.njoints, Vector3::Zero())
  , mass((std::size_t)model.njoints, (Scalar)(-1))
  , Jcom(Matrix3x::Zero(3, model.nv))
  , kinetic_energy(Scalar(0))
  , potential_energy(Scalar(0))
  , mechanical_energy(Scalar(0))
  , JMinvJt()
  , llt_JMinvJt()
  , lambda_c()
  , lambda_c_prox()
  , diff_lambda_c()
  , sDUiJt(MatrixXs::Zero(model.nv, model.nv))
  , torque_residual(VectorXs::Zero(model.nv))
  , dq_after(VectorXs::Zero(model.nv))
  , impulse_c()
  , staticRegressor(Matrix3x::Zero(3, 4 * (model.njoints - 1)))
  , bodyRegressor(BodyRegressorType::Zero())
  , jointTorqueRegressor(MatrixXs::Zero(model.nv, 10 * (model.njoints - 1)))
<<<<<<< HEAD
  , lA((std::size_t)model.njoints, VectorXs::Zero(0))
  , lambdaA((std::size_t)model.njoints, VectorXs::Zero(0))
  , LA((std::size_t)model.njoints, MatrixXs::Zero(0, 0))
  , a_bias((std::size_t)model.njoints, Motion::Zero())
  , KA((std::size_t)model.njoints, Matrix6x::Zero(6, 0))
  , KAS((std::size_t)model.njoints, MatrixXs::Zero(0, 0))
  , par_cons_ind((std::size_t)model.njoints, 0)
=======
  , KA((std::size_t)model.njoints, Matrix6x::Zero(6, 0))
  , LA((std::size_t)model.njoints, MatrixXs::Zero(0, 0))
  , lA((std::size_t)model.njoints, VectorXs::Zero(0))
  , lambdaA((std::size_t)model.njoints, VectorXs::Zero(0))
  , par_cons_ind((std::size_t)model.njoints, 0)
  , a_bias((std::size_t)model.njoints, Motion::Zero())
  , KAS((std::size_t)model.njoints, MatrixXs::Zero(0, 0))
>>>>>>> fbc93a6a
#if EIGEN_VERSION_AT_LEAST(3, 2, 90) && !EIGEN_VERSION_AT_LEAST(3, 2, 93)
  , kinematic_hessians(
      6,
      std::max(1, model.nv),
      std::max(1, model.nv)) // the minimum size should be 1 for compatibility reasons
  , d2tau_dqdq(
      std::max(1, model.nv),
      std::max(1, model.nv),
      std::max(1, model.nv)) // the minimum size should be 1 for compatibility reasons
  , d2tau_dvdv(
      std::max(1, model.nv),
      std::max(1, model.nv),
      std::max(1, model.nv)) // the minimum size should be 1 for compatibility reasons
  , d2tau_dqdv(
      std::max(1, model.nv),
      std::max(1, model.nv),
      std::max(1, model.nv)) // the minimum size should be 1 for compatibility reasons
  , d2tau_dadq(
      std::max(1, model.nv),
      std::max(1, model.nv),
      std::max(1, model.nv)) // the minimum size should be 1 for compatibility reasons
#else
  , kinematic_hessians(6, model.nv, model.nv)
  , d2tau_dqdq(model.nv, model.nv, model.nv)
  , d2tau_dvdv(model.nv, model.nv, model.nv)
  , d2tau_dqdv(model.nv, model.nv, model.nv)
  , d2tau_dadq(model.nv, model.nv, model.nv)
#endif
  , extended_motion_propagator((std::size_t)model.njoints, Matrix6::Zero())
  , extended_motion_propagator2((std::size_t)model.njoints, Matrix6::Zero())
  , spatial_inv_inertia((std::size_t)model.njoints, Matrix6::Zero())
  , accumulation_descendant((std::size_t)model.njoints, 0)
  , accumulation_ancestor((std::size_t)model.njoints, 0)
  , constraints_supported_dim((std::size_t)model.njoints, 0)
  , constraints_supported((std::size_t)model.njoints)
  , constraints_on_joint((std::size_t)model.njoints)
  {
    typedef typename Model::JointIndex JointIndex;

    /* Create data structure associated to the joints */
    for (JointIndex i = 0; i < (JointIndex)(model.njoints); ++i)
      joints.push_back(CreateJointData<Scalar, Options, JointCollectionTpl>::run(model.joints[i]));

    /* Init for CRBA */
    M.setZero();
    Minv.setZero();
    for (JointIndex i = 0; i < (JointIndex)(model.njoints); ++i)
    {
      Fcrb[i].resize(6, model.nv);
    }

    computeLastChild(model);

    /* Init for Cholesky */
    computeParents_fromRow(model);
    computeSupports_fromRow(model);

    /* Init universe states relatively to itself */
    a_gf[0] = -model.gravity;

    kinematic_hessians.setZero();
    d2tau_dqdq.setZero();
    d2tau_dvdv.setZero();
    d2tau_dqdv.setZero();
    d2tau_dadq.setZero();
  }

  template<typename Scalar, int Options, template<typename, int> class JointCollectionTpl>
  inline void DataTpl<Scalar, Options, JointCollectionTpl>::computeLastChild(const Model & model)
  {
    typedef typename Model::Index Index;

    std::fill(lastChild.begin(), lastChild.end(), -1);
    for (int i = model.njoints - 1; i >= 0; --i)
    {
      if (lastChild[(Index)i] == -1)
        lastChild[(Index)i] = i;
      const Index & parent = model.parents[(Index)i];
      lastChild[parent] = std::max<int>(lastChild[(Index)i], lastChild[parent]);

      nvSubtree[(Index)i] = model.joints[(Index)lastChild[(Index)i]].idx_v()
                            + model.joints[(Index)lastChild[(Index)i]].nv()
                            - model.joints[(Index)i].idx_v();
    }
  }

  template<typename Scalar, int Options, template<typename, int> class JointCollectionTpl>
  inline void
  DataTpl<Scalar, Options, JointCollectionTpl>::computeParents_fromRow(const Model & model)
  {
    typedef typename Model::Index Index;

    for (Index joint = 1; joint < (Index)(model.njoints); joint++)
    {
      const Index & parent = model.parents[joint];
      const int nvj = model.joints[joint].nv();
      const int idx_vj = model.joints[joint].idx_v();

      assert(idx_vj >= 0 && idx_vj < model.nv);
      if (parent > 0)
        parents_fromRow[(Index)idx_vj] =
          model.joints[parent].idx_v() + model.joints[parent].nv() - 1;
      else
        parents_fromRow[(Index)idx_vj] = -1;
      nvSubtree_fromRow[(Index)idx_vj] = nvSubtree[joint];

      start_idx_v_fromRow[(size_t)idx_vj] = idx_vj;
      end_idx_v_fromRow[(size_t)idx_vj] = idx_vj + nvj - 1;
      for (int row = 1; row < nvj; ++row)
      {
        parents_fromRow[(size_t)(idx_vj + row)] = idx_vj + row - 1;
        nvSubtree_fromRow[(size_t)(idx_vj + row)] = nvSubtree[joint] - row;
        start_idx_v_fromRow[(size_t)(idx_vj + row)] = start_idx_v_fromRow[(size_t)idx_vj];
        end_idx_v_fromRow[(size_t)(idx_vj + row)] = end_idx_v_fromRow[(size_t)idx_vj];
      }
    }
  }

  template<typename Scalar, int Options, template<typename, int> class JointCollectionTpl>
  inline void
  DataTpl<Scalar, Options, JointCollectionTpl>::computeSupports_fromRow(const Model & model)
  {
    typedef typename Model::JointIndex JointIndex;

    for (JointIndex joint_id = 1; joint_id < (JointIndex)(model.njoints); joint_id++)
    {
      const int nvj = nv(model.joints[joint_id]);
      const int idx_vj = idx_v(model.joints[joint_id]);

      assert(idx_vj >= 0 && idx_vj < model.nv);

      const int parent_fromRow = parents_fromRow[(size_t)idx_vj];

      if (parent_fromRow >= 0)
        supports_fromRow[(size_t)idx_vj] = supports_fromRow[(size_t)parent_fromRow];

      supports_fromRow[(size_t)idx_vj].push_back(idx_vj);

      for (int row = 1; row < nvj; ++row)
      {
        supports_fromRow[(size_t)(idx_vj + row)] = supports_fromRow[(size_t)(idx_vj + row - 1)];
        supports_fromRow[(size_t)(idx_vj + row)].push_back(idx_vj + row);
      }
    }
  }

  template<typename Scalar, int Options, template<typename, int> class JointCollectionTpl>
  bool operator==(
    const DataTpl<Scalar, Options, JointCollectionTpl> & data1,
    const DataTpl<Scalar, Options, JointCollectionTpl> & data2)
  {
    bool value =
      data1.joints == data2.joints && data1.a == data2.a && data1.oa == data2.oa
      && data1.oa_drift == data2.oa_drift && data1.oa_augmented == data2.oa_augmented
      && data1.a_gf == data2.a_gf && data1.oa_gf == data2.oa_gf && data1.v == data2.v
      && data1.ov == data2.ov && data1.f == data2.f && data1.of == data2.of
      && data1.of_augmented == data2.of_augmented && data1.h == data2.h && data1.oh == data2.oh
      && data1.oMi == data2.oMi && data1.liMi == data2.liMi && data1.tau == data2.tau
      && data1.nle == data2.nle && data1.g == data2.g && data1.oMf == data2.oMf
      && data1.Ycrb == data2.Ycrb && data1.dYcrb == data2.dYcrb && data1.M == data2.M
      && data1.Minv == data2.Minv && data1.C == data2.C && data1.dHdq == data2.dHdq
      && data1.dFdq == data2.dFdq && data1.dFdv == data2.dFdv && data1.dFda == data2.dFda
      && data1.SDinv == data2.SDinv && data1.UDinv == data2.UDinv && data1.IS == data2.IS
      && data1.vxI == data2.vxI && data1.Ivx == data2.Ivx && data1.oinertias == data2.oinertias
      && data1.oYcrb == data2.oYcrb && data1.doYcrb == data2.doYcrb && data1.ddq == data2.ddq
      && data1.Yaba == data2.Yaba && data1.oYaba == data2.oYaba
      && data1.oYaba_contact == data2.oYaba_contact && data1.oL == data2.oL && data1.oK == data2.oK
      && data1.u == data2.u && data1.Ag == data2.Ag && data1.dAg == data2.dAg
      && data1.hg == data2.hg && data1.dhg == data2.dhg && data1.Ig == data2.Ig
      && data1.Fcrb == data2.Fcrb && data1.lastChild == data2.lastChild
      && data1.nvSubtree == data2.nvSubtree
      && data1.start_idx_v_fromRow == data2.start_idx_v_fromRow
      && data1.end_idx_v_fromRow == data2.end_idx_v_fromRow && data1.U == data2.U
      && data1.D == data2.D && data1.Dinv == data2.Dinv
      && data1.parents_fromRow == data2.parents_fromRow
      && data1.supports_fromRow == data2.supports_fromRow
      && data1.nvSubtree_fromRow == data2.nvSubtree_fromRow && data1.J == data2.J
      && data1.dJ == data2.dJ && data1.ddJ == data2.ddJ && data1.psid == data2.psid
      && data1.psidd == data2.psidd && data1.dVdq == data2.dVdq && data1.dAdq == data2.dAdq
      && data1.dAdv == data2.dAdv && data1.dtau_dq == data2.dtau_dq
      && data1.dtau_dv == data2.dtau_dv && data1.ddq_dq == data2.ddq_dq
      && data1.ddq_dv == data2.ddq_dv && data1.dvc_dq == data2.dvc_dq
      && data1.dac_dq == data2.dac_dq && data1.dac_dv == data2.dac_dv
      && data1.dac_da == data2.dac_da && data1.osim == data2.osim
      && data1.dlambda_dq == data2.dlambda_dq && data1.dlambda_dv == data2.dlambda_dv
      && data1.dlambda_dtau == data2.dlambda_dtau && data1.dlambda_dx_prox == data2.dlambda_dx_prox
      && data1.drhs_prox == data2.drhs_prox && data1.iMf == data2.iMf && data1.com == data2.com
      && data1.vcom == data2.vcom && data1.acom == data2.acom && data1.mass == data2.mass
      && data1.Jcom == data2.Jcom && data1.kinetic_energy == data2.kinetic_energy
      && data1.potential_energy == data2.potential_energy
      && data1.mechanical_energy == data2.mechanical_energy && data1.JMinvJt == data2.JMinvJt
      && data1.lambda_c == data2.lambda_c && data1.lambda_c_prox == data2.lambda_c_prox
      && data1.diff_lambda_c == data2.diff_lambda_c && data1.sDUiJt == data2.sDUiJt
      && data1.torque_residual == data2.torque_residual && data1.dq_after == data2.dq_after
      && data1.impulse_c == data2.impulse_c && data1.staticRegressor == data2.staticRegressor
      && data1.bodyRegressor == data2.bodyRegressor
      && data1.jointTorqueRegressor == data2.jointTorqueRegressor
      //    && data1.contact_chol == data2.contact_chol
      && data1.primal_dual_contact_solution == data2.primal_dual_contact_solution;

    // operator== for Eigen::Tensor provides an Expression which might be not evaluated as a boolean
    value &= Tensor<bool, 0>((data1.kinematic_hessians == data2.kinematic_hessians).all())(0)
             && Tensor<bool, 0>((data1.d2tau_dqdq == data2.d2tau_dqdq).all())(0)
             && Tensor<bool, 0>((data1.d2tau_dvdv == data2.d2tau_dvdv).all())(0)
             && Tensor<bool, 0>((data1.d2tau_dqdv == data2.d2tau_dqdv).all())(0)
             && Tensor<bool, 0>((data1.d2tau_dadq == data2.d2tau_dadq).all())(0);

    return value;
  }

  template<typename Scalar, int Options, template<typename, int> class JointCollectionTpl>
  bool operator!=(
    const DataTpl<Scalar, Options, JointCollectionTpl> & data1,
    const DataTpl<Scalar, Options, JointCollectionTpl> & data2)
  {
    return !(data1 == data2);
  }

} // namespace pinocchio

/// @endcond

#endif // ifndef __pinocchio_multibody_data_hxx__<|MERGE_RESOLUTION|>--- conflicted
+++ resolved
@@ -113,15 +113,6 @@
   , staticRegressor(Matrix3x::Zero(3, 4 * (model.njoints - 1)))
   , bodyRegressor(BodyRegressorType::Zero())
   , jointTorqueRegressor(MatrixXs::Zero(model.nv, 10 * (model.njoints - 1)))
-<<<<<<< HEAD
-  , lA((std::size_t)model.njoints, VectorXs::Zero(0))
-  , lambdaA((std::size_t)model.njoints, VectorXs::Zero(0))
-  , LA((std::size_t)model.njoints, MatrixXs::Zero(0, 0))
-  , a_bias((std::size_t)model.njoints, Motion::Zero())
-  , KA((std::size_t)model.njoints, Matrix6x::Zero(6, 0))
-  , KAS((std::size_t)model.njoints, MatrixXs::Zero(0, 0))
-  , par_cons_ind((std::size_t)model.njoints, 0)
-=======
   , KA((std::size_t)model.njoints, Matrix6x::Zero(6, 0))
   , LA((std::size_t)model.njoints, MatrixXs::Zero(0, 0))
   , lA((std::size_t)model.njoints, VectorXs::Zero(0))
@@ -129,7 +120,6 @@
   , par_cons_ind((std::size_t)model.njoints, 0)
   , a_bias((std::size_t)model.njoints, Motion::Zero())
   , KAS((std::size_t)model.njoints, MatrixXs::Zero(0, 0))
->>>>>>> fbc93a6a
 #if EIGEN_VERSION_AT_LEAST(3, 2, 90) && !EIGEN_VERSION_AT_LEAST(3, 2, 93)
   , kinematic_hessians(
       6,
