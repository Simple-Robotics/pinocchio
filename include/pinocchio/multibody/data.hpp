--- conflicted
+++ resolved
@@ -103,15 +103,11 @@
     ///  \brief The type of Tensor for Kinematics and Dynamics second order derivatives
     typedef Tensor<Scalar, 3, Options> Tensor3x;
 
-<<<<<<< HEAD
-    typedef ContactCholeskyDecompositionTpl<Scalar, Options> ContactCholeskyDecomposition;
-=======
     // TODO Remove when API is stabilized
     PINOCCHIO_COMPILER_DIAGNOSTIC_PUSH
     PINOCCHIO_COMPILER_DIAGNOSTIC_IGNORED_DEPRECECATED_DECLARATIONS
     typedef ContactCholeskyDecompositionTpl<Scalar, Options> ContactCholeskyDecomposition;
     PINOCCHIO_COMPILER_DIAGNOSTIC_POP
->>>>>>> fbc93a6a
 
     /// \brief Vector of pinocchio::JointData associated to the pinocchio::JointModel stored in
     /// model, encapsulated in JointDataAccessor.
