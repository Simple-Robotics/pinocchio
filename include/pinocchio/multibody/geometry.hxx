--- conflicted
+++ resolved
@@ -118,10 +118,7 @@
       const GeometryObject & obj_2 = geom_model.geometryObjects[cp.second];
 
       collision_functors.push_back(ComputeCollision(obj_1, obj_2));
-<<<<<<< HEAD
       contact_patch_functors.push_back(ComputeContactPatch(obj_1, obj_2));
-=======
->>>>>>> fbc93a6a
       distance_functors.push_back(ComputeDistance(obj_1, obj_2));
     }
 #endif
@@ -136,18 +133,12 @@
   , distanceResults(other.distanceResults)
   , collisionRequests(other.collisionRequests)
   , collisionResults(other.collisionResults)
-<<<<<<< HEAD
   , contactPatchRequests(other.contactPatchRequests)
   , contactPatchResults(other.contactPatchResults)
   , radius(other.radius)
   , collisionPairIndex(other.collisionPairIndex)
   , collision_functors(other.collision_functors)
   , contact_patch_functors(other.contact_patch_functors)
-=======
-  , radius(other.radius)
-  , collisionPairIndex(other.collisionPairIndex)
-  , collision_functors(other.collision_functors)
->>>>>>> fbc93a6a
   , distance_functors(other.distance_functors)
 #endif // PINOCCHIO_WITH_HPP_FCL
   , innerObjects(other.innerObjects)
@@ -229,11 +220,7 @@
         break;
       }
     }
-<<<<<<< HEAD
     PINOCCHIO_THROW_IF(
-=======
-    PINOCCHIO_THROW(
->>>>>>> fbc93a6a
       it != geometryObjects.end(), std::invalid_argument,
       (std::string("Object ") + name + std::string(" does not belong to model")).c_str());
     // Remove all collision pairs that contain i as first or second index,
@@ -329,13 +316,8 @@
   inline void GeometryModel::addCollisionPair(const CollisionPair & pair)
   {
     PINOCCHIO_CHECK_INPUT_ARGUMENT(
-<<<<<<< HEAD
       pair.first < ngeoms, "The input pair.first is larger than the number of geometries contained "
                            "in the GeometryModel");
-=======
-      pair.first < ngeoms, "The input pair.first is larger than the number of geometries "
-                           "contained in the GeometryModel");
->>>>>>> fbc93a6a
     PINOCCHIO_CHECK_INPUT_ARGUMENT(
       pair.second < ngeoms, "The input pair.second is larger than the number of geometries "
                             "contained in the GeometryModel");
@@ -347,12 +329,8 @@
         (int)(collisionPairs.size() - 1);
       collisionPairMapping((Eigen::DenseIndex)pair.first, (Eigen::DenseIndex)pair.second) =
         collisionPairMapping(
-<<<<<<< HEAD
-          (Eigen::DenseIndex)pair.second, (Eigen::DenseIndex)pair.first); // make symmetric
-=======
           (Eigen::DenseIndex)pair.second,
           (Eigen::DenseIndex)pair.first); // make symmetric
->>>>>>> fbc93a6a
     }
   }
 
@@ -401,13 +379,8 @@
   inline void GeometryModel::removeCollisionPair(const CollisionPair & pair)
   {
     PINOCCHIO_CHECK_INPUT_ARGUMENT(
-<<<<<<< HEAD
       pair.first < ngeoms, "The input pair.first is larger than the number of geometries contained "
                            "in the GeometryModel");
-=======
-      pair.first < ngeoms, "The input pair.first is larger than the number of geometries "
-                           "contained in the GeometryModel");
->>>>>>> fbc93a6a
     PINOCCHIO_CHECK_INPUT_ARGUMENT(
       pair.second < ngeoms, "The input pair.second is larger than the number of geometries "
                             "contained in the GeometryModel");
@@ -459,13 +432,8 @@
   {
     PINOCCHIO_CHECK_INPUT_ARGUMENT(
       pair_id < activeCollisionPairs.size(),
-<<<<<<< HEAD
       "The input argument pair_id is larger than the number of collision pairs contained in "
       "activeCollisionPairs.");
-=======
-      "The input argument pair_id is larger than the number of "
-      "collision pairs contained in activeCollisionPairs.");
->>>>>>> fbc93a6a
     activeCollisionPairs[pair_id] = true;
   }
 
@@ -540,12 +508,9 @@
     PINOCCHIO_CHECK_ARGUMENT_SIZE(
       geom_model.collisionPairs.size(), collisionRequests.size(),
       "Current geometry data and the input geometry model are not consistent.");
-<<<<<<< HEAD
     PINOCCHIO_CHECK_ARGUMENT_SIZE(
       geom_model.collisionPairs.size(), contactPatchRequests.size(),
       "Current geometry data and the input geometry model are not consistent.");
-=======
->>>>>>> fbc93a6a
 
     for (size_t k = 0; k < geom_model.collisionPairs.size(); ++k)
     {
@@ -574,13 +539,8 @@
   {
     PINOCCHIO_CHECK_INPUT_ARGUMENT(
       pair_id < activeCollisionPairs.size(),
-<<<<<<< HEAD
       "The input argument pair_id is larger than the number of collision pairs contained in "
       "activeCollisionPairs.");
-=======
-      "The input argument pair_id is larger than the number of "
-      "collision pairs contained in activeCollisionPairs.");
->>>>>>> fbc93a6a
     activeCollisionPairs[pair_id] = false;
   }
 
