//
// Copyright (c) 2017-2024 CNRS INRIA
//

#ifndef __pinocchio_multibody_fwd_hpp__
#define __pinocchio_multibody_fwd_hpp__

#include "pinocchio/fwd.hpp"

#include "pinocchio/multibody/joint/fwd.hpp"

namespace pinocchio
{

  PINOCCHIO_COMPILER_DIAGNOSTIC_PUSH
  PINOCCHIO_COMPILER_DIAGNOSTIC_IGNORED_DEPRECECATED_DECLARATIONS
  /**
   * \addtogroup pinocchio_multibody
   * @{
   */
  template<typename Scalar, int Options = context::Options>
  struct FrameTpl;
  PINOCCHIO_COMPILER_DIAGNOSTIC_POP

  typedef std::size_t Index;
  typedef Index JointIndex;
  typedef Index GeomIndex;
  typedef Index FrameIndex;
  typedef Index PairIndex;

  typedef FrameTpl<context::Scalar, context::Options> Frame;

  typedef ModelTpl<context::Scalar, context::Options> Model;
  typedef DataTpl<context::Scalar, context::Options> Data;

  struct GeometryModel;
  struct GeometryData;

  ///
  /// \brief Various conventions to express the velocity of a moving frame
  ///
  /// The velocity of a moving frame is uniquely defined by the velocity of a
  /// point \f$P\f$ of the frame and the angular velocity of the frame. Several
  /// conventions exist in pinocchio depending on the point \f$P\f$ we choose
  /// and on the basis in which the above velocities are projected.
  enum ReferenceFrame
  {
<<<<<<< HEAD
    WORLD = 0, ///<  The WORLD frame convention corresponds to the frame concident with the
               ///<  Universe/Inertial frame but moving with the moving part (Joint, Frame, etc.).
    LOCAL = 1, ///<  The LOCAL frame convention corresponds to the frame directly attached to the
               ///<  moving part (Joint, Frame, etc.) where the coordinates basis matches the local
               ///<  coordinates system associated with the moving part. It also called the BODY
               ///<  representation in the litterature.
    LOCAL_WORLD_ALIGNED =
      2 ///<  The LOCAL_WORLD_ALIGNED frame convention corresponds to the frame centered on the
        ///<  moving part (Joint, Frame, etc.) but with axes aligned with the frame of the Universe.
        ///<  This a MIXED representation between the LOCAL and the WORLD conventions.
=======
    WORLD = 0, ///<  \f$P\f$ is the point coinciding with the origin of the world frame and the
               ///<  velocities are projected in the basis of the world frame.
    LOCAL = 1, ///<  \f$P\f$ is the origin of the moving frame and the velocities are projected in
               ///<  the basis of the moving frame.
    LOCAL_WORLD_ALIGNED = 2 ///< \f$P\f$ is the origin of the moving frame and the velocities are
                            ///< projected in the basis of the world frame.
>>>>>>> fbc93a6a
  };

  template<ReferenceFrame val>
  struct ReferenceFrameTag
  {
  };

  using WorldFrame = ReferenceFrameTag<WORLD>;
  using LocalFrame = ReferenceFrameTag<LOCAL>;
  using LocalWorldAlignedFrame = ReferenceFrameTag<LOCAL_WORLD_ALIGNED>;

  ///
  /// \brief List of Kinematics Level supported by Pinocchio.
  ///
  enum KinematicLevel
  {
    POSITION = 0,    ///<  Refers to the quantities related to the 0-order kinematics (joint
                     ///<  placements, center of mass position, etc.).
    VELOCITY = 1,    ///<  Refers to the quantities related to the 1st-order kinematics (joint
                     ///<  velocities, center of mass velocity, etc.).
    ACCELERATION = 2 ///<  Refers to the quantities related to the 2nd-order kinematics (joint
                     ///<  accelerations, center of mass acceleration, etc.).
<<<<<<< HEAD
=======
  };

  ///
  /// \brief List of convention to call algorithms.
  ///
  /// The convention will select in witch frame different quantities will be computed.
  enum struct Convention
  {
    ///  Quantities will be computed in world frame (e.g. DataTpl::ov will be filled
    ///  instead of DataTpl::v).
    WORLD = 0,
    ///  Quantities will be computed in local frame (e.g. DataTpl::v will be filled
    ///  instead of DataTpl::ov).
    LOCAL = 1,
>>>>>>> fbc93a6a
  };

  /**
   * @}
   */
  // end of group multibody

  // Forward declaration needed for Model::check
  template<class D>
  struct AlgorithmCheckerBase;

} // namespace pinocchio

#endif // #ifndef __pinocchio_multibody_fwd_hpp__<|MERGE_RESOLUTION|>--- conflicted
+++ resolved
@@ -45,25 +45,12 @@
   /// and on the basis in which the above velocities are projected.
   enum ReferenceFrame
   {
-<<<<<<< HEAD
-    WORLD = 0, ///<  The WORLD frame convention corresponds to the frame concident with the
-               ///<  Universe/Inertial frame but moving with the moving part (Joint, Frame, etc.).
-    LOCAL = 1, ///<  The LOCAL frame convention corresponds to the frame directly attached to the
-               ///<  moving part (Joint, Frame, etc.) where the coordinates basis matches the local
-               ///<  coordinates system associated with the moving part. It also called the BODY
-               ///<  representation in the litterature.
-    LOCAL_WORLD_ALIGNED =
-      2 ///<  The LOCAL_WORLD_ALIGNED frame convention corresponds to the frame centered on the
-        ///<  moving part (Joint, Frame, etc.) but with axes aligned with the frame of the Universe.
-        ///<  This a MIXED representation between the LOCAL and the WORLD conventions.
-=======
     WORLD = 0, ///<  \f$P\f$ is the point coinciding with the origin of the world frame and the
                ///<  velocities are projected in the basis of the world frame.
     LOCAL = 1, ///<  \f$P\f$ is the origin of the moving frame and the velocities are projected in
                ///<  the basis of the moving frame.
     LOCAL_WORLD_ALIGNED = 2 ///< \f$P\f$ is the origin of the moving frame and the velocities are
                             ///< projected in the basis of the world frame.
->>>>>>> fbc93a6a
   };
 
   template<ReferenceFrame val>
@@ -86,8 +73,6 @@
                      ///<  velocities, center of mass velocity, etc.).
     ACCELERATION = 2 ///<  Refers to the quantities related to the 2nd-order kinematics (joint
                      ///<  accelerations, center of mass acceleration, etc.).
-<<<<<<< HEAD
-=======
   };
 
   ///
@@ -102,7 +87,6 @@
     ///  Quantities will be computed in local frame (e.g. DataTpl::v will be filled
     ///  instead of DataTpl::ov).
     LOCAL = 1,
->>>>>>> fbc93a6a
   };
 
   /**
