//
// Copyright (c) 2015-2020 CNRS INRIA
// Copyright (c) 2015 Wandercraft, 86 rue de Paris 91400 Orsay, France.
//

#ifndef __pinocchio_multibody_model_hpp__
#define __pinocchio_multibody_model_hpp__

#include "pinocchio/spatial/fwd.hpp"
#include "pinocchio/spatial/se3.hpp"
#include "pinocchio/spatial/force.hpp"
#include "pinocchio/spatial/motion.hpp"
#include "pinocchio/spatial/inertia.hpp"

#include "pinocchio/multibody/fwd.hpp"
#include "pinocchio/multibody/frame.hpp"
#include "pinocchio/multibody/joint/joint-generic.hpp"

#include "pinocchio/container/aligned-vector.hpp"

#include "pinocchio/serialization/serializable.hpp"

#include <map>
#include <iterator>

namespace pinocchio
{
  template<
    typename NewScalar,
    typename Scalar,
    int Options,
    template<typename, int>
    class JointCollectionTpl>
  struct CastType<NewScalar, ModelTpl<Scalar, Options, JointCollectionTpl>>
  {
    typedef ModelTpl<NewScalar, Options, JointCollectionTpl> type;
  };

  template<typename _Scalar, int _Options, template<typename, int> class JointCollectionTpl>
  struct traits<ModelTpl<_Scalar, _Options, JointCollectionTpl>>
  {
    typedef _Scalar Scalar;
  };

  template<typename _Scalar, int _Options, template<typename, int> class JointCollectionTpl>
  struct ModelTpl
  : serialization::Serializable<ModelTpl<_Scalar, _Options, JointCollectionTpl>>
  , NumericalBase<ModelTpl<_Scalar, _Options, JointCollectionTpl>>
  {
    EIGEN_MAKE_ALIGNED_OPERATOR_NEW

    typedef _Scalar Scalar;
    enum
    {
      Options = _Options
    };

    typedef JointCollectionTpl<Scalar, Options> JointCollection;
    typedef DataTpl<Scalar, Options, JointCollectionTpl> Data;

    typedef SE3Tpl<Scalar, Options> SE3;
    typedef MotionTpl<Scalar, Options> Motion;
    typedef ForceTpl<Scalar, Options> Force;
    typedef InertiaTpl<Scalar, Options> Inertia;
    typedef FrameTpl<Scalar, Options> Frame;

    typedef pinocchio::Index Index;
    typedef pinocchio::JointIndex JointIndex;
    typedef pinocchio::GeomIndex GeomIndex;
    typedef pinocchio::FrameIndex FrameIndex;
    typedef std::vector<Index> IndexVector;

    typedef JointModelTpl<Scalar, Options, JointCollectionTpl> JointModel;
    typedef JointDataTpl<Scalar, Options, JointCollectionTpl> JointData;

    typedef PINOCCHIO_ALIGNED_STD_VECTOR(JointModel) JointModelVector;
    typedef PINOCCHIO_ALIGNED_STD_VECTOR(JointData) JointDataVector;

    typedef PINOCCHIO_ALIGNED_STD_VECTOR(Frame) FrameVector;

    typedef Eigen::Matrix<Scalar, Eigen::Dynamic, 1, Options> VectorXs;
    typedef Eigen::Matrix<Scalar, 3, 1, Options> Vector3;

    typedef PINOCCHIO_ALIGNED_STD_VECTOR(Inertia) InertiaVector;
    typedef PINOCCHIO_ALIGNED_STD_VECTOR(SE3) SE3Vector;

    /// \brief Dense vectorized version of a joint configuration vector.
    typedef VectorXs ConfigVectorType;

    /// \brief Map between a string (key) and a configuration vector
    typedef std::map<std::string, ConfigVectorType> ConfigVectorMap;

    /// \brief Dense vectorized version of a joint tangent vector (e.g. velocity, acceleration,
    /// etc).
    ///        It also handles the notion of co-tangent vector (e.g. torque, etc).
    typedef VectorXs TangentVectorType;

    /// \brief Dimension of the configuration vector representation.
    int nq;

    /// \brief Dimension of the velocity vector space.
    int nv;

    /// \brief Number of joints.
    int njoints;

    /// \brief Number of bodies.
    int nbodies;

    /// \brief Number of operational frames.
    int nframes;

    /// \brief Vector of spatial inertias supported by each joint.
    InertiaVector inertias;

    /// \brief Vector of joint placements: placement of a joint *i* wrt its parent joint frame.
    SE3Vector jointPlacements;

    /// \brief Vector of joint models.
    JointModelVector joints;

    /// \brief Vector of starting index of the *i*th  joint in the configuration space.
    std::vector<int> idx_qs;

    /// \brief Vector of dimension of the  joint configuration subspace.
    std::vector<int> nqs;

    /// \brief Starting index of the *i*th joint in the tangent configuration space.
    std::vector<int> idx_vs;

    /// \brief Dimension of the *i*th joint tangent subspace.
    std::vector<int> nvs;

    /// \brief Vector of parent joint indexes. The parent of joint *i*, denoted *li*, corresponds to
    /// li==parents[i].
    std::vector<JointIndex> parents;

    /// \brief Vector of children index. Chidren of the *i*th joint, denoted *mu(i)* corresponds to
    /// the set (i==parents[k] for k in mu(i)).
    std::vector<IndexVector> children;

    /// \brief Name of the joints.
    std::vector<std::string> names;

    /// \brief Map of reference configurations, indexed by user given names.
    ConfigVectorMap referenceConfigurations;

    /// \brief Vector of armature values expressed at the joint level
    /// This vector may contain the contribution of rotor inertia effects for instance.
    VectorXs armature;

    /// \brief Vector of rotor inertia parameters
    TangentVectorType rotorInertia;

    /// \brief Vector of rotor gear ratio parameters
    TangentVectorType rotorGearRatio;

    /// \brief Vector of joint friction parameters
    TangentVectorType friction;

    /// \brief Vector of joint damping parameters
    TangentVectorType damping;

    /// \brief Vector of maximal joint torques
    TangentVectorType effortLimit;

    /// \brief Vector of maximal joint velocities
    TangentVectorType velocityLimit;

    /// \brief Lower joint configuration limit
    ConfigVectorType lowerPositionLimit;

    /// \brief Upper joint configuration limit
    ConfigVectorType upperPositionLimit;

    /// \brief Vector of operational frames registered on the model.
    FrameVector frames;

    /// \brief Vector of joint supports.
<<<<<<< HEAD
    /// supports[j] corresponds to the collection of all joints located on the path between body *j*
    /// and the root. The last element of supports[j] is the index of the joint *j* itself.
=======
    /// supports[j] corresponds to the vector of indices of the joints located on the path between
    /// joint *j*  and "universe".
    /// The first element of supports[j] is "universe", the last one is the index of joint *j*
    /// itself.
>>>>>>> fbc93a6a
    std::vector<IndexVector> supports;

    /// \brief Vector of joint subtrees.
    /// subtree[j] corresponds to the subtree supported by the joint *j*.
    /// The first element of subtree[j] is the index of the joint *j* itself.
    std::vector<IndexVector> subtrees;

    /// \brief Spatial gravity of the model.
    Motion gravity;

    /// \brief Default 3D gravity vector (=(0,0,-9.81)).
    static const Vector3 gravity981;

    /// \brief Model name.
    std::string name;

    /// \brief Default constructor. Builds an empty model with no joints.
    ModelTpl()
    : nq(0)
    , nv(0)
    , njoints(1)
    , nbodies(1)
    , nframes(0)
    , inertias(1, Inertia::Zero())
    , jointPlacements(1, SE3::Identity())
    , joints(1)
    , idx_qs(1, 0)
    , nqs(1, 0)
    , idx_vs(1, 0)
    , nvs(1, 0)
    , parents(1, 0)
    , children(1)
    , names(1)
    , supports(1, IndexVector(1, 0))
    , subtrees(1)
    , gravity(gravity981, Vector3::Zero())
    {
      names[0] = "universe"; // Should be "universe joint (trivial)"
      // FIXME Should the universe joint be a FIXED_JOINT even if it is
      // in the list of joints ? See comment in definition of
      // Model::addJointFrame and Model::addBodyFrame
      addFrame(Frame("universe", 0, 0, SE3::Identity(), FIXED_JOINT));
    }

    ///
    /// \brief Copy constructor by casting
    ///
    /// \param[in] other model to copy to *this
    ///
    template<typename S2, int O2>
    explicit ModelTpl(const ModelTpl<S2, O2> & other)
    {
      *this = other.template cast<Scalar>();
    }

    /// \returns A new copy of *this with the Scalar type casted to NewScalar.
    template<typename NewScalar>
    typename CastType<NewScalar, ModelTpl>::type cast() const;

    ///
    /// \brief Equality comparison operator.
    ///
    /// \returns true if *this is equal to other.
    ///
    bool operator==(const ModelTpl & other) const;

    ///
    /// \returns true if *this is NOT equal to other.
    ///
    bool operator!=(const ModelTpl & other) const
    {
      return !(*this == other);
    }

    ///
    /// \brief Add a joint to the kinematic tree with infinite bounds.
    ///
    /// \remarks This method does not add a Frame of same name to the vector of frames.
    ///         Use Model::addJointFrame.
    /// \remarks The inertia supported by the joint is set to Zero.
    /// \remark Joints need to be added to the tree in a depth-first order.
    ///
    /// \tparam JointModelDerived The type of the joint model.
    ///
    /// \param[in] parent Index of the parent joint.
    /// \param[in] joint_model The joint model.
    /// \param[in] joint_placement Placement of the joint inside its parent joint.
    /// \param[in] joint_name Name of the joint. If empty, the name is random.
    ///
    /// \return The index of the new joint.
    ///
    /// \sa Model::appendBodyToJoint
    ///
    JointIndex addJoint(
      const JointIndex parent,
      const JointModel & joint_model,
      const SE3 & joint_placement,
      const std::string & joint_name);

    ///
    /// \copydoc ModelTpl::addJoint(const JointIndex,const JointModel &,const SE3 &,const
    /// std::string &)
    ///
    /// \param[in] max_effort Maximal joint torque.
    /// \param[in] max_velocity Maximal joint velocity.
    /// \param[in] min_config Lower joint configuration.
    /// \param[in] max_config Upper joint configuration.
    ///
    JointIndex addJoint(
      const JointIndex parent,
      const JointModel & joint_model,
      const SE3 & joint_placement,
      const std::string & joint_name,
      const VectorXs & max_effort,
      const VectorXs & max_velocity,
      const VectorXs & min_config,
      const VectorXs & max_config);

    ///
    /// \copydoc ModelTpl::addJoint(const JointIndex,const JointModel &,const SE3 &,const
    /// std::string &,const VectorXs &,const VectorXs &,const VectorXs &,const VectorXs &)
    ///
    /// \param[in] friction Joint friction parameters.
    /// \param[in] damping Joint damping parameters.
    ///
    JointIndex addJoint(
      const JointIndex parent,
      const JointModel & joint_model,
      const SE3 & joint_placement,
      const std::string & joint_name,
      const VectorXs & max_effort,
      const VectorXs & max_velocity,
      const VectorXs & min_config,
      const VectorXs & max_config,
      const VectorXs & friction,
      const VectorXs & damping);

    ///
    /// \brief Add a joint to the frame tree.
    ///
    /// \param[in] jointIndex Index of the joint.
    /// \param[in] frameIndex Index of the parent frame. If negative,
    ///            the parent frame is the frame of the parent joint.
    ///
    /// \return The index of the new frame
    ///
<<<<<<< HEAD
    FrameIndex addJointFrame(const JointIndex joint_index, int previous_frame_index = -1);
=======
    FrameIndex addJointFrame(const JointIndex & joint_index, int previous_frame_index = -1);
>>>>>>> fbc93a6a

    ///
    /// \brief Append a body to a given joint of the kinematic tree.
    ///
    /// \param[in] joint_index Index of the supporting joint.
    /// \param[in] Y Spatial inertia of the body.
    /// \param[in] body_placement The relative placement of the body regarding to the parent joint.
    /// Set default to the Identity placement.
    ///
    /// \sa Model::addJoint
    ///
    void appendBodyToJoint(
      const JointIndex joint_index,
      const Inertia & Y,
      const SE3 & body_placement = SE3::Identity());

    ///
    /// \brief Add a body to the frame tree.
    ///
    /// \param[in] body_name Name of the body.
    /// \param[in] parentJoint Index of the parent joint.
    /// \param[in] body_placement The relative placement of the body regarding to the parent joint.
    /// Set default to the Identity placement. \param[in] parentFrame Index of the parent frame. If
    /// negative,
    ///            the parent frame is the frame of the parent joint.
    ///
    /// \return The index of the new frame
    ///
    FrameIndex addBodyFrame(
      const std::string & body_name,
      const JointIndex & parentJoint,
      const SE3 & body_placement = SE3::Identity(),
      int parentFrame = -1);

    ///
    /// \brief Return the index of a body given by its name.
    ///
    /// \warning If no body is found, return the number of elements at time T.
    /// This can lead to errors if the model is expanded after this method is called
    /// (for example to get the id of a parent body)
    ///
    /// \param[in] name Name of the body.
    ///
    /// \return Index of the body.
    ///
    FrameIndex getBodyId(const std::string & name) const;

    ///
    /// \brief Check if a body given by its name exists.
    ///
    /// \param[in] name Name of the body.
    ///
    /// \return True if the body exists in the kinematic tree.
    ///
    bool existBodyName(const std::string & name) const;

    ///
    /// \brief Return the index of a joint given by its name.
    ///
    /// \warning If no joint is found, return the number of elements at time T.
    /// This can lead to errors if the model is expanded after this method is called
    /// (for example to get the id of a parent joint)
    /// \param[in] name Name of the joint.
    ///
    /// \return Index of the joint.
    ///
    JointIndex getJointId(const std::string & name) const;

    ///
    /// \brief Check if a joint given by its name exists.
    ///
    /// \param[in] name Name of the joint.
    ///
    /// \return True if the joint exists in the kinematic tree.
    ///
    bool existJointName(const std::string & name) const;

    ///
    /// \brief Returns the index of a frame given by its name.
    ///        \sa Model::existFrame to check if the frame exists or not.
    ///
    /// \warning If no frame is found, returns the size of the vector of Model::frames.
    /// This can lead to errors if the model is expanded after this method is called
    /// (for example to get the id of a parent frame).
    ///
    /// \param[in] name Name of the frame.
    /// \param[in] type Type of the frame.
    ///
    /// \return Index of the frame.
    ///
    FrameIndex getFrameId(
      const std::string & name,
      const FrameType & type = (FrameType)(JOINT | FIXED_JOINT | BODY | OP_FRAME | SENSOR)) const;

    ///
    /// \brief Checks if a frame given by its name exists.
    ///
    /// \param[in] name Name of the frame.
    /// \param[in] type Type of the frame.
    ///
    /// \return Returns true if the frame exists.
    ///
    bool existFrame(
      const std::string & name,
      const FrameType & type = (FrameType)(JOINT | FIXED_JOINT | BODY | OP_FRAME | SENSOR)) const;

    ///
    /// \brief Adds a frame to the kinematic tree.
    ///        The inertia stored within the frame will be happened to the inertia supported by the
    ///        joint (frame.parentJoint).
    ///
    /// \param[in] frame The frame to add to the kinematic tree.
    /// \param[in] append_inertia Append the inertia contained in the Frame to the inertia supported
    /// by the joint.
    ///
    /// \return Returns the index of the frame if it has been successfully added or if it already
    /// exists in the kinematic tree.
    ///
    FrameIndex addFrame(const Frame & frame, const bool append_inertia = true);

    ///
    /// \brief Check the validity of the attributes of Model with respect to the specification of
    /// some algorithms.
    ///
    /// The method is a template so that the checkers can be defined in each algorithms.
    /// \param[in] checker a class, typically defined in the algorithm module, that
    /// validates the attributes of model.
    ///
    /// \return true if the Model is valid, false otherwise.
    ///
    template<typename D>
    bool check(const AlgorithmCheckerBase<D> & checker = AlgorithmCheckerBase<D>()) const
    {
      return checker.checkModel(*this);
    }

    ///
    /// \brief Check if joints have configuration limits
    ///
    /// \return Returns list of boolean of size model.nq.
    ///
    std::vector<bool> hasConfigurationLimit() const;

    ///
    /// \brief Check if joints have configuration limits
    ///
    /// \return Returns list of boolean of size model.nq.
    ///
    std::vector<bool> hasConfigurationLimitInTangent() const;

    /// Run check(fusion::list) with DEFAULT_CHECKERS as argument.
    bool check() const;

    ///
    /// \brief Run checkData on data and current model.
    ///
    /// \param[in] data to be checked wrt *this.
    ///
    /// \return true if the data is valid, false otherwise.
    ///
    bool check(const Data & data) const;

    /// Returns a vector of the children joints of the kinematic tree.
    /// \remark: a child joint is a node without any child joint.
    std::vector<JointIndex> getChildJoints() const;

  protected:
    ///
    /// \brief Add the joint_id to its parent subtrees.
    ///
    /// \param[in] joint_id The id of the joint to add to the subtrees
    ///
    void addJointIndexToParentSubtrees(const JointIndex joint_id);
  };

} // namespace pinocchio

/* --- Details -------------------------------------------------------------- */
/* --- Details -------------------------------------------------------------- */
/* --- Details -------------------------------------------------------------- */
#include "pinocchio/multibody/model.hxx"

#if PINOCCHIO_ENABLE_TEMPLATE_INSTANTIATION
  #include "pinocchio/multibody/model.txx"
#endif // PINOCCHIO_ENABLE_TEMPLATE_INSTANTIATION

#endif // ifndef __pinocchio_multibody_model_hpp__<|MERGE_RESOLUTION|>--- conflicted
+++ resolved
@@ -177,15 +177,10 @@
     FrameVector frames;
 
     /// \brief Vector of joint supports.
-<<<<<<< HEAD
-    /// supports[j] corresponds to the collection of all joints located on the path between body *j*
-    /// and the root. The last element of supports[j] is the index of the joint *j* itself.
-=======
     /// supports[j] corresponds to the vector of indices of the joints located on the path between
     /// joint *j*  and "universe".
     /// The first element of supports[j] is "universe", the last one is the index of joint *j*
     /// itself.
->>>>>>> fbc93a6a
     std::vector<IndexVector> supports;
 
     /// \brief Vector of joint subtrees.
@@ -332,11 +327,7 @@
     ///
     /// \return The index of the new frame
     ///
-<<<<<<< HEAD
     FrameIndex addJointFrame(const JointIndex joint_index, int previous_frame_index = -1);
-=======
-    FrameIndex addJointFrame(const JointIndex & joint_index, int previous_frame_index = -1);
->>>>>>> fbc93a6a
 
     ///
     /// \brief Append a body to a given joint of the kinematic tree.
