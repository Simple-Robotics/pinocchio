--- conflicted
+++ resolved
@@ -50,7 +50,6 @@
     : Base(lg_variant)
     {
     }
-<<<<<<< HEAD
 
     LieGroupGenericTpl(const LieGroupGenericTpl & other)
     : Base(other.toVariant())
@@ -63,13 +62,6 @@
       return *this;
     }
 
-    const LieGroupVariant & toVariant() const
-    {
-      return static_cast<const LieGroupVariant &>(*this);
-    }
-
-=======
-
     LieGroupGenericTpl(const LieGroupGenericTpl & lg_generic) = default;
     LieGroupGenericTpl & operator=(const LieGroupGenericTpl & other) = default;
 
@@ -78,7 +70,6 @@
       return static_cast<const LieGroupVariant &>(*this);
     }
 
->>>>>>> fbc93a6a
     LieGroupVariant & toVariant()
     {
       return static_cast<LieGroupVariant &>(*this);
