--- conflicted
+++ resolved
@@ -107,21 +107,13 @@
       class ConfigR_t,
       class JacobianIn_t,
       class JacobianOut_t>
-<<<<<<< HEAD
-    void dDifference_product_impl(
-=======
     static void dDifference_product_impl(
->>>>>>> fbc93a6a
       const ConfigL_t &,
       const ConfigR_t &,
       const JacobianIn_t & Jin,
       JacobianOut_t & Jout,
       bool,
-<<<<<<< HEAD
-      const AssignmentOperatorType op) const
-=======
       const AssignmentOperatorType op)
->>>>>>> fbc93a6a
     {
       switch (op)
       {
@@ -213,22 +205,14 @@
     }
 
     template<class Config_t, class Tangent_t, class JacobianIn_t, class JacobianOut_t>
-<<<<<<< HEAD
-    void dIntegrate_product_impl(
-=======
     static void dIntegrate_product_impl(
->>>>>>> fbc93a6a
       const Config_t &,
       const Tangent_t &,
       const JacobianIn_t & Jin,
       JacobianOut_t & Jout,
       bool,
       const ArgumentPosition,
-<<<<<<< HEAD
-      const AssignmentOperatorType op) const
-=======
       const AssignmentOperatorType op)
->>>>>>> fbc93a6a
     {
       switch (op)
       {
@@ -248,68 +232,38 @@
     }
 
     template<class Config_t, class Tangent_t, class JacobianIn_t, class JacobianOut_t>
-<<<<<<< HEAD
-    void dIntegrateTransport_dq_impl(
-      const Eigen::MatrixBase<Config_t> & /*q*/,
-      const Eigen::MatrixBase<Tangent_t> & /*v*/,
-      const Eigen::MatrixBase<JacobianIn_t> & Jin,
-      const Eigen::MatrixBase<JacobianOut_t> & Jout) const
-=======
     static void dIntegrateTransport_dq_impl(
       const Eigen::MatrixBase<Config_t> & /*q*/,
       const Eigen::MatrixBase<Tangent_t> & /*v*/,
       const Eigen::MatrixBase<JacobianIn_t> & Jin,
       const Eigen::MatrixBase<JacobianOut_t> & Jout)
->>>>>>> fbc93a6a
     {
       PINOCCHIO_EIGEN_CONST_CAST(JacobianOut_t, Jout) = Jin;
     }
 
     template<class Config_t, class Tangent_t, class JacobianIn_t, class JacobianOut_t>
-<<<<<<< HEAD
-    void dIntegrateTransport_dv_impl(
-      const Eigen::MatrixBase<Config_t> & /*q*/,
-      const Eigen::MatrixBase<Tangent_t> & /*v*/,
-      const Eigen::MatrixBase<JacobianIn_t> & Jin,
-      const Eigen::MatrixBase<JacobianOut_t> & Jout) const
-=======
     static void dIntegrateTransport_dv_impl(
       const Eigen::MatrixBase<Config_t> & /*q*/,
       const Eigen::MatrixBase<Tangent_t> & /*v*/,
       const Eigen::MatrixBase<JacobianIn_t> & Jin,
       const Eigen::MatrixBase<JacobianOut_t> & Jout)
->>>>>>> fbc93a6a
     {
       PINOCCHIO_EIGEN_CONST_CAST(JacobianOut_t, Jout) = Jin;
     }
 
     template<class Config_t, class Tangent_t, class Jacobian_t>
-<<<<<<< HEAD
-    void dIntegrateTransport_dq_impl(
-      const Eigen::MatrixBase<Config_t> & /*q*/,
-      const Eigen::MatrixBase<Tangent_t> & /*v*/,
-      const Eigen::MatrixBase<Jacobian_t> & /*J*/) const
-=======
     static void dIntegrateTransport_dq_impl(
       const Eigen::MatrixBase<Config_t> & /*q*/,
       const Eigen::MatrixBase<Tangent_t> & /*v*/,
       const Eigen::MatrixBase<Jacobian_t> & /*J*/)
->>>>>>> fbc93a6a
     {
     }
 
     template<class Config_t, class Tangent_t, class Jacobian_t>
-<<<<<<< HEAD
-    void dIntegrateTransport_dv_impl(
-      const Eigen::MatrixBase<Config_t> & /*q*/,
-      const Eigen::MatrixBase<Tangent_t> & /*v*/,
-      const Eigen::MatrixBase<Jacobian_t> & /*J*/) const
-=======
     static void dIntegrateTransport_dv_impl(
       const Eigen::MatrixBase<Config_t> & /*q*/,
       const Eigen::MatrixBase<Tangent_t> & /*v*/,
       const Eigen::MatrixBase<Jacobian_t> & /*J*/)
->>>>>>> fbc93a6a
     {
     }
 
@@ -330,11 +284,7 @@
     }
 
     template<class Config_t>
-<<<<<<< HEAD
-    void random_impl(const Eigen::MatrixBase<Config_t> & qout) const
-=======
     static void random_impl(const Eigen::MatrixBase<Config_t> & qout)
->>>>>>> fbc93a6a
     {
       PINOCCHIO_EIGEN_CONST_CAST(Config_t, qout).setRandom();
     }
