//
// Copyright (c) 2016-2021 CNRS INRIA
//

#ifndef __pinocchio_multibody_liegroup_special_orthogonal_operation_hpp__
#define __pinocchio_multibody_liegroup_special_orthogonal_operation_hpp__

#include <limits>

#include "pinocchio/spatial/explog.hpp"
#include "pinocchio/math/quaternion.hpp"
#include "pinocchio/multibody/liegroup/liegroup-base.hpp"
#include "pinocchio/utils/static-if.hpp"

namespace pinocchio
{
  template<int Dim, typename Scalar, int Options = 0>
  struct SpecialOrthogonalOperationTpl
  {
  };

  template<int Dim, typename Scalar, int Options>
  struct traits<SpecialOrthogonalOperationTpl<Dim, Scalar, Options>>
  {
  };

  template<typename _Scalar, int _Options>
  struct traits<SpecialOrthogonalOperationTpl<2, _Scalar, _Options>>
  {
    typedef _Scalar Scalar;
    enum
    {
      Options = _Options,
      NQ = 2,
      NV = 1
    };
  };

  template<typename _Scalar, int _Options>
  struct traits<SpecialOrthogonalOperationTpl<3, _Scalar, _Options>>
  {
    typedef _Scalar Scalar;
    enum
    {
      Options = _Options,
      NQ = 4,
      NV = 3
    };
  };

  template<typename _Scalar, int _Options>
  struct SpecialOrthogonalOperationTpl<2, _Scalar, _Options>
  : public LieGroupBase<SpecialOrthogonalOperationTpl<2, _Scalar, _Options>>
  {
    PINOCCHIO_LIE_GROUP_TPL_PUBLIC_INTERFACE(SpecialOrthogonalOperationTpl);
    typedef Eigen::Matrix<Scalar, 2, 2> Matrix2;
    typedef typename Eigen::NumTraits<Scalar>::Real RealScalar;

    template<typename Matrix2Like>
    static typename Matrix2Like::Scalar log(const Eigen::MatrixBase<Matrix2Like> & R)
    {
      typedef typename Matrix2Like::Scalar Scalar;
      EIGEN_STATIC_ASSERT_MATRIX_SPECIFIC_SIZE(Matrix2Like, 2, 2);

      const Scalar tr = R.trace();

      static const Scalar PI_value = PI<Scalar>();

      using internal::if_then_else;
      Scalar theta = if_then_else(
        internal::GT, tr, Scalar(2),
        Scalar(0), // then
        if_then_else(
          internal::LT, tr, Scalar(-2),
          if_then_else(
<<<<<<< HEAD
            internal::GE, R(1, 0), Scalar(0), PI_value, static_cast<Scalar>(-PI_value)), // then
          if_then_else(
            internal::GT, tr, static_cast<Scalar>(Scalar(2) - Scalar(1e-2)), // TODO: change value
            static_cast<Scalar>(asin((R(1, 0) - R(0, 1)) / Scalar(2))),      // then
=======
            internal::GE, R(1, 0), Scalar(0), PI_value,
            static_cast<Scalar>(-PI_value)), // then
          if_then_else(
            internal::GT, tr,
            static_cast<Scalar>(Scalar(2) - Scalar(1e-2)),              // TODO: change value
            static_cast<Scalar>(asin((R(1, 0) - R(0, 1)) / Scalar(2))), // then
>>>>>>> fbc93a6a
            if_then_else(
              internal::GE, R(1, 0), Scalar(0),
              static_cast<Scalar>(acos(tr / Scalar(2))), // then
              static_cast<Scalar>(-acos(tr / Scalar(2)))))));

      //      const bool pos = (R (1, 0) > Scalar(0));
      //      if (tr > Scalar(2))       theta = Scalar(0); // acos((3-1)/2)
      //      else if (tr < Scalar(-2)) theta = (pos ? PI_value : -PI_value); // acos((-1-1)/2)
      // Around 0, asin is numerically more stable than acos because
      // acos(x) = PI/2 - x and asin(x) = x (the precision of x is not lost in PI/2).
      //      else if (tr > Scalar(2) - 1e-2) theta = asin ((R(1,0) - R(0,1)) / Scalar(2));
      //      else              theta = (pos ? acos (tr/Scalar(2)) : -acos(tr/Scalar(2)));
      assert(check_expression_if_real<Scalar>(theta == theta) && "theta is NaN"); // theta != NaN
      //      assert ((cos (theta) * R(0,0) + sin (theta) * R(1,0) > 0) &&
      //              (cos (theta) * R(1,0) - sin (theta) * R(0,0) < 1e-6));
      return theta;
    }

    template<typename Matrix2Like>
    static typename Matrix2Like::Scalar Jlog(const Eigen::MatrixBase<Matrix2Like> &)
    {
      typedef typename Matrix2Like::Scalar Scalar;
      EIGEN_STATIC_ASSERT_MATRIX_SPECIFIC_SIZE(Matrix2Like, 2, 2);
      return Scalar(1);
    }

    /// Get dimension of Lie Group vector representation
    ///
    /// For instance, for SO(3), the dimension of the vector representation is
    /// 4 (quaternion) while the dimension of the tangent space is 3.
    static Index nq()
    {
      return NQ;
    }

    /// Get dimension of Lie Group tangent space
    static Index nv()
    {
      return NV;
    }

    static ConfigVector_t neutral()
    {
      ConfigVector_t n;
      n << Scalar(1), Scalar(0);
      return n;
    }

    static std::string name()
    {
      return std::string("SO(2)");
    }

    template<class ConfigL_t, class ConfigR_t, class Tangent_t>
    static void difference_impl(
      const Eigen::MatrixBase<ConfigL_t> & q0,
      const Eigen::MatrixBase<ConfigR_t> & q1,
      const Eigen::MatrixBase<Tangent_t> & d)
    {
      Matrix2 R; // R0.transpose() * R1;
      R(0, 0) = R(1, 1) = q0.dot(q1);
      R(1, 0) = q0(0) * q1(1) - q0(1) * q1(0);
      R(0, 1) = -R(1, 0);
      PINOCCHIO_EIGEN_CONST_CAST(Tangent_t, d)[0] = log(R);
    }

    template<ArgumentPosition arg, class ConfigL_t, class ConfigR_t, class JacobianOut_t>
<<<<<<< HEAD
    void dDifference_impl(
      const Eigen::MatrixBase<ConfigL_t> & q0,
      const Eigen::MatrixBase<ConfigR_t> & q1,
      const Eigen::MatrixBase<JacobianOut_t> & J) const
=======
    static void dDifference_impl(
      const Eigen::MatrixBase<ConfigL_t> & q0,
      const Eigen::MatrixBase<ConfigR_t> & q1,
      const Eigen::MatrixBase<JacobianOut_t> & J)
>>>>>>> fbc93a6a
    {
      Matrix2 R; // R0.transpose() * R1;
      R(0, 0) = R(1, 1) = q0.dot(q1);
      R(1, 0) = q0(0) * q1(1) - q0(1) * q1(0);
      R(0, 1) = -R(1, 0);

      Scalar w(Jlog(R));
      PINOCCHIO_EIGEN_CONST_CAST(JacobianOut_t, J).coeffRef(0, 0) = ((arg == ARG0) ? -w : w);
    }

    template<class ConfigIn_t, class Velocity_t, class ConfigOut_t>
    static void integrate_impl(
      const Eigen::MatrixBase<ConfigIn_t> & q,
      const Eigen::MatrixBase<Velocity_t> & v,
      const Eigen::MatrixBase<ConfigOut_t> & qout)
    {
      ConfigOut_t & out = PINOCCHIO_EIGEN_CONST_CAST(ConfigOut_t, qout);

      const Scalar ca = q(0);
      const Scalar sa = q(1);
      const Scalar & omega = v(0);

      Scalar cosOmega, sinOmega;
      SINCOS(omega, &sinOmega, &cosOmega);
      // TODO check the cost of atan2 vs SINCOS

      out << cosOmega * ca - sinOmega * sa, sinOmega * ca + cosOmega * sa;
      // First order approximation of the normalization of the unit complex
      // See quaternion::firstOrderNormalize for equations.
      const Scalar norm2 = out.squaredNorm();
      out *= (3 - norm2) / 2;
<<<<<<< HEAD
      assert(isNormalized(out));
=======
      assert(pinocchio::isNormalized(out));
>>>>>>> fbc93a6a
    }

    template<class Config_t, class Jacobian_t>
    static void integrateCoeffWiseJacobian_impl(
      const Eigen::MatrixBase<Config_t> & q, const Eigen::MatrixBase<Jacobian_t> & J)
    {
      assert(J.rows() == nq() && J.cols() == nv() && "J is not of the right dimension");
      Jacobian_t & Jout = PINOCCHIO_EIGEN_CONST_CAST(Jacobian_t, J);
      Jout << -q[1], q[0];
    }

    template<class Config_t, class Tangent_t, class JacobianOut_t>
    static void dIntegrate_dq_impl(
      const Eigen::MatrixBase<Config_t> & /*q*/,
      const Eigen::MatrixBase<Tangent_t> & /*v*/,
      const Eigen::MatrixBase<JacobianOut_t> & J,
      const AssignmentOperatorType op = SETTO)
    {
      JacobianOut_t & Jout = PINOCCHIO_EIGEN_CONST_CAST(JacobianOut_t, J);
      switch (op)
      {
      case SETTO:
        Jout(0, 0) = Scalar(1);
        break;
      case ADDTO:
        Jout(0, 0) += Scalar(1);
        break;
      case RMTO:
        Jout(0, 0) -= Scalar(1);
        break;
      default:
        assert(false && "Wrong Op requesed value");
        break;
      }
    }

    template<class Config_t, class Tangent_t, class JacobianOut_t>
    static void dIntegrate_dv_impl(
      const Eigen::MatrixBase<Config_t> & /*q*/,
      const Eigen::MatrixBase<Tangent_t> & /*v*/,
      const Eigen::MatrixBase<JacobianOut_t> & J,
      const AssignmentOperatorType op = SETTO)
    {
      JacobianOut_t & Jout = PINOCCHIO_EIGEN_CONST_CAST(JacobianOut_t, J);
      switch (op)
      {
      case SETTO:
        Jout(0, 0) = Scalar(1);
        break;
      case ADDTO:
        Jout(0, 0) += Scalar(1);
        break;
      case RMTO:
        Jout(0, 0) -= Scalar(1);
        break;
      default:
        assert(false && "Wrong Op requesed value");
        break;
      }
    }

    template<class Config_t, class Tangent_t, class JacobianIn_t, class JacobianOut_t>
<<<<<<< HEAD
    void dIntegrateTransport_dq_impl(
      const Eigen::MatrixBase<Config_t> & /*q*/,
      const Eigen::MatrixBase<Tangent_t> & /*v*/,
      const Eigen::MatrixBase<JacobianIn_t> & Jin,
      const Eigen::MatrixBase<JacobianOut_t> & Jout) const
=======
    static void dIntegrateTransport_dq_impl(
      const Eigen::MatrixBase<Config_t> & /*q*/,
      const Eigen::MatrixBase<Tangent_t> & /*v*/,
      const Eigen::MatrixBase<JacobianIn_t> & Jin,
      const Eigen::MatrixBase<JacobianOut_t> & Jout)
>>>>>>> fbc93a6a
    {
      PINOCCHIO_EIGEN_CONST_CAST(JacobianOut_t, Jout) = Jin;
    }

    template<class Config_t, class Tangent_t, class JacobianIn_t, class JacobianOut_t>
<<<<<<< HEAD
    void dIntegrateTransport_dv_impl(
      const Eigen::MatrixBase<Config_t> & /*q*/,
      const Eigen::MatrixBase<Tangent_t> & /*v*/,
      const Eigen::MatrixBase<JacobianIn_t> & Jin,
      const Eigen::MatrixBase<JacobianOut_t> & Jout) const
=======
    static void dIntegrateTransport_dv_impl(
      const Eigen::MatrixBase<Config_t> & /*q*/,
      const Eigen::MatrixBase<Tangent_t> & /*v*/,
      const Eigen::MatrixBase<JacobianIn_t> & Jin,
      const Eigen::MatrixBase<JacobianOut_t> & Jout)
>>>>>>> fbc93a6a
    {
      PINOCCHIO_EIGEN_CONST_CAST(JacobianOut_t, Jout) = Jin;
    }

    template<class Config_t, class Tangent_t, class Jacobian_t>
<<<<<<< HEAD
    void dIntegrateTransport_dq_impl(
      const Eigen::MatrixBase<Config_t> & /*q*/,
      const Eigen::MatrixBase<Tangent_t> & /*v*/,
      const Eigen::MatrixBase<Jacobian_t> & /*J*/) const
=======
    static void dIntegrateTransport_dq_impl(
      const Eigen::MatrixBase<Config_t> & /*q*/,
      const Eigen::MatrixBase<Tangent_t> & /*v*/,
      const Eigen::MatrixBase<Jacobian_t> & /*J*/)
>>>>>>> fbc93a6a
    {
    }

    template<class Config_t, class Tangent_t, class Jacobian_t>
<<<<<<< HEAD
    void dIntegrateTransport_dv_impl(
      const Eigen::MatrixBase<Config_t> & /*q*/,
      const Eigen::MatrixBase<Tangent_t> & /*v*/,
      const Eigen::MatrixBase<Jacobian_t> & /*J*/) const
=======
    static void dIntegrateTransport_dv_impl(
      const Eigen::MatrixBase<Config_t> & /*q*/,
      const Eigen::MatrixBase<Tangent_t> & /*v*/,
      const Eigen::MatrixBase<Jacobian_t> & /*J*/)
>>>>>>> fbc93a6a
    {
    }

    template<class ConfigL_t, class ConfigR_t, class ConfigOut_t>
    static void interpolate_impl(
      const Eigen::MatrixBase<ConfigL_t> & q0,
      const Eigen::MatrixBase<ConfigR_t> & q1,
      const Scalar & u,
      const Eigen::MatrixBase<ConfigOut_t> & qout)
    {
      ConfigOut_t & out = PINOCCHIO_EIGEN_CONST_CAST(ConfigOut_t, qout);

      assert(
        check_expression_if_real<Scalar>(abs(q0.norm() - 1) < 1e-8)
        && "initial configuration not normalized");
      assert(
        check_expression_if_real<Scalar>(abs(q1.norm() - 1) < 1e-8)
        && "final configuration not normalized");
      const Scalar cosTheta = q0.dot(q1);
      const Scalar sinTheta = q0(0) * q1(1) - q0(1) * q1(0);
      const Scalar theta = atan2(sinTheta, cosTheta);
      assert(check_expression_if_real<Scalar>(fabs(sin(theta) - sinTheta) < 1e-8));

      static const Scalar PI_value = PI<Scalar>();
      static const Scalar PI_value_lower = PI_value - static_cast<Scalar>(1e-6);
      using namespace internal;

      //      const Scalar theta0 = atan2(q0(1), q0(0));
      const Scalar abs_theta = fabs(theta);
      out[0] = if_then_else(
        LT, abs_theta, static_cast<Scalar>(1e-6),
        static_cast<Scalar>((Scalar(1) - u) * q0[0] + u * q1[0]), // then
        if_then_else(
          LT, abs_theta, PI_value_lower, // else
          static_cast<Scalar>(
            (sin((Scalar(1) - u) * theta) / sinTheta) * q0[0]
            + (sin(u * theta) / sinTheta) * q1[0]), // then
          q0(0)                                     // cos(theta0) // else
          ));

      out[1] = if_then_else(
        LT, abs_theta, static_cast<Scalar>(1e-6),
        static_cast<Scalar>((Scalar(1) - u) * q0[1] + u * q1[1]), // then
        if_then_else(
          LT, abs_theta, PI_value_lower, // else
          static_cast<Scalar>(
            (sin((Scalar(1) - u) * theta) / sinTheta) * q0[1]
            + (sin(u * theta) / sinTheta) * q1[1]), // then
          q0(1)                                     // sin(theta0) // else
          ));
    }

    template<class Config_t>
    static void normalize_impl(const Eigen::MatrixBase<Config_t> & qout)
    {
      pinocchio::normalize(qout.const_cast_derived());
    }

    template<class Config_t>
    static bool isNormalized_impl(const Eigen::MatrixBase<Config_t> & qin, const Scalar & prec)
    {
      const Scalar norm = qin.norm();
      using std::abs;
      return abs(norm - Scalar(1.0)) < prec;
    }

    template<class Config_t>
<<<<<<< HEAD
    void random_impl(const Eigen::MatrixBase<Config_t> & qout) const
=======
    static void random_impl(const Eigen::MatrixBase<Config_t> & qout)
>>>>>>> fbc93a6a
    {
      Config_t & out = PINOCCHIO_EIGEN_CONST_CAST(Config_t, qout);

      static const Scalar PI_value = PI<Scalar>();
      const Scalar angle = -PI_value + Scalar(2) * PI_value * ((Scalar)rand()) / RAND_MAX;
      SINCOS(angle, &out(1), &out(0));
    }

    template<class ConfigL_t, class ConfigR_t, class ConfigOut_t>
<<<<<<< HEAD
    void randomConfiguration_impl(
      const Eigen::MatrixBase<ConfigL_t> &,
      const Eigen::MatrixBase<ConfigR_t> &,
      const Eigen::MatrixBase<ConfigOut_t> & qout) const
=======
    static void randomConfiguration_impl(
      const Eigen::MatrixBase<ConfigL_t> &,
      const Eigen::MatrixBase<ConfigR_t> &,
      const Eigen::MatrixBase<ConfigOut_t> & qout)
>>>>>>> fbc93a6a
    {
      random_impl(qout);
    }
  }; // struct SpecialOrthogonalOperationTpl<2,_Scalar,_Options>

  template<typename _Scalar, int _Options>
  struct SpecialOrthogonalOperationTpl<3, _Scalar, _Options>
  : public LieGroupBase<SpecialOrthogonalOperationTpl<3, _Scalar, _Options>>
  {
    PINOCCHIO_LIE_GROUP_TPL_PUBLIC_INTERFACE(SpecialOrthogonalOperationTpl);

    typedef Eigen::Quaternion<Scalar> Quaternion_t;
    typedef Eigen::Map<Quaternion_t> QuaternionMap_t;
    typedef Eigen::Map<const Quaternion_t> ConstQuaternionMap_t;
    typedef SE3Tpl<Scalar, Options> SE3;
    typedef typename Eigen::NumTraits<Scalar>::Real RealScalar;

    /// Get dimension of Lie Group vector representation
    ///
    /// For instance, for SO(3), the dimension of the vector representation is
    /// 4 (quaternion) while the dimension of the tangent space is 3.
    static Index nq()
    {
      return NQ;
    }

    /// Get dimension of Lie Group tangent space
    static Index nv()
    {
      return NV;
    }

    static ConfigVector_t neutral()
    {
      ConfigVector_t n;
      n.setZero();
      n[3] = Scalar(1);
      return n;
    }

    static std::string name()
    {
      return std::string("SO(3)");
    }

    template<class ConfigL_t, class ConfigR_t, class Tangent_t>
    static void difference_impl(
      const Eigen::MatrixBase<ConfigL_t> & q0,
      const Eigen::MatrixBase<ConfigR_t> & q1,
      const Eigen::MatrixBase<Tangent_t> & d)
    {
      ConstQuaternionMap_t quat0(q0.derived().data());
      assert(quaternion::isNormalized(
        quat0, RealScalar(PINOCCHIO_DEFAULT_QUATERNION_NORM_TOLERANCE_VALUE)));
      ConstQuaternionMap_t quat1(q1.derived().data());
      assert(quaternion::isNormalized(
        quat1, RealScalar(PINOCCHIO_DEFAULT_QUATERNION_NORM_TOLERANCE_VALUE)));

      PINOCCHIO_EIGEN_CONST_CAST(Tangent_t, d) =
        quaternion::log3(Quaternion_t(quat0.conjugate() * quat1));
    }

    template<ArgumentPosition arg, class ConfigL_t, class ConfigR_t, class JacobianOut_t>
<<<<<<< HEAD
    void dDifference_impl(
      const Eigen::MatrixBase<ConfigL_t> & q0,
      const Eigen::MatrixBase<ConfigR_t> & q1,
      const Eigen::MatrixBase<JacobianOut_t> & J) const
=======
    static void dDifference_impl(
      const Eigen::MatrixBase<ConfigL_t> & q0,
      const Eigen::MatrixBase<ConfigR_t> & q1,
      const Eigen::MatrixBase<JacobianOut_t> & J)
>>>>>>> fbc93a6a
    {
      typedef typename SE3::Matrix3 Matrix3;

      ConstQuaternionMap_t quat0(q0.derived().data());
      assert(quaternion::isNormalized(
        quat0, RealScalar(PINOCCHIO_DEFAULT_QUATERNION_NORM_TOLERANCE_VALUE)));
      ConstQuaternionMap_t quat1(q1.derived().data());
      assert(quaternion::isNormalized(
        quat1, RealScalar(PINOCCHIO_DEFAULT_QUATERNION_NORM_TOLERANCE_VALUE)));

      // TODO: check whether the merge with 2.6.9 is correct
      const Quaternion_t q = quat0.conjugate() * quat1;
      const Matrix3 R = q.matrix();

      if (arg == ARG0)
      {
        JacobianMatrix_t J1;
        Jlog3(R, J1);

        PINOCCHIO_EIGEN_CONST_CAST(JacobianOut_t, J).noalias() = -J1 * R.transpose();
      }
      else if (arg == ARG1)
      {
        Jlog3(R, J);
      }
      /*
      const Quaternion_t quat_diff = quat0.conjugate() * quat1;

      if (arg == ARG0) {
PINOCCHIO_COMPILER_DIAGNOSTIC_PUSH
PINOCCHIO_COMPILER_DIAGNOSTIC_IGNORED_MAYBE_UNINITIALIZED
        JacobianMatrix_t J1;
        quaternion::Jlog3(quat_diff, J1);
PINOCCHIO_COMPILER_DIAGNOSTIC_POP
        const Matrix3 R = (quat_diff).matrix();

        PINOCCHIO_EIGEN_CONST_CAST(JacobianOut_t,J).noalias() = - J1 * R.transpose();
      } else if (arg == ARG1) {
        quaternion::Jlog3(quat_diff, J);
      }
      */
    }

    template<class ConfigIn_t, class Velocity_t, class ConfigOut_t>
    static void integrate_impl(
      const Eigen::MatrixBase<ConfigIn_t> & q,
      const Eigen::MatrixBase<Velocity_t> & v,
      const Eigen::MatrixBase<ConfigOut_t> & qout)
    {
      ConstQuaternionMap_t quat(q.derived().data());
      assert(quaternion::isNormalized(
        quat, RealScalar(PINOCCHIO_DEFAULT_QUATERNION_NORM_TOLERANCE_VALUE)));
      QuaternionMap_t quat_map(PINOCCHIO_EIGEN_CONST_CAST(ConfigOut_t, qout).data());

      Quaternion_t pOmega;
      quaternion::exp3(v, pOmega);
      quat_map = quat * pOmega;
      quaternion::firstOrderNormalize(quat_map);
      assert(quaternion::isNormalized(
        quat_map, RealScalar(PINOCCHIO_DEFAULT_QUATERNION_NORM_TOLERANCE_VALUE)));
    }

    template<class Config_t, class Jacobian_t>
    static void integrateCoeffWiseJacobian_impl(
      const Eigen::MatrixBase<Config_t> & q, const Eigen::MatrixBase<Jacobian_t> & J)
    {
      assert(J.rows() == nq() && J.cols() == nv() && "J is not of the right dimension");

      typedef typename PINOCCHIO_EIGEN_PLAIN_TYPE(Jacobian_t) JacobianPlainType;
      typedef typename SE3::Vector3 Vector3;
      typedef typename SE3::Matrix3 Matrix3;

      ConstQuaternionMap_t quat_map(q.derived().data());
      assert(quaternion::isNormalized(
        quat_map, RealScalar(PINOCCHIO_DEFAULT_QUATERNION_NORM_TOLERANCE_VALUE)));

<<<<<<< HEAD
=======
      PINOCCHIO_COMPILER_DIAGNOSTIC_PUSH
      PINOCCHIO_COMPILER_DIAGNOSTIC_IGNORED_MAYBE_UNINITIALIZED
>>>>>>> fbc93a6a
      Eigen::Matrix<Scalar, NQ, NV, JacobianPlainType::Options | Eigen::RowMajor>
        Jexp3QuatCoeffWise;

      Scalar theta;
      const Vector3 v = quaternion::log3(quat_map, theta);
      quaternion::Jexp3CoeffWise(v, Jexp3QuatCoeffWise);
      Matrix3 Jlog;
      Jlog3(theta, v, Jlog);
<<<<<<< HEAD
=======
      PINOCCHIO_COMPILER_DIAGNOSTIC_POP
>>>>>>> fbc93a6a

      //      if(quat_map.w() >= 0.) // comes from the log3 for quaternions which may change the
      //      sign.
      if (quat_map.coeffs()[3] >= 0.) // comes from the log3 for quaternions which may change the
                                      // sign.
        PINOCCHIO_EIGEN_CONST_CAST(Jacobian_t, J).noalias() = Jexp3QuatCoeffWise * Jlog;
      else
        PINOCCHIO_EIGEN_CONST_CAST(Jacobian_t, J).noalias() = -Jexp3QuatCoeffWise * Jlog;

      //      Jexp3(quat_map,PINOCCHIO_EIGEN_CONST_CAST(Jacobian_t,J).template
      //      topLeftCorner<NQ,NV>());
    }

    template<class Config_t, class Tangent_t, class JacobianOut_t>
    static void dIntegrate_dq_impl(
      const Eigen::MatrixBase<Config_t> & /*q*/,
      const Eigen::MatrixBase<Tangent_t> & v,
      const Eigen::MatrixBase<JacobianOut_t> & J,
      const AssignmentOperatorType op = SETTO)
    {
      JacobianOut_t & Jout = PINOCCHIO_EIGEN_CONST_CAST(JacobianOut_t, J);
      switch (op)
      {
      case SETTO:
        Jout = exp3(-v);
        break;
      case ADDTO:
        Jout += exp3(-v);
        break;
      case RMTO:
        Jout -= exp3(-v);
        break;
      default:
        assert(false && "Wrong Op requesed value");
        break;
      }
    }

    template<class Config_t, class Tangent_t, class JacobianOut_t>
    static void dIntegrate_dv_impl(
      const Eigen::MatrixBase<Config_t> & /*q*/,
      const Eigen::MatrixBase<Tangent_t> & v,
      const Eigen::MatrixBase<JacobianOut_t> & J,
      const AssignmentOperatorType op = SETTO)
    {
      switch (op)
      {
      case SETTO:
        Jexp3<SETTO>(v, J.derived());
        break;
      case ADDTO:
        Jexp3<ADDTO>(v, J.derived());
        break;
      case RMTO:
        Jexp3<RMTO>(v, J.derived());
        break;
      default:
        assert(false && "Wrong Op requesed value");
        break;
      }
    }

    template<class Config_t, class Tangent_t, class JacobianIn_t, class JacobianOut_t>
<<<<<<< HEAD
    void dIntegrateTransport_dq_impl(
      const Eigen::MatrixBase<Config_t> & /*q*/,
      const Eigen::MatrixBase<Tangent_t> & v,
      const Eigen::MatrixBase<JacobianIn_t> & Jin,
      const Eigen::MatrixBase<JacobianOut_t> & J_out) const
=======
    static void dIntegrateTransport_dq_impl(
      const Eigen::MatrixBase<Config_t> & /*q*/,
      const Eigen::MatrixBase<Tangent_t> & v,
      const Eigen::MatrixBase<JacobianIn_t> & Jin,
      const Eigen::MatrixBase<JacobianOut_t> & J_out)
>>>>>>> fbc93a6a
    {
      typedef typename SE3::Matrix3 Matrix3;
      JacobianOut_t & Jout = PINOCCHIO_EIGEN_CONST_CAST(JacobianOut_t, J_out);
      const Matrix3 Jtmp3 = exp3(-v);
      Jout.noalias() = Jtmp3 * Jin;
    }

    template<class Config_t, class Tangent_t, class JacobianIn_t, class JacobianOut_t>
<<<<<<< HEAD
    void dIntegrateTransport_dv_impl(
      const Eigen::MatrixBase<Config_t> & /*q*/,
      const Eigen::MatrixBase<Tangent_t> & v,
      const Eigen::MatrixBase<JacobianIn_t> & Jin,
      const Eigen::MatrixBase<JacobianOut_t> & J_out) const
    {
      typedef typename SE3::Matrix3 Matrix3;
      JacobianOut_t & Jout = PINOCCHIO_EIGEN_CONST_CAST(JacobianOut_t, J_out);
=======
    static void dIntegrateTransport_dv_impl(
      const Eigen::MatrixBase<Config_t> & /*q*/,
      const Eigen::MatrixBase<Tangent_t> & v,
      const Eigen::MatrixBase<JacobianIn_t> & Jin,
      const Eigen::MatrixBase<JacobianOut_t> & J_out)
    {
      typedef typename SE3::Matrix3 Matrix3;
      JacobianOut_t & Jout = PINOCCHIO_EIGEN_CONST_CAST(JacobianOut_t, J_out);
      PINOCCHIO_COMPILER_DIAGNOSTIC_PUSH
      PINOCCHIO_COMPILER_DIAGNOSTIC_IGNORED_MAYBE_UNINITIALIZED
>>>>>>> fbc93a6a
      Matrix3 Jtmp3;
      Jexp3<SETTO>(v, Jtmp3);
      PINOCCHIO_COMPILER_DIAGNOSTIC_POP
      Jout.noalias() = Jtmp3 * Jin;
    }

    template<class Config_t, class Tangent_t, class Jacobian_t>
<<<<<<< HEAD
    void dIntegrateTransport_dq_impl(
      const Eigen::MatrixBase<Config_t> & /*q*/,
      const Eigen::MatrixBase<Tangent_t> & v,
      const Eigen::MatrixBase<Jacobian_t> & J_out) const
=======
    static void dIntegrateTransport_dq_impl(
      const Eigen::MatrixBase<Config_t> & /*q*/,
      const Eigen::MatrixBase<Tangent_t> & v,
      const Eigen::MatrixBase<Jacobian_t> & J_out)
>>>>>>> fbc93a6a
    {
      typedef typename SE3::Matrix3 Matrix3;
      Jacobian_t & Jout = PINOCCHIO_EIGEN_CONST_CAST(Jacobian_t, J_out);
      const Matrix3 Jtmp3 = exp3(-v);
      Jout = Jtmp3 * Jout;
    }

    template<class Config_t, class Tangent_t, class Jacobian_t>
<<<<<<< HEAD
    void dIntegrateTransport_dv_impl(
      const Eigen::MatrixBase<Config_t> & /*q*/,
      const Eigen::MatrixBase<Tangent_t> & v,
      const Eigen::MatrixBase<Jacobian_t> & J_out) const
    {
      typedef typename SE3::Matrix3 Matrix3;
      Jacobian_t & Jout = PINOCCHIO_EIGEN_CONST_CAST(Jacobian_t, J_out);
=======
    static void dIntegrateTransport_dv_impl(
      const Eigen::MatrixBase<Config_t> & /*q*/,
      const Eigen::MatrixBase<Tangent_t> & v,
      const Eigen::MatrixBase<Jacobian_t> & J_out)
    {
      typedef typename SE3::Matrix3 Matrix3;
      Jacobian_t & Jout = PINOCCHIO_EIGEN_CONST_CAST(Jacobian_t, J_out);
      PINOCCHIO_COMPILER_DIAGNOSTIC_PUSH
      PINOCCHIO_COMPILER_DIAGNOSTIC_IGNORED_MAYBE_UNINITIALIZED
>>>>>>> fbc93a6a
      Matrix3 Jtmp3;
      Jexp3<SETTO>(v, Jtmp3);
      PINOCCHIO_COMPILER_DIAGNOSTIC_POP
      Jout = Jtmp3 * Jout;
    }

    template<class ConfigL_t, class ConfigR_t, class ConfigOut_t>
    static void interpolate_impl(
      const Eigen::MatrixBase<ConfigL_t> & q0,
      const Eigen::MatrixBase<ConfigR_t> & q1,
      const Scalar & u,
      const Eigen::MatrixBase<ConfigOut_t> & qout)
    {
      ConstQuaternionMap_t quat0(q0.derived().data());
      assert(quaternion::isNormalized(
        quat0, RealScalar(PINOCCHIO_DEFAULT_QUATERNION_NORM_TOLERANCE_VALUE)));
      ConstQuaternionMap_t quat1(q1.derived().data());
      assert(quaternion::isNormalized(
        quat1, RealScalar(PINOCCHIO_DEFAULT_QUATERNION_NORM_TOLERANCE_VALUE)));

      QuaternionMap_t quat_res(PINOCCHIO_EIGEN_CONST_CAST(ConfigOut_t, qout).data());

      TangentVector_t w;
      difference_impl(q0, q1, w);
      integrate_impl(q0, u * w, qout);
      assert(quaternion::isNormalized(
        quat_res, RealScalar(PINOCCHIO_DEFAULT_QUATERNION_NORM_TOLERANCE_VALUE)));
    }

    template<class ConfigL_t, class ConfigR_t>
    static Scalar squaredDistance_impl(
      const Eigen::MatrixBase<ConfigL_t> & q0, const Eigen::MatrixBase<ConfigR_t> & q1)
    {
      PINOCCHIO_COMPILER_DIAGNOSTIC_PUSH
      PINOCCHIO_COMPILER_DIAGNOSTIC_IGNORED_MAYBE_UNINITIALIZED
      TangentVector_t t;
      difference_impl(q0, q1, t);
      PINOCCHIO_COMPILER_DIAGNOSTIC_POP
      return t.squaredNorm();
    }

    template<class Config_t>
    static void normalize_impl(const Eigen::MatrixBase<Config_t> & qout)
    {
      pinocchio::normalize(qout.const_cast_derived());
    }

    template<class Config_t>
    static bool isNormalized_impl(const Eigen::MatrixBase<Config_t> & qin, const Scalar & prec)
    {
      const Scalar norm = qin.norm();
      using std::abs;
      return abs(norm - Scalar(1.0)) < prec;
    }

    template<class Config_t>
<<<<<<< HEAD
    void random_impl(const Eigen::MatrixBase<Config_t> & qout) const
=======
    static void random_impl(const Eigen::MatrixBase<Config_t> & qout)
>>>>>>> fbc93a6a
    {
      QuaternionMap_t quat_map(PINOCCHIO_EIGEN_CONST_CAST(Config_t, qout).data());
      quaternion::uniformRandom(quat_map);

      assert(quaternion::isNormalized(
        quat_map, RealScalar(PINOCCHIO_DEFAULT_QUATERNION_NORM_TOLERANCE_VALUE)));
    }

    template<class ConfigL_t, class ConfigR_t, class ConfigOut_t>
<<<<<<< HEAD
    void randomConfiguration_impl(
      const Eigen::MatrixBase<ConfigL_t> &,
      const Eigen::MatrixBase<ConfigR_t> &,
      const Eigen::MatrixBase<ConfigOut_t> & qout) const
=======
    static void randomConfiguration_impl(
      const Eigen::MatrixBase<ConfigL_t> &,
      const Eigen::MatrixBase<ConfigR_t> &,
      const Eigen::MatrixBase<ConfigOut_t> & qout)
>>>>>>> fbc93a6a
    {
      random_impl(qout);
    }

    template<class ConfigL_t, class ConfigR_t>
    static bool isSameConfiguration_impl(
      const Eigen::MatrixBase<ConfigL_t> & q0,
      const Eigen::MatrixBase<ConfigR_t> & q1,
      const Scalar & prec)
    {
      ConstQuaternionMap_t quat1(q0.derived().data());
      assert(quaternion::isNormalized(
        quat1, RealScalar(PINOCCHIO_DEFAULT_QUATERNION_NORM_TOLERANCE_VALUE)));
      ConstQuaternionMap_t quat2(q1.derived().data());
      assert(quaternion::isNormalized(
        quat1, RealScalar(PINOCCHIO_DEFAULT_QUATERNION_NORM_TOLERANCE_VALUE)));

      return quaternion::defineSameRotation(quat1, quat2, prec);
    }
  }; // struct SpecialOrthogonalOperationTpl<3,_Scalar,_Options>

} // namespace pinocchio

#endif // ifndef __pinocchio_multibody_liegroup_special_orthogonal_operation_hpp__<|MERGE_RESOLUTION|>--- conflicted
+++ resolved
@@ -73,19 +73,12 @@
         if_then_else(
           internal::LT, tr, Scalar(-2),
           if_then_else(
-<<<<<<< HEAD
-            internal::GE, R(1, 0), Scalar(0), PI_value, static_cast<Scalar>(-PI_value)), // then
-          if_then_else(
-            internal::GT, tr, static_cast<Scalar>(Scalar(2) - Scalar(1e-2)), // TODO: change value
-            static_cast<Scalar>(asin((R(1, 0) - R(0, 1)) / Scalar(2))),      // then
-=======
             internal::GE, R(1, 0), Scalar(0), PI_value,
             static_cast<Scalar>(-PI_value)), // then
           if_then_else(
             internal::GT, tr,
             static_cast<Scalar>(Scalar(2) - Scalar(1e-2)),              // TODO: change value
             static_cast<Scalar>(asin((R(1, 0) - R(0, 1)) / Scalar(2))), // then
->>>>>>> fbc93a6a
             if_then_else(
               internal::GE, R(1, 0), Scalar(0),
               static_cast<Scalar>(acos(tr / Scalar(2))), // then
@@ -153,17 +146,10 @@
     }
 
     template<ArgumentPosition arg, class ConfigL_t, class ConfigR_t, class JacobianOut_t>
-<<<<<<< HEAD
-    void dDifference_impl(
-      const Eigen::MatrixBase<ConfigL_t> & q0,
-      const Eigen::MatrixBase<ConfigR_t> & q1,
-      const Eigen::MatrixBase<JacobianOut_t> & J) const
-=======
     static void dDifference_impl(
       const Eigen::MatrixBase<ConfigL_t> & q0,
       const Eigen::MatrixBase<ConfigR_t> & q1,
       const Eigen::MatrixBase<JacobianOut_t> & J)
->>>>>>> fbc93a6a
     {
       Matrix2 R; // R0.transpose() * R1;
       R(0, 0) = R(1, 1) = q0.dot(q1);
@@ -195,11 +181,7 @@
       // See quaternion::firstOrderNormalize for equations.
       const Scalar norm2 = out.squaredNorm();
       out *= (3 - norm2) / 2;
-<<<<<<< HEAD
-      assert(isNormalized(out));
-=======
       assert(pinocchio::isNormalized(out));
->>>>>>> fbc93a6a
     }
 
     template<class Config_t, class Jacobian_t>
@@ -262,68 +244,38 @@
     }
 
     template<class Config_t, class Tangent_t, class JacobianIn_t, class JacobianOut_t>
-<<<<<<< HEAD
-    void dIntegrateTransport_dq_impl(
-      const Eigen::MatrixBase<Config_t> & /*q*/,
-      const Eigen::MatrixBase<Tangent_t> & /*v*/,
-      const Eigen::MatrixBase<JacobianIn_t> & Jin,
-      const Eigen::MatrixBase<JacobianOut_t> & Jout) const
-=======
     static void dIntegrateTransport_dq_impl(
       const Eigen::MatrixBase<Config_t> & /*q*/,
       const Eigen::MatrixBase<Tangent_t> & /*v*/,
       const Eigen::MatrixBase<JacobianIn_t> & Jin,
       const Eigen::MatrixBase<JacobianOut_t> & Jout)
->>>>>>> fbc93a6a
     {
       PINOCCHIO_EIGEN_CONST_CAST(JacobianOut_t, Jout) = Jin;
     }
 
     template<class Config_t, class Tangent_t, class JacobianIn_t, class JacobianOut_t>
-<<<<<<< HEAD
-    void dIntegrateTransport_dv_impl(
-      const Eigen::MatrixBase<Config_t> & /*q*/,
-      const Eigen::MatrixBase<Tangent_t> & /*v*/,
-      const Eigen::MatrixBase<JacobianIn_t> & Jin,
-      const Eigen::MatrixBase<JacobianOut_t> & Jout) const
-=======
     static void dIntegrateTransport_dv_impl(
       const Eigen::MatrixBase<Config_t> & /*q*/,
       const Eigen::MatrixBase<Tangent_t> & /*v*/,
       const Eigen::MatrixBase<JacobianIn_t> & Jin,
       const Eigen::MatrixBase<JacobianOut_t> & Jout)
->>>>>>> fbc93a6a
     {
       PINOCCHIO_EIGEN_CONST_CAST(JacobianOut_t, Jout) = Jin;
     }
 
     template<class Config_t, class Tangent_t, class Jacobian_t>
-<<<<<<< HEAD
-    void dIntegrateTransport_dq_impl(
-      const Eigen::MatrixBase<Config_t> & /*q*/,
-      const Eigen::MatrixBase<Tangent_t> & /*v*/,
-      const Eigen::MatrixBase<Jacobian_t> & /*J*/) const
-=======
     static void dIntegrateTransport_dq_impl(
       const Eigen::MatrixBase<Config_t> & /*q*/,
       const Eigen::MatrixBase<Tangent_t> & /*v*/,
       const Eigen::MatrixBase<Jacobian_t> & /*J*/)
->>>>>>> fbc93a6a
     {
     }
 
     template<class Config_t, class Tangent_t, class Jacobian_t>
-<<<<<<< HEAD
-    void dIntegrateTransport_dv_impl(
-      const Eigen::MatrixBase<Config_t> & /*q*/,
-      const Eigen::MatrixBase<Tangent_t> & /*v*/,
-      const Eigen::MatrixBase<Jacobian_t> & /*J*/) const
-=======
     static void dIntegrateTransport_dv_impl(
       const Eigen::MatrixBase<Config_t> & /*q*/,
       const Eigen::MatrixBase<Tangent_t> & /*v*/,
       const Eigen::MatrixBase<Jacobian_t> & /*J*/)
->>>>>>> fbc93a6a
     {
     }
 
@@ -391,11 +343,7 @@
     }
 
     template<class Config_t>
-<<<<<<< HEAD
-    void random_impl(const Eigen::MatrixBase<Config_t> & qout) const
-=======
     static void random_impl(const Eigen::MatrixBase<Config_t> & qout)
->>>>>>> fbc93a6a
     {
       Config_t & out = PINOCCHIO_EIGEN_CONST_CAST(Config_t, qout);
 
@@ -405,17 +353,10 @@
     }
 
     template<class ConfigL_t, class ConfigR_t, class ConfigOut_t>
-<<<<<<< HEAD
-    void randomConfiguration_impl(
-      const Eigen::MatrixBase<ConfigL_t> &,
-      const Eigen::MatrixBase<ConfigR_t> &,
-      const Eigen::MatrixBase<ConfigOut_t> & qout) const
-=======
     static void randomConfiguration_impl(
       const Eigen::MatrixBase<ConfigL_t> &,
       const Eigen::MatrixBase<ConfigR_t> &,
       const Eigen::MatrixBase<ConfigOut_t> & qout)
->>>>>>> fbc93a6a
     {
       random_impl(qout);
     }
@@ -479,17 +420,10 @@
     }
 
     template<ArgumentPosition arg, class ConfigL_t, class ConfigR_t, class JacobianOut_t>
-<<<<<<< HEAD
-    void dDifference_impl(
-      const Eigen::MatrixBase<ConfigL_t> & q0,
-      const Eigen::MatrixBase<ConfigR_t> & q1,
-      const Eigen::MatrixBase<JacobianOut_t> & J) const
-=======
     static void dDifference_impl(
       const Eigen::MatrixBase<ConfigL_t> & q0,
       const Eigen::MatrixBase<ConfigR_t> & q1,
       const Eigen::MatrixBase<JacobianOut_t> & J)
->>>>>>> fbc93a6a
     {
       typedef typename SE3::Matrix3 Matrix3;
 
@@ -566,11 +500,8 @@
       assert(quaternion::isNormalized(
         quat_map, RealScalar(PINOCCHIO_DEFAULT_QUATERNION_NORM_TOLERANCE_VALUE)));
 
-<<<<<<< HEAD
-=======
       PINOCCHIO_COMPILER_DIAGNOSTIC_PUSH
       PINOCCHIO_COMPILER_DIAGNOSTIC_IGNORED_MAYBE_UNINITIALIZED
->>>>>>> fbc93a6a
       Eigen::Matrix<Scalar, NQ, NV, JacobianPlainType::Options | Eigen::RowMajor>
         Jexp3QuatCoeffWise;
 
@@ -579,10 +510,7 @@
       quaternion::Jexp3CoeffWise(v, Jexp3QuatCoeffWise);
       Matrix3 Jlog;
       Jlog3(theta, v, Jlog);
-<<<<<<< HEAD
-=======
       PINOCCHIO_COMPILER_DIAGNOSTIC_POP
->>>>>>> fbc93a6a
 
       //      if(quat_map.w() >= 0.) // comes from the log3 for quaternions which may change the
       //      sign.
@@ -646,19 +574,11 @@
     }
 
     template<class Config_t, class Tangent_t, class JacobianIn_t, class JacobianOut_t>
-<<<<<<< HEAD
-    void dIntegrateTransport_dq_impl(
-      const Eigen::MatrixBase<Config_t> & /*q*/,
-      const Eigen::MatrixBase<Tangent_t> & v,
-      const Eigen::MatrixBase<JacobianIn_t> & Jin,
-      const Eigen::MatrixBase<JacobianOut_t> & J_out) const
-=======
     static void dIntegrateTransport_dq_impl(
       const Eigen::MatrixBase<Config_t> & /*q*/,
       const Eigen::MatrixBase<Tangent_t> & v,
       const Eigen::MatrixBase<JacobianIn_t> & Jin,
       const Eigen::MatrixBase<JacobianOut_t> & J_out)
->>>>>>> fbc93a6a
     {
       typedef typename SE3::Matrix3 Matrix3;
       JacobianOut_t & Jout = PINOCCHIO_EIGEN_CONST_CAST(JacobianOut_t, J_out);
@@ -667,16 +587,6 @@
     }
 
     template<class Config_t, class Tangent_t, class JacobianIn_t, class JacobianOut_t>
-<<<<<<< HEAD
-    void dIntegrateTransport_dv_impl(
-      const Eigen::MatrixBase<Config_t> & /*q*/,
-      const Eigen::MatrixBase<Tangent_t> & v,
-      const Eigen::MatrixBase<JacobianIn_t> & Jin,
-      const Eigen::MatrixBase<JacobianOut_t> & J_out) const
-    {
-      typedef typename SE3::Matrix3 Matrix3;
-      JacobianOut_t & Jout = PINOCCHIO_EIGEN_CONST_CAST(JacobianOut_t, J_out);
-=======
     static void dIntegrateTransport_dv_impl(
       const Eigen::MatrixBase<Config_t> & /*q*/,
       const Eigen::MatrixBase<Tangent_t> & v,
@@ -687,7 +597,6 @@
       JacobianOut_t & Jout = PINOCCHIO_EIGEN_CONST_CAST(JacobianOut_t, J_out);
       PINOCCHIO_COMPILER_DIAGNOSTIC_PUSH
       PINOCCHIO_COMPILER_DIAGNOSTIC_IGNORED_MAYBE_UNINITIALIZED
->>>>>>> fbc93a6a
       Matrix3 Jtmp3;
       Jexp3<SETTO>(v, Jtmp3);
       PINOCCHIO_COMPILER_DIAGNOSTIC_POP
@@ -695,17 +604,10 @@
     }
 
     template<class Config_t, class Tangent_t, class Jacobian_t>
-<<<<<<< HEAD
-    void dIntegrateTransport_dq_impl(
-      const Eigen::MatrixBase<Config_t> & /*q*/,
-      const Eigen::MatrixBase<Tangent_t> & v,
-      const Eigen::MatrixBase<Jacobian_t> & J_out) const
-=======
     static void dIntegrateTransport_dq_impl(
       const Eigen::MatrixBase<Config_t> & /*q*/,
       const Eigen::MatrixBase<Tangent_t> & v,
       const Eigen::MatrixBase<Jacobian_t> & J_out)
->>>>>>> fbc93a6a
     {
       typedef typename SE3::Matrix3 Matrix3;
       Jacobian_t & Jout = PINOCCHIO_EIGEN_CONST_CAST(Jacobian_t, J_out);
@@ -714,15 +616,6 @@
     }
 
     template<class Config_t, class Tangent_t, class Jacobian_t>
-<<<<<<< HEAD
-    void dIntegrateTransport_dv_impl(
-      const Eigen::MatrixBase<Config_t> & /*q*/,
-      const Eigen::MatrixBase<Tangent_t> & v,
-      const Eigen::MatrixBase<Jacobian_t> & J_out) const
-    {
-      typedef typename SE3::Matrix3 Matrix3;
-      Jacobian_t & Jout = PINOCCHIO_EIGEN_CONST_CAST(Jacobian_t, J_out);
-=======
     static void dIntegrateTransport_dv_impl(
       const Eigen::MatrixBase<Config_t> & /*q*/,
       const Eigen::MatrixBase<Tangent_t> & v,
@@ -732,7 +625,6 @@
       Jacobian_t & Jout = PINOCCHIO_EIGEN_CONST_CAST(Jacobian_t, J_out);
       PINOCCHIO_COMPILER_DIAGNOSTIC_PUSH
       PINOCCHIO_COMPILER_DIAGNOSTIC_IGNORED_MAYBE_UNINITIALIZED
->>>>>>> fbc93a6a
       Matrix3 Jtmp3;
       Jexp3<SETTO>(v, Jtmp3);
       PINOCCHIO_COMPILER_DIAGNOSTIC_POP
@@ -789,11 +681,7 @@
     }
 
     template<class Config_t>
-<<<<<<< HEAD
-    void random_impl(const Eigen::MatrixBase<Config_t> & qout) const
-=======
     static void random_impl(const Eigen::MatrixBase<Config_t> & qout)
->>>>>>> fbc93a6a
     {
       QuaternionMap_t quat_map(PINOCCHIO_EIGEN_CONST_CAST(Config_t, qout).data());
       quaternion::uniformRandom(quat_map);
@@ -803,17 +691,10 @@
     }
 
     template<class ConfigL_t, class ConfigR_t, class ConfigOut_t>
-<<<<<<< HEAD
-    void randomConfiguration_impl(
-      const Eigen::MatrixBase<ConfigL_t> &,
-      const Eigen::MatrixBase<ConfigR_t> &,
-      const Eigen::MatrixBase<ConfigOut_t> & qout) const
-=======
     static void randomConfiguration_impl(
       const Eigen::MatrixBase<ConfigL_t> &,
       const Eigen::MatrixBase<ConfigR_t> &,
       const Eigen::MatrixBase<ConfigOut_t> & qout)
->>>>>>> fbc93a6a
     {
       random_impl(qout);
     }
