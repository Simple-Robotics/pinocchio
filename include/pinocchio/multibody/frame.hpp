--- conflicted
+++ resolved
@@ -80,10 +80,7 @@
     , inertia(Inertia::Zero())
     {
     } // needed by std::vector
-<<<<<<< HEAD
-=======
-    PINOCCHIO_COMPILER_DIAGNOSTIC_POP
->>>>>>> fbc93a6a
+    PINOCCHIO_COMPILER_DIAGNOSTIC_POP
 
     ///
     /// \brief Builds a frame defined by its name, its joint parent id, its placement and its type.
@@ -94,11 +91,8 @@
     /// \param[in] type The type of the frame, see the enum FrameType.
     /// \param[in] inertia Inertia info attached to the frame.
     ///
-<<<<<<< HEAD
-=======
-    PINOCCHIO_COMPILER_DIAGNOSTIC_PUSH
-    PINOCCHIO_COMPILER_DIAGNOSTIC_IGNORED_DEPRECECATED_DECLARATIONS
->>>>>>> fbc93a6a
+    PINOCCHIO_COMPILER_DIAGNOSTIC_PUSH
+    PINOCCHIO_COMPILER_DIAGNOSTIC_IGNORED_DEPRECECATED_DECLARATIONS
     FrameTpl(
       const std::string & name,
       const JointIndex parentJoint,
@@ -112,10 +106,7 @@
     , inertia(inertia)
     {
     }
-<<<<<<< HEAD
-=======
-    PINOCCHIO_COMPILER_DIAGNOSTIC_POP
->>>>>>> fbc93a6a
+    PINOCCHIO_COMPILER_DIAGNOSTIC_POP
 
     ///
     /// \brief Builds a frame defined by its name, its joint parent id, its placement and its type.
@@ -127,11 +118,8 @@
     /// \param[in] type The type of the frame, see the enum FrameType.
     /// \param[in] inertia Inertia info attached to the frame.
     ///
-<<<<<<< HEAD
-=======
-    PINOCCHIO_COMPILER_DIAGNOSTIC_PUSH
-    PINOCCHIO_COMPILER_DIAGNOSTIC_IGNORED_DEPRECECATED_DECLARATIONS
->>>>>>> fbc93a6a
+    PINOCCHIO_COMPILER_DIAGNOSTIC_PUSH
+    PINOCCHIO_COMPILER_DIAGNOSTIC_IGNORED_DEPRECECATED_DECLARATIONS
     FrameTpl(
       const std::string & name,
       const JointIndex parent_joint,
@@ -146,10 +134,7 @@
     , inertia(inertia)
     {
     }
-<<<<<<< HEAD
-=======
-    PINOCCHIO_COMPILER_DIAGNOSTIC_POP
->>>>>>> fbc93a6a
+    PINOCCHIO_COMPILER_DIAGNOSTIC_POP
 
     ///
     /// \brief Copy constructor
@@ -166,10 +151,7 @@
     , inertia(other.inertia)
     {
     }
-<<<<<<< HEAD
-=======
-    PINOCCHIO_COMPILER_DIAGNOSTIC_POP
->>>>>>> fbc93a6a
+    PINOCCHIO_COMPILER_DIAGNOSTIC_POP
 
     ///
     /// \brief Copy constructor by casting
@@ -188,10 +170,7 @@
     , inertia(other.inertia.template cast<Scalar>())
     {
     }
-<<<<<<< HEAD
-=======
-    PINOCCHIO_COMPILER_DIAGNOSTIC_POP
->>>>>>> fbc93a6a
+    PINOCCHIO_COMPILER_DIAGNOSTIC_POP
 
     ///
     /// \brief Copy assignment operator. It needs to be user-define because references cannot be
